{
 "cells": [
  {
   "cell_type": "markdown",
   "metadata": {},
   "source": [
    "# PARCELS Tutorial"
   ]
  },
  {
   "cell_type": "markdown",
   "metadata": {},
   "source": [
    "Welcome to a quick tutorial on PARCELS. This is meant to get you started with the code, and give you a flavour of some of the key features of PARCELS."
   ]
  },
  {
   "cell_type": "markdown",
   "metadata": {},
   "source": [
    "In this tutorial, we will first cover how to run a set of particles [from a very simple idealised grid](#Running-particles-in-an-idealised-grid). We will show how easy it is to run particles in [time-backward mode](#Running-particles-in-backward-time). Then, we will show how to [add custom behaviour](#Adding-a-custom-behaviour-kernel) to the particles. Then we will show how to [run particles in a set of NetCDF files from external data](#Reading-in-data-from-arbritrary-NetCDF-files). And finally, we will show how to [write a kernel that tracks the distance travelled by the particles](#A-second-example-kernel:-calculating-distance-travelled)."
   ]
  },
  {
   "cell_type": "markdown",
   "metadata": {},
   "source": [
    "Let's start with importing the relevant modules. The key ones are all in the `parcels` directory."
   ]
  },
  {
   "cell_type": "code",
   "execution_count": 1,
   "metadata": {
    "collapsed": false
   },
   "outputs": [],
   "source": [
    "from parcels import Grid, Variable, JITParticle, AdvectionRK4\n",
    "from scripts import plotTrajectoriesFile\n",
    "import numpy as np\n",
    "import math\n",
    "from datetime import timedelta\n",
    "from operator import attrgetter"
   ]
  },
  {
   "cell_type": "markdown",
   "metadata": {},
   "source": [
    "## Running particles in an idealised grid"
   ]
  },
  {
   "cell_type": "markdown",
   "metadata": {},
   "source": [
    "The first step to running particles with PARCELS is to define a `grid` object. In this first case, we use a simple flow of two idealised moving eddies. That field is saved in NetCDF format in the directory `examples/MovingEddies_data`. Since we know that the files are in what's called `NEMO` format, we can call these files using the function `Grid.from_nemo()`."
   ]
  },
  {
   "cell_type": "code",
   "execution_count": 2,
   "metadata": {
    "collapsed": false
   },
   "outputs": [],
   "source": [
    "grid = Grid.from_nemo(\"MovingEddies_data/moving_eddies\")"
   ]
  },
  {
   "cell_type": "markdown",
   "metadata": {},
   "source": [
    "The grid can then be visualised with the `show()` function. To plot an animation of the zonal velocity (`U`), give the following command"
   ]
  },
  {
   "cell_type": "code",
   "execution_count": 3,
   "metadata": {
    "collapsed": false
   },
   "outputs": [
    {
     "data": {
      "text/html": [
       "<video width=\"432.0\" height=\"288.0\" controls autoplay loop>\n",
       "  <source type=\"video/mp4\" src=\"data:video/mp4;base64,AAAAHGZ0eXBNNFYgAAACAGlzb21pc28yYXZjMQAAAAhmcmVlAAA1N21kYXQAAAKgBgX//5zcRem9\n",
       "5tlIt5Ys2CDZI+7veDI2NCAtIGNvcmUgMTQ4IC0gSC4yNjQvTVBFRy00IEFWQyBjb2RlYyAtIENv\n",
       "cHlsZWZ0IDIwMDMtMjAxNSAtIGh0dHA6Ly93d3cudmlkZW9sYW4ub3JnL3gyNjQuaHRtbCAtIG9w\n",
       "dGlvbnM6IGNhYmFjPTEgcmVmPTMgZGVibG9jaz0xOjA6MCBhbmFseXNlPTB4MzoweDExMyBtZT1o\n",
       "ZXggc3VibWU9NyBwc3k9MSBwc3lfcmQ9MS4wMDowLjAwIG1peGVkX3JlZj0xIG1lX3JhbmdlPTE2\n",
       "IGNocm9tYV9tZT0xIHRyZWxsaXM9MSA4eDhkY3Q9MSBjcW09MCBkZWFkem9uZT0yMSwxMSBmYXN0\n",
       "X3Bza2lwPTEgY2hyb21hX3FwX29mZnNldD0tMiB0aHJlYWRzPTYgbG9va2FoZWFkX3RocmVhZHM9\n",
       "MSBzbGljZWRfdGhyZWFkcz0wIG5yPTAgZGVjaW1hdGU9MSBpbnRlcmxhY2VkPTAgYmx1cmF5X2Nv\n",
       "bXBhdD0wIGNvbnN0cmFpbmVkX2ludHJhPTAgYmZyYW1lcz0zIGJfcHlyYW1pZD0yIGJfYWRhcHQ9\n",
       "MSBiX2JpYXM9MCBkaXJlY3Q9MSB3ZWlnaHRiPTEgb3Blbl9nb3A9MCB3ZWlnaHRwPTIga2V5aW50\n",
       "PTI1MCBrZXlpbnRfbWluPTEwIHNjZW5lY3V0PTQwIGludHJhX3JlZnJlc2g9MCByY19sb29rYWhl\n",
       "YWQ9NDAgcmM9Y3JmIG1idHJlZT0xIGNyZj0yMy4wIHFjb21wPTAuNjAgcXBtaW49MCBxcG1heD02\n",
       "OSBxcHN0ZXA9NCBpcF9yYXRpbz0xLjQwIGFxPTE6MS4wMACAAAAVWmWIhAAR//73iB8yy2n5Otdy\n",
       "EeetLq0fUO5GcV6kvf4gAAADABacrtfxCc+uAA4u7V2uXqTWrlJpoGEUjreH6xwOjqmU42cQlQWC\n",
       "kRzdgrRaOR08DJyczaoDoxpTMXyBxgOC8Gncn41s+z6XWMFnHwpHFy5T0305/7gq5wpe+Q4fptx6\n",
       "rePhJ5SWyAltsx9EFHga/fK5KGZBCjwujj2MIfO/60CqZv2x23WLb5IYI4PSKzp03XLCxvhfsMDW\n",
       "erQey7ojJFgbr2iVaGNzVYRIOKzpRpUHV40GORCA/nYb06DAueftV8+kuSFMToJD2a2Kp6qgNNpa\n",
       "mX+Dlr0RCkkd48DzEZmz3D2Y8THJaloGCP/gjNDRxP4+TuOnYOk//GflBy/p5XXPwS4UmoA2OYsu\n",
       "p6eKiDChkiAdgoerFZaErqD15U3/AUmahiZw66Knyuc4QN9iexAo33Ghwu5P7gZEPqBnS9jCTfSV\n",
       "qnyzbOMMz0mvtNxQ1fIrO1+HC5K+Zt5iTECYcuXYER2O52w1u1gZfAWh1yiEwFZlKeyxmUMl9kCN\n",
       "5SRAWUzffqnL7d8u/JuI4DkIK6yxMmw1I+t6lXBuEeU5q+YC1DJS/O0hLLLM/PN5VU6149yFBQg2\n",
       "Ik/6wA5tIMTxUYOR0BsBI14ZaB9dItqZorrBPIeqQj3tbgm3jJVh8xC6xxr8bYUWzDz60Aa7/IQw\n",
       "u+ebww2Kt/6tPQCdan3th6kChUaS1x6u4SSerMY1ooz0VrSLLdNdjkDVBzZMARyMNAn68qZ0WMnv\n",
       "krtuFKdtXObgEvPe8id2FJMLpJD34k65CWpknAu1bgYnu70wmNSbTpGWG0LUFShJZUT6a4BDMlw9\n",
       "6AVhYx2g39Ns1XTyF7VNEt800RNChLi5duZSmiG88CbFVWILpZfnzNMfnNmDtZvG2pkcrBkAjj1D\n",
       "7oAAI8LRH8NPQj1gGmVd1m9ebiCfxP0WXwHZ/oq3V8y6QDAvcqoRGBEPLbCf9di23fhQUP7eoHRW\n",
       "/jpaM5YU8cZsAtUDzlreRORw3q13qab4RwxTdTJPrpIJBXJSFHGVNRLhDyNAae8VZVb60rg+6uc4\n",
       "Oz+drwoHVI0DS4e7Na0i3aAcAqhYDgcFHQNeF4jOxRT6/KZtPxXYEKlG/oqoGWZKEUnOSobl7SCE\n",
       "ZLAkU77VsTuge4MzrAqVSQY1r3NDCNL3elWlkS1n8emZWLGbR6aFVyGXpuH//U7RpFzVfzZFlEBs\n",
       "S48MbWMNK3zR4UhxYrYVIU9TBoCigjcikemd7QrZBXfghpTqO8luQ4VYn2npG9IW4rrMg0sIqkmx\n",
       "kIQF/dYvZu9ys6YjJ+RUQsryDPbHFkicBiusBu1cofSZ0IFfIuS8oRQoqPGA+knHxA7bI65ZR6ko\n",
       "PHxSEUhGDlx78GKuvU3ynLQORflZdXD4a4bEm9noMUx8Xi406iFvZo8+tG+fxOZaXLmKw3YyMJtL\n",
       "Usx9xHYZKDeVjswSgRxCUugfddZdwuLsoWnS9b3V4NdOECwDtD1naimjKLkGh25CnCn5rCXHAmNy\n",
       "d9emmdR8FidFgcoaIaUyvc7B28lHVmCE4cfA5ODKoz8P4XFakgQ+0dWW+UoSjEVRFAKDMwYGr6FC\n",
       "hENNuWb+7xfWyXUK7+q+d6dHQct0oFovDmdZadLsXSbSKbwDe3kxD2H5qe7u1U7k4Z2AEmeJrwos\n",
       "SY0eQy82JhV1Zwt+8D4DfvYgdYLNQS8a7QPZ9L9LKoInrsYP5TqRFobs+8TwK8P1njUBPJV56D3s\n",
       "AACzZG9hqwPZvhZPNeu246obustWTDx7XP7u33oqXYCjLJFWfN0sWjiiFsabMXmHgx2Q4kLvFt4s\n",
       "7QZQsCluNFLl3YIhYEKKnqQSuHgmxM+PHERChuyl7KYU4wst2xpz3tJ8klw01uOhN5yyEmOrUZSN\n",
       "8H1lejPiwaowaOdKDY5wRpsphdM+KQhFHAV69nfZZyND8U586G5+sAO818ZR52iKVkpKJCJYcTzD\n",
       "4Jf61KE//5msbqn3K1feEtgZd1zp++ho6Sn8UzUFjiKQ03ThhjrSobadaHBgN4v+GCFlHrcop/jy\n",
       "x9ghsvaEyJaBftH53tmZlghTAEgARpC9fUzzRBg56EXFi0S8XTJHj3WjFexnRZW5efshD2EfHsH6\n",
       "+t2VTW6vrQmpVztPwhpafxEADk/kQSBrolQexr91jr2kdpJjJE1O7WA+slWizdMDBE/r5JfmQAP/\n",
       "1O8fATdbjSkMzReyK87ajOImmvDp1JcQ+OBccVOMlsMmB3DUfLC6eoAWbIXc50OHiKsbqmaP9W+U\n",
       "U6FQPE7cCGOPxOHvfMWfBeuxKKVhZnmePehkRfyIOoDUYj0MQ68meRXHcMvfN+4S4HTtTsuYFYHo\n",
       "Y/hr65/lXWUaXOQLMpDnuS3C8ogWrkT9Q9UvXpoLmK4BG2J/5zk8AjKq3vPqhkpImYR/7QtX3uVb\n",
       "UF7plqfMvTDGHbWXvzSbl5YFiKvo2IroDHBjD23+KtFKoTYQUkVLvdOqLaK/h5d6PsUCLk4V4usz\n",
       "JTVH4Fv6Yf/sqGpsDg1qmOzEzITZJlcQt2VoVp+b65J+zlD6KScO/PBmDqKOmEiaAQjB6hSt/d5n\n",
       "/jcvPfw02wTMytzExkXB5LyJahaxx9FAK4W3psa+AfYmeTIKalOaKWUc2q/+3XzeESilSk+BL2nQ\n",
       "GRiD/XdYfEG7ore8I1FAgkskE93ZSG5AlHDUvj+eNz/GQvYoxNNi+3nsgHcM6CSr5PXQ/gNzA1Ff\n",
       "/F1swqbSQuSPjOu837r431jSyBmZfQAK5M4+IPMDgJ/dO7USrzNnsL4i1VG5RDyfMfI8uYi4ioP0\n",
       "zxOOOrKDA8vSgxJFXR9IRUUOH4cpsbGx/bfEhEiQxjEOrWOG6kziVUjGg2op3+59poaEhMob8bPI\n",
       "oUY2kBVdztYHi0yYKfqUrEvDvP3cil+8uKCmuSuOFn59hkjjVdUSHsKWC+wL7VQ2FyuxT/ec1m1h\n",
       "qKpKjU1USL3HL22TmPmJOoUJuxY+YOUj9pYdIVU/Q5/lZRPspZiMkJ6MJH2BIZiCxpuahcRIRa51\n",
       "TR+ICWjP5TK/aKfQ7CaZX9uBBabPVDJfwXHznYyqkn9On8x4RstPP1tEL3AymuShQwm1RVpyoMIK\n",
       "S7JP8PKqQdqM+ipp5CaIpS0TdVE6pfVKpv0a66bhtGKxQHVMx7D8Qu56jj8GuyiOb3+Y1CgkENcy\n",
       "NTtmlvMfvdCel1JVoLuN08jpjAg9wsK8OR9OLvDFX4g2vtfx3dTHxsTpmAkDMDmFf+HYetYjMzxx\n",
       "SXg/Z1jeIadS8ZUAm9ycQYgea1AIAWQ8lVkRXhmcFjx2IuZznFsUtxeJPgAP/yvOpQ+QK6hP3j2t\n",
       "0+lY8s+5CEmyjAV37oShXbFMigUIiOgBnfIyjP5j1pLkfUZE+MBZLhWnUS4r1DyNnqAOI6z9quVv\n",
       "tITDDNn1jdeAakwoocVeCezHW/qz30PNkEiHlk2Y9cwCLRAsD8NEs2NMjJgTfQ652+lG5ryrr4p3\n",
       "lA+c4y8Ibw+lo0/htYyTGxdWufTuBfIf5D19CQtFPAKdqE0bQPvcD6xKLTWnutBFoupxVmuyEuzG\n",
       "CDzO2t7+A9mMgsC0UjOgm4F0Si4EPjshiGpH+Zgyq5h/5q1NaWZTPigmQKRtD89LLgzlfQ9+LaEV\n",
       "CqSAFWeMiqbOkt3yID+NrEJ1hDP2asZ5xxXEyrdC+vOkzCshr5dNaGaDip2vL7EnSvLXxV3oFUEu\n",
       "7CHsHkhp+OqsnTgbzunfxWVDJHXZmXCdm8N4ONp53yDGMbaDFnVcaVqKznvaeoiBJjFHy+hrZCIS\n",
       "Y5vnPX2gjJLUL2u6wXU+uUdm+jn0vO64Nc1rVK0m/hhn1Uv4SLk3pWS9ZVMs/19gWkXl2G8GsyYL\n",
       "WMXblvd9U3DjchEIxl98bUog4WkBYzvM9AO/mZvCUORECq4zQrHV7jOjBR8UOh1CQ2j0jOpcdRJe\n",
       "i+TQcE9K5B0tOmo4t6BwJEYH5fj2pEvP5uTYYzU8168EHxYwQOWLKKfPR5wVBDkB1pjtp3s5xIP2\n",
       "52aPLqU8P0OIRrWrU2qquVoVOL9lU/nit4e9xNvYoVyK8K1BZU/6+VWpF1WETo8e8bu676DT5Mai\n",
       "EiluQ5i/MgnzbZoST7I+zf4ivpiqYlQt/MuwkSxemxrF7O0z8Rbq+Xc14pqgYxIXOEKvjFgP0rd2\n",
       "SJh4HeTZmN31oOJIg9LZ2+peLa1cB/LBkaVuSVlC5C2+7RWRetcWZuZS73OsVxUaeeCinLseuXIN\n",
       "n7d0urG6ZqKJFJwmfEXqrH9Duy2DAVf9ZKly2IYk60d8YnDuxD2rY229FSb6TOCmk6I24OOQ7HJv\n",
       "1UKDOf1zXUQUIBAaeHEm/awpa8Y9of0btYEXJG/gnSUmOm6uLpVFhUTHPW4RZkIZXK6dNr/PUkIl\n",
       "Cpvzoj3yOeYpASv5vg0faqRpStfM4On/anehyCuhBD1WeFcFTezwK5Gc1/mq6v4YWt0MlfEAYZ7c\n",
       "O0mpMXHPyuJy6BDoDVSAKdQTW0auZ3Lx5dfExyy8ZGkY+27GBbvsjS80IdHct6+4ATlpWF7wjkLH\n",
       "msBKh9NGjH9Gq1Xz7JAAnrGCv56SaBG3rHBIkSgzPHF2HbGTUwbSompferub6atqf6xXkExX2qQ2\n",
       "PLImkdvuWuwxizYKox2eoU+7sJ2sI0lK1X++tH+ZkW3MafIIUMZxPs4Xfxol00pF2KIDuUh6GYHD\n",
       "t36JhIXtPJN+JR/BIYmFXgUltZqDRAdUbZu2kkMsd7mWAPT2jGdyPjYDLT+N8kwdySMPBz4+S+iv\n",
       "NxLIX3OC+zMN87qFsrcta1BP9f99SEyJ/qroS5POFP+q1HIyt52qSeA4BgkM9JSygSrbVi6nRzRD\n",
       "hS5drABpCla3qvhDhdKXlBY3phSdG35ljZ3ISfbpZTZag1HD1oGnPeHSIK87tDclJjZ4pLaDZJ4r\n",
       "7W5OwMWfb+3JA1E4Qrih+EFCIwOoyUPV0x5EromjqzF5BbzAYD9ODKRJKrsE6T9/GJ+zmkTCM4bI\n",
       "uT08tKbSwdDu05u3crDiQmTXbEqbvNsydBZhhSTq6+n/ZrIU8GHikLjYU8elp03IFdnA9+g+ryoh\n",
       "5MeIL6Ix486acmtTD5yw2U4KuIrv5ulVDCw1BhaU4AgeVw4RcKtoEkZ+yTkRob6sWdRrkVrhXBUz\n",
       "RCOZNw8U/X942fWhFkNry7xCGDGT/9ZoK5uxgdeGIiE1JmInIHlSz5toIh3r0YwkOiVImn/qjEpS\n",
       "swSVNSlcSpFhdFWiq7m+lF/lzAgOG6v5d0Xt+eVotDByVev+CEgqD2s85/GBqrAg1fyOPvMjSUh+\n",
       "m+3bpDITkUUxfxi1kLJB1mad8SILxF9W62Q3tyIzNJBYy9X9/Dvv947hzuIAcnyQJ/F1YwGeS3+W\n",
       "+VTRAL79kv65dKN4SPfuglYcSgUb4FYvLnAe9QR/AQnUs1f4075tH6XhcY5xWj8BfxM+s8QVKqKg\n",
       "EjtCbpZOPO4pWIhlq/ELaHEy6OCtnxdBZON/DttrENaVcfGJqhhSm0B/8uv79BVcv0mSjcTfHkHL\n",
       "I9iPf1Og5hItUsn0x/3bY5JV1JTp3Xf8R/x/fMZyqQf43Wt/YPchXLIIcwxa6H/c0i3knc3lCXKE\n",
       "A1EOBaBnn4pbQecP+aPVP9JIyFzQtXNPVgbZjbf9a79qGBZRffnKcddo25QxKH2JSrbENhsQUoAp\n",
       "mucAxBC/vseuKdONawYyLU/i5+cyq5nCxxWxt5hDMfNivlte69JwbdJx62fPeikj4U6J+RH0e4zk\n",
       "AlfwGg3ecq0aQmx0VGUwD8MxMbW9h1lLG7Zkh/a/l3V83gFntBN5ZUuDt58bJbMGVcGz7SHd4UEz\n",
       "xAawgpGfM+znk9cGWRknj8Z8FwaDrsSCMRKildHSR8FagRPvjmkis7S4Gdw7YK3md0nLEd2Azveh\n",
       "RZRIolusG7Tgq6q2OaHzmpojJ9pJYe/bHMySH8BLOXbq+1O9zL5APiocowrj7UJ14q9kTQBelZaB\n",
       "LhSsV9gmum8lmfV0bl05Vbi+zp9v9mysM4pPHCwoUTt1ks+FP5/56YBRox24vWioitdbFylt02DX\n",
       "uyiakPjhLSuA/Ec2+LdGzEIYiA3WOP2PNKyvny/TlKBZN6llEuVJ96jAZxBHOqGfqeuVTDmLoOvF\n",
       "nXKSauLh2MYfWaAXdlp2HjB65l5yI6sVsfD3D11FrgUogLGQ4tNidCsH7dBGEE8gywkp4BVLNM66\n",
       "CckEHv0yuTEz6hb2W2lxdjSpJUFh7WJOOjXp/yV93LX+ywTaRFfpjdwdXrUaQ4ho26n6GevvIIA9\n",
       "UCHOpougyjcwT9anHUhLXpI1SKEtyt90HoWLQdQBjDKrAUVxYqj1agn4DYQF6xkbC7vBKkix2FMY\n",
       "o5SrFSkuaLHq9St3nCyTalUUOXk0rUops7SLxY9f4yB0Mxcsivnk8bdeKdg82zGyW3D7IZiRlN/4\n",
       "WEuMVfs/OJ8YM3VBymk4Kh4Fc4sErQ658A5sGaGPMLvCNcd3faYIknaOfnALMPffE3my3pXJWDuG\n",
       "bDESJmrIqMeoP7DV2BDTBipEDfrLNhnIRkB049kybYXfpmum9JGJkpuh6R2FfvD1gs6qSCIQlV/f\n",
       "CpovaGwpnjhJgoQ43u0TPrThlcl9nu0JSCUm87+zPdu+VW+hNU5S4WQvTyFzclvZ5xJMNmXoFQ3W\n",
       "FZtZpTDb7zHtOdjqanzQxart9biqa2/LZS+cdN7qut32cU8hJ2lraNJLycp6lLjnmebQeTXU4+9R\n",
       "NFRvA9R1a8qxAC69yFhd2jQb7AQz/SOznhOjDaN5z1NhkWhcs1voYE3sMJQnEiIAer8EmLb2FO+r\n",
       "VtSDoseRRjZcMpkjLlVd4UWvsRsrF1Pe3qxxXH1HYcnKX9XmUxba91UxQikH2+aHJKKAVNq9cTq4\n",
       "o9d1oCe0Hj4Sr9z+64qTIs7bHQSsJfPFgXF6yHkMEMkvRQ2olOxkp4UkmWNxSS/tDMSlq+/omufV\n",
       "idTPK/JVL/dZ/ji2pOGqd7AbD/9M9+T/Cs4GoVH+WZMle1KUsb2N9AmWuKbIkK+ck4Xvzk+cfZE9\n",
       "iGWsCqaTgXCuOaLgoYwGbnflYj2V23qOIfuPt+DRIk827LRx1RkF6XTJDdRLxqL8H0OhjVuSMzq/\n",
       "9EnhF9Hea3bzrPULiz2SulND3kjvO5DHNNopfhE/FmICn9NV9t8FiWY3BocWwWquVQWeYjcgYt/J\n",
       "kFl/bTnwaI3Fq2lSgqItA0LjtmK1XNp6ReUhYTBAAACZgQAAA0xBmiRsQR/+tSqC8p1IAK38nTiy\n",
       "WgYBa1+Nfr9/YaZmyLQUWGGwYT+v+yAh46P425V95G2VADS9YMG0+XVc4gjaXegFVDutT9THzxtK\n",
       "5mq/cs/Lt7MDdW12ptm/vfeI89fNSwr9gEN4SfP5I1umcTqfZQvrBC9QgApSGxQS4ShrR4j//qcO\n",
       "YmAGG1PaFD5mBbD5X+mLjKtPRHC+mMJNlpUABaVkntdWH1RrbujMXutsS1YLlWxdJXxflE8Yu7Yo\n",
       "/dYd4n+ShsmddUDaj3+Z2sGf+H1wpm9hvvMAgjc13iWACDz3+VJ4zHM6BeFiHveoqIBAOnU+3mef\n",
       "63WcMjS4zHliw24RYfnopqFAiP6osVnJ9WimAsP3rDfoC0W06hg7GPcwMF6vEeNsu5Ieg2q7INHc\n",
       "yCHkaAEFMnvgICBWFURrG5we+tG4+GrwvvY7k8oamZ35G4tsi0aomcEWX9jnj7OBnOiEPTvF9Iku\n",
       "BByHJRY/4g+ZW2oBzABF3wCKD1uTAJ5VoFXZh/scP6loKUfjqAktcfN9qeHVQ9x8hDWR88JpBQDK\n",
       "Bf5DEupyQtac1xjHtLDUW/ixIkoZDru8WMthdyoUh7PzXAYsHI+ADBcMlJkuDR3mDQFGucqdgxRF\n",
       "6b1XMdh6KV0z0a+YgxooPhRVs8mLNuh93KCjS6vqCd36W4dLSsRMlLnA/oOofxZutkqu2G6Tq5tu\n",
       "l5DH0KAubxbR4NvYJe2aWqlEzwEMkxsWgJapoqlsLLwFvwof6EIUVRJdCWTmKJOe5oczTCnD4Mnc\n",
       "kU5X7EQkmqgdlwQTKVfSSPur5MWNDQPtgifMBVgDxnQtyexFnBQk6GTKkbhb8zr+RO7I9XU+OXOE\n",
       "vnyVzPS3MFDn29amgwz+/Q3uXP0MXAfFQ9gUZLltwcATi2yfqkWYRZP4t2NguLWb4RYWlo9FSu0H\n",
       "cVoeGna1owy+eTSLWZfu7xmnzLG9hzhxCeLHyFSHxX9/npaTDgIx/a/chudLMW/SW3o1qoCvds4k\n",
       "sd1visX35EulUu52C8l8jYWRgOsYH8Y4/xQKYDUzgu1z+UGNGZp/1T/SYMiyRayWGbDmBaooL1+e\n",
       "o6PWa0B6uJEEUTJ2BVEvQ2NC3N9bvf7kwKaAAAABUkGeQniHfwFLqgbQOppfEGsdjWxBPpqO0zI8\n",
       "dM6vrpUAkVwvJ4cV14DnwgL3xbLqJSYXo7uyVfFWTfaz+64c8AVGserLhufW2y/p5FHaRJR23KLU\n",
       "hrRoFr2vzhHh1W5TOHVoSFwv4dBNzy30H0XZIV4wbuKyfvUeIDM++USqePUFVGL6DwPr2Z5rplQm\n",
       "Am6qkox7f21BVSVuQUuufQsWgGDCJS+2iFZ2kKeajlkMwPZZ+41/d6SmlXF5xiV61kDzLcDZcWVF\n",
       "3bO0KxpX0jQeSgZ1/zT8YivZZ3AyKU59Cox6gHVBhvTxP0JOx6DmzUPRfyembbk37CABgX0dtDNE\n",
       "kSmzK5C8xHM48wmJ9bGqnYBsXIh1uxS1HI+aY9VluaqvW6JtqEaOmhU6+P5+7tzFPgur+ThYOy+8\n",
       "OtLBYfTCzoFu8U2Fln9Hpfehl/Amh31dfvlRAAABBAGeYXRDfwHM75LI37oi5c40zNddSVdDrW76\n",
       "j7co6K+re5XVpAIYzzwU4UkkCFRnhPyLpcBjhscY2SKqKG85KUxE2bSjW+ynTg5aW3n1JYgFTTTp\n",
       "HUQ/9Cm1RMBGngplztN9/RwtgrzzLzxHRTdef2Kn5HIUKgL3bcIX7OqagdrwsJ72bJ263Sbh+0Kv\n",
       "1vGkTTyXQd6QtwIsDHbaHrPgtlkO3RG2bSc5iNaAaQdj0MZWbqG6mIw9jerZBPT58nxUewJ5Vub+\n",
       "cmlgGZqwAPWV0RYGiB5xyewmnZEezP9svmaFpeV3n7y22VBDn6wa+m9JQxegzuTNBjejI8TyaBPl\n",
       "BS0+5yZEAAABBwGeY2pDfwAL8Xass2MaTdgBMH9BBgXmveRfFq+Mcal6YpD0TGKzE5Y4PLqSiKnj\n",
       "PKxsPHQYJnsDuYnsp3R/EIS683Q1yscZ5V9Y4DQVFphMnlU6bVbZslQGmt+nvmBackwWRV3xmQnS\n",
       "QRzu1IwT4wwvQQ4cp711v16xqWXARn7GPiVpSXs7w6D4XgWnfUc7PjsgspIVmy3Pd6IQ3ymVa2+N\n",
       "LSwEGKRtyH+eteShC1MR95aTEM+lJxqkd/4p3Xz7qfaEGDbohGD/VH+faqKuDul/s4QxH1aLydj+\n",
       "Ez+7InXfUVQd33T1EwonMToInSbZCrgpFBei+N77UteFJNFnQ12oAgyQIhpxAAACD0GaaEmoQWiZ\n",
       "TAgj//61KoAER+zdcB0Fct/2c6bW648HplilEcRxcfWtKPY9hmsvZ8m5UsqSrILwrc1mY/ZmVbiR\n",
       "mbpKC79EX8lD5lZZYu25tVIr5ve4BNsbCKri4ScqKNxO82lruq1P0E107o6dB7uImKwfnHpKVkEB\n",
       "TJhNUhG7Gd6vnFPehW2yPMZFXtHWPeqclOEGEeyCJcpzRvWXTudqaY8Py4wexvifc772wocEG/5i\n",
       "gCKULijrmVJRin19c4QMzde2dnbF0d+vLy0lcNy8UI+S+r7oT4TFWdcG13ip5AUsRCIlox4kpDZp\n",
       "d8jOs/I+FIzTY4Jid8ApwizmdYUeaTof/jb7IyjPQ3QawGZ74AkfYMLm70sIyajulM3hsxyg34te\n",
       "/gGaTElD4ThbDAAGdH2e2QNlyJfZVdRyN6rUekCM1V4KVbTAULhMypGdFge2MeCjzX4BGqA7Bc+Z\n",
       "ZVDBgJvM3JyfmWTr+HoUC4bbBCyo8jiNim7ueUI+Z5m5Y30UktMB5fyIV9VQfFdZ7jAHD6IUVRfJ\n",
       "XQxUTrlXiGyQpKUC/G7TtvUy1Xj9iAXI1FaMNnEM5tI1O4oDMVi6EJqXZtRMyVolwshETIQktpZm\n",
       "dQSUUXhnNVzCYlIkF8XJAeXrQFCzWTOfavU15c8TysucfsoWvTzVudwUXKgf4LogmfxXvCgJvYgf\n",
       "Df+bDq2BAAABVkGehkURLDv/AAt0cdsbDHeW4b6VMiLndKTDafT6vicaW1DB6DdmgXxAEyDLERQN\n",
       "QKS7c5TOlHOsfWxqkPiAd9BE9FWYUtSz0/cNjKDAl5p9RmlEkoJgXhF9TEIPBNpLYpoSGL+/TRWF\n",
       "WS5u1RhpZD21etQRXxybgIW/RRYU7Zn18ubOb068Z7nwThlG9N2mHJltXMdMEO1p7vmjo0nwSbxo\n",
       "l6khloNySz4Fwtv/NH/81rvtFyZV1dquJuVcW0X4P0VNBzmx1VNUWGj4y9JZYnBU71geb38T+mBW\n",
       "kijRs3aVixPCRi75QW2M2AVbti/FxsuCIKXbT34kwZopRtRYcbZqWQKLeuUThw5oGk8WVobZsXwu\n",
       "27Z2DS8QfMl5R6bu+pYO8pPXFFhrUvMMjrQBhwc/juAs+fmiKJcSEH07Mm7H8UzolWHHdCaNZw8/\n",
       "TCNPeOe0aLOErQAAAPIBnqV0Q38AC+9Y6hIHioDCIgPFPy5s7NJaE+RhH8l1C0hSYJUGLC0YqIYK\n",
       "+kGko3XYCC1u5syAVJ6Jht++EDV6f+jcGjTD3VHnFnMOGFaH7sr239CBbsNegu5K5ZHpX/2Tyy+1\n",
       "HYIh2A67K6QAptkP2UWe1csYQjpexGfClvmYiGChljKnxWo02tA787wxAKYyzoF4d/Gmj8QM6nSV\n",
       "w+PvVNoZrGVK+WnB8YjrLagmrbH8angfoOnQsGAJ6w9TraIyT1PvEIRby6K8yu+crfRpToMvgNSX\n",
       "LIy/fI+7mKlMFWVAF9RT/KPEN6wdZgCuOpYiIQAAAOMBnqdqQ38ADzBC+RHRxCEEELtL1RZlRuqq\n",
       "3nzQp7MWPLjU6TzjeMAlN/uZ7i7razrPaoOZa2/pxeOH+f3hkOrgJ6DryCZZsligA1wPzYUWNrB3\n",
       "GrfNdC2sk5/2vfUmY6Bs6vmKc8mluCJ1W047Nl0yXLUzR0y21cbth6n30Ije+xP1ALaMNwz32Wfz\n",
       "2fvrDH5JOpzXcHbkIS5pcST9mE9Gc6Il8BQekV4XGuMNeGnHQNv64vJsEiYuEr59z8oJXJO0mRTu\n",
       "OpAqryfLE96P+CjhdJYgiiPRbxqFxgiyn2l47V3xEAAAAb1BmqxJqEFsmUwII//+tSqAA1GwT4AX\n",
       "l2HxwIC3Rt+9pvSNAjhjl8/VqmI1lxZnMUvSELKh+6jxzasrf/szRqI4LsZu2zxBDrvWnlda0cgv\n",
       "OSeg4dCVr0GXXvr+lxECIab78KF3KgiFC1EihMJ63FWM59R14W8R+omIZRFCo1XidgIonsqvapMp\n",
       "x8lsg+1XDwXwoQErsieGleg3lnjjVQFTO9OqLahLA+ryU9L8p2hCrk3Fgs+am74fVeL3+NU6+iIB\n",
       "ELh+ugYajPXADYlk55ZrroClh004/7HmaAoFU2eNv5S7z0MVCzA1FyaMvGZ5JgoelGqvPnkbxoVQ\n",
       "XEXjGgVjSSpKOBbcx7wPpv5gTmRfJk/J+b2Bc7iBBZlKDK/csP/vo3bLoznvqMaL04sl35BTsKL/\n",
       "FQD078mxgU6h2ukC8MFR/p0+FCA7HdCohOzi+/af68RWxP4G09PyaB2TgknbSiA6MZckmpCtNmJi\n",
       "PFgox+IqnJmytV8fd/9N+jWwOtrOloa7o7IDudKYDRsSmgaekypZH29WcS4G32jFaqG/O83RfI8n\n",
       "YM4c8+rqq37HVJHYoLx0ynGscp7qOLiAAAABDUGeykUVLDv/AAz7LRxdse/6NEBdcvpoekJpPowm\n",
       "Hao/TLZC3fMWkbBqnWquUyUNc2UTGXPUQgDcgllWQl+Ty8vf4YiOR554py/6txEGnPoIawSKy92b\n",
       "MlkPOGsrjIS0hZT9PAzDXaBGp0Pwfz6wMoNTp1C9i77ZI5hCXUvJy7oIOcHiiSoirSeOK0GSnTAw\n",
       "54RjtHembJbaPZaY4sHqPhQS/51M/HXNf9n6Ff0xYv5G0GkRe2Jhkg8/2k8okY6fs2R44mNEUnOm\n",
       "9bk1g0loI/cjFZDU26wBMTQanOB8nh7qTtbC8rsQsQMtg9yklKiNMaTgZdR+NEV8KNI1bE7NzB1o\n",
       "bXiLu6ctNk1sgKmBAAAAxgGe6XRDfwARX5cVOZvEH7YhZLGAgmP39aOU+7fv0yittXJnesf8tQle\n",
       "rw51tmdgaDrlvGoTVLM6DZGbyCSJq6YlcaDE/cMhhDlR0HHembP/vqbmHKE6criYIQFr8JUmeP0G\n",
       "hTImrng7uIR8ozlzwZZ3JZSpmaqvFB26RJfpbHTVlGDzxB4tJtQLZ7yoMRvNTE8nY0eLPs+VkyAX\n",
       "vyEL4P0+wU/Yqg9UnLJhNcmlR8vR3aRyvdyfBDsKvf3wvsKeMZ/FviKLgAAAANcBnutqQ38AEl+X\n",
       "Oe19SJJ/sqhyuMaL8B374PS/oKMc5KdJfc9DvW9uafeqHsZWkGlZDrQf6UY0oExaolnekAjI7BkV\n",
       "Y65ZETTFrcDidQ7JOcgbTsfVx4GK/A+HIyUvuWwZjc9mlm+Zm0w40jtQeDmVegCBxWuS/MgXx+/A\n",
       "IssuM0DjEBXOmiVCOOvMvjfA0tuXsOx8hZvlbgylrcxTLT9d5nvla3K0Vj7fjmda13soKE7ncsA7\n",
       "PJkjCmOP289ddIA07WA9TAlSkpxLhS8ARQkVbKHaTl9fQAAAAYVBmvBJqEFsmUwIIf/+qlUADZUK\n",
       "5QQmwzqRuCJs4AzNrArCKi4yRLvAIL7uRJ7mbYkhx57j8f/OTkzOuxr6HKQILsXuxPk/DkUGa9R3\n",
       "8wbYztCri+xCAcUszqFuPQGxgqBbVYqHXC7f2M+3IRjwhUSNFd4Ph4ZnIp+YF5BejYtqzAknQyW9\n",
       "3mrUklJnacEu+GXKqUQG29u5H5WaZOFt6d6cN299r/DZLBb/qEQl/wISmR0x/b2uWLZQkalBxQGD\n",
       "vo+etjbH+m0Xl5RGbelgvcN1XeniIY351oM8lylzn3UjmapqQu+SEMLEXHE5UZRTwAPOX6Za3T/G\n",
       "IKMLb4klfsFxuNaUjE/mI7n6r2y0Qj9Ttzfiz48S8kSLx5N6rt5NGjAzB04LrSk9frTiuZi5cv9U\n",
       "QuUb3VwctFOFo1LGSF8RdV67KJznOcQ3IJz2zqjo53ADq8vdfjjVGLPvedlhD9IMJpunzsqpZgmH\n",
       "o4QHfRPNGL+6VJ0DROpNJvCOYZzEDyVyWDQeUQAAATZBnw5FFSw7/wAalHqM0o/4pJOeDAiBOwmB\n",
       "GEjBPKJjiDBPIFYxTvMmQxjf2GLtspFSBubRKiH1yLHB96ccEkzU4HupyWZQAs1ZylaSyWxbOG05\n",
       "mdA6QUpAsSSTnY2g0U+VfZFRFRMOyfIvXAzdOgbSAMv9qB3L8kfXmE7uR24W2tghor9llqrChDSH\n",
       "ooc5A+BudxKa2uf5JChaRkc3MhkEKkKVsRORAK7vBCTzllHx/SMx9Iiq9BqZAL8NIV7Csrji9Xs/\n",
       "X9RPvdmA4Oqr6CzCjfkCp94XruD5dJ5vvnrzwYFh9Xqxf7V3te0CuBHYq2ILYWAn7Ez6oFLG/9gz\n",
       "n55CclxaUhmB9l4qasOacrzRTKOHvx+kA/wmrDgOOKgsUYAX7OtPy5tm9eTbb92Txvf/dSXRGkPB\n",
       "AAAA6gGfLXRDfwAivySRfP9YduV80QwzjsmF6JzOybz3ZzJPMKDxm6ETC6bY/LKoFHRNcuBBlulv\n",
       "3NfTAGFqjGUOLtgDIL8KZuxz1nl/KBPfhAH5jKip+165ceKw0Sl2K1d+FjljyTIz/reBgC1uzLZh\n",
       "3Bqc8LCz/RriahLMgWtxU/t4DEUaFgrBIJ/7Trz+K4jKdnpoR5ORru2e2M5qYa//FIk57klEv3eL\n",
       "hhwIseOrGtoUcMZ/ain6xMJtV6O0xSkztcLOyKNcGG++7EzXfTiAwsxCuN1xiq+BqKjFJGeL4IxA\n",
       "CNkMH8QS0vkCGwAAANIBny9qQ38AJb2qdmG3E5fig5qmR62Ma6O65z9VTjp8Nx5OmT/66p2vpPq8\n",
       "CE6cP/DqEs8RdKqcayhimOpIfI3gvy5Wc60feWKhovZBj71PF/neZ57MuDhcl78bV7nnnxfXrhc7\n",
       "jW/Cuj/7Hw/GAozqHrNhGbASnYA1RTHPc+y1FEI8shpbHOcR5d6Ibg2kRMt8foaWgE3i1ZcxeXpH\n",
       "ScyWHE2OBIzu/FCzhbsivVa7hOW9Zb4xcWvOUHnMwJ4EL71zfCT1Cwd9pa2C3P+dwXI3x0AAAAHn\n",
       "QZs0SahBbJlMCH///qmWAGq/l6gki+/SGLoJrOcW6BEjdz+7ygcyd9m0fQWLZGhNr2g86LOgsOf0\n",
       "Bnlkk+e1KAYTHVt8ogarB57YfcZNf6VEcVoXemHuJv8gMm4G48Vbgs+HOKohhIvJXH6SStW8t4lN\n",
       "z5QCyfQWwoupeLpiFON3jl7gEJeDl6lnTrz7BudTbJIGL4TfdVZe4964KtHBQ4mkqq9/2GcHigDq\n",
       "r4sWHOvTzrI5gdcHxYodiNB3eIS1QsAgKgFcQ2yBMzYAmLVwtcxya8zg/Y18XfzD4Uway0LmCPpT\n",
       "imQ8991bFM4VQBQOLgvfj0z/kO5A9BxnkdLAAOcx01e/S2SkDtOp+ntiLrmvI6Bo/D1wBcYUY/tV\n",
       "UaFdyvJOtiyzbM4nLHvABfdADfff8hMTqemRo9EP8uz9QgDFA2Bp7TMnEsZ6bhCBW3Qm9WpVVn78\n",
       "tclHmFhV79Rj/4TJpT1s/evEGAZiU8TsuomU/XPsbLz7mFBx4tO6JeABPD5A1wEn+QkQROW6aq9a\n",
       "9teJGffIreM/BW1XVtgwKK5TW8Ig6akMEBx9gxTGa6wFkKw0E3THO+OkOld8Gh7y6LIEqeA1NR83\n",
       "Cc9q7SdEHiGtusDR/Ocrb4Ui817kf2QYrrKGhF3LwgAAAW5Bn1JFFSw7/wA1KQH8cxxwfCQ9UP1q\n",
       "PljcMoFBVACQjEXtHgAc35fKwzBcsWQume6YpKDlnstAWxe+1BIuEvx0Lewqda/OZ2FuLYVGX+gu\n",
       "800fY/s8xpvF8sw7S4PnrSoE1leSl1C51sSTUIt6qBYsPhlkcmT67NCOkxn9FM23t56ydRpTZ8GE\n",
       "ecHiZ6skYfWQGUvl5vG2Bm34uAc/OJ/5iCgY/SgpXPitR9KLFSZLMgyf8jC23qN2buATaQnyTRTC\n",
       "soqtoHQFROF9pAOfX9t8F6olMrTsHHOUGcUdECGBObl/gGZI5yVC03+nkh4ty+T5tIpvgnu8AM9x\n",
       "/2L3d5TpPFC/+XlurVReFVXixee+APicFc5RF4kZlhSwfJnZWdIn5X6UIyR9G6NVz3inpsiBDnG7\n",
       "VyeyLRRrPc6SlzeRYh1L4kprASnFEqtnUZIWu48IZeqGt9q5Y2YqXTZ8xgWYg64r2qMAHNME13gk\n",
       "0zEAAAC4AZ9xdEN/ACW/IQHgbQyl06qbL/Th2vabHm/7miLPqv9+r7doiSUdOlsKqeCKJmaotY4W\n",
       "LOjaHZpWvei+RDDLOvgwtNtIY9GvaqXVEd0mho00UFPuA8osMqNO/nmS/gacIWR0IqPY2S0+kX1r\n",
       "bRq4PSS8Yb/uE6uLM4vMSJtGCsGUZ3MnKdTVsEKCrBXce4XLk8rm2Wbp9TT4yP1QxwC0ldthZqvc\n",
       "0oJCFQqDSx6xx3JnEeGeWF4ljgAAAOoBn3NqQ38AS3tU7jTNBPX6hrQUdsLXLBPRnGJErr7PkjQR\n",
       "TUMNR/2cuYOPDP4Q8bTPA6YL0A/CUY4obGN7/kFCbh+3OXnjkqkKjAJWHw75Tw2lWAciACBr9nml\n",
       "3a0y2+yAREhWTiuJBD/vSeZseZsut+EREJhs1K6JHa5uI6vLFGHwgWaWTJ6D0HrcIgmyWlV6o1/g\n",
       "d7F1MijBGdH2JnHzvhYmWSIG7zBhfle4jhkzl3A8cdA4rdRRGtHT6a78SwZTt/802tYJexmTCUPx\n",
       "NPZWUp1Ns83wbMzX7EvF146qZ23cvOp6jL+hrXMAAAFsQZt3SahBbJlMCG///qeEANvFa8AAhYd8\n",
       "WxoGF0fudkkyen5m9xZlIB9PyB1tX+KkDYbJemiSswdrhPUeuawYc4mf80UYH8KkJQZ9vvizT/4s\n",
       "cPuL2lrayTdtY70h5pLGK38AYuzvAi5tLcFlp1H/BBtjTlUUgBLodcqON5M+pxEaLjrelieePtHe\n",
       "YjjzPe0D+/QQAgpP4wrGTv0UP3r+uOdrDCHH8PRZnLoWC+or7JcTTss8sEuCu6aMfvtCQyH6Kjzp\n",
       "A/8UpPMQNwONPSNEGMnN928XzESRIeCZpmGKq2Rm3Y4+WufmtWTOdoXGqpXJ4wkJs4VT0LmiCLpF\n",
       "8Wgeq6uDFgRxIbfbjbMpf0u8nSwNmQ6Tqjl4S5RNTcxbXiw/kR0iixboZjgpI4eW+QPIfnal+qSx\n",
       "Q+BHPq9UIvkre3O93jWYGVC71hKymF1Y5E37t7yGIL38AboxPkmz998est/0rsY8osWA16LQ6QAA\n",
       "AOdBn5ZCG/8AR2aUbGXEkmcN6wAQVGx9CV6Rl928omhytGPHN3GgRTLxr0uLehBe2m1+w0/PvQ2l\n",
       "vGB3jaSYNvaLY6M7A/sMa07oMEkW0k9gWxyN6TZerPfRl4V7sH9N4SiKyu7SlvST6P/WHII9f9TK\n",
       "aKnW6tc2rZwP+yWEm+LpRwws4gc88+CesVprAKRTtdeWJkfbi/4QEq26rKftZ592XxkTDfu3706i\n",
       "aEZsDLCVarDO13XxqWxTT/eR+VKKQ7vs/TtodzdT02zamv87uHxRUgYDPfWYDjIy0fOFVa6v+nAz\n",
       "ZOWAroAAAADGAZ+1aRDfAE1thhQgBOkZOQNDGzlioDkd6lB/c07j9dtfY82gWba8t1XnCc/bk0pL\n",
       "n9Ks1oN1rIIhjwEUzr2ESC8KpKuHRyEL7b6WGwrR33LBPdz433ptkUBiGPxScg6BVcRN90nmh/8r\n",
       "HyNNCNVcUQB/dDYdI5Ws7JiVa8I98v8s/S9WQ7IqIWGDNp6R1HSxjPbQXMZW0JKvG/rRO4jsByTN\n",
       "zvviTTf3/fgV8Yfuuo/pvJMlsPA8qET39hDTgP2wshANx5KxAAAETm1vb3YAAABsbXZoZAAAAAAA\n",
       "AAAAAAAAAAAAA+gAAAlgAAEAAAEAAAAAAAAAAAAAAAABAAAAAAAAAAAAAAAAAAAAAQAAAAAAAAAA\n",
       "AAAAAAAAQAAAAAAAAAAAAAAAAAAAAAAAAAAAAAAAAAAAAAAAAAIAAAN4dHJhawAAAFx0a2hkAAAA\n",
       "AwAAAAAAAAAAAAAAAQAAAAAAAAlgAAAAAAAAAAAAAAAAAAAAAAABAAAAAAAAAAAAAAAAAAAAAQAA\n",
       "AAAAAAAAAAAAAAAAQAAAAAGwAAABIAAAAAAAJGVkdHMAAAAcZWxzdAAAAAAAAAABAAAJYAAACAAA\n",
       "AQAAAAAC8G1kaWEAAAAgbWRoZAAAAAAAAAAAAAAAAAAAKAAAAGAAVcQAAAAAAC1oZGxyAAAAAAAA\n",
       "AAB2aWRlAAAAAAAAAAAAAAAAVmlkZW9IYW5kbGVyAAAAApttaW5mAAAAFHZtaGQAAAABAAAAAAAA\n",
       "AAAAAAAkZGluZgAAABxkcmVmAAAAAAAAAAEAAAAMdXJsIAAAAAEAAAJbc3RibAAAALNzdHNkAAAA\n",
       "AAAAAAEAAACjYXZjMQAAAAAAAAABAAAAAAAAAAAAAAAAAAAAAAGwASAASAAAAEgAAAAAAAAAAQAA\n",
       "AAAAAAAAAAAAAAAAAAAAAAAAAAAAAAAAAAAAAAAAABj//wAAADFhdmNDAWQAFf/hABhnZAAVrNlB\n",
       "sJaEAAADAAQAAAMAUDxYtlgBAAZo6+PLIsAAAAAcdXVpZGtoQPJfJE/FujmlG88DI/MAAAAAAAAA\n",
       "GHN0dHMAAAAAAAAAAQAAABgAAAQAAAAAFHN0c3MAAAAAAAAAAQAAAAEAAADQY3R0cwAAAAAAAAAY\n",
       "AAAAAQAACAAAAAABAAAUAAAAAAEAAAgAAAAAAQAAAAAAAAABAAAEAAAAAAEAABQAAAAAAQAACAAA\n",
       "AAABAAAAAAAAAAEAAAQAAAAAAQAAFAAAAAABAAAIAAAAAAEAAAAAAAAAAQAABAAAAAABAAAUAAAA\n",
       "AAEAAAgAAAAAAQAAAAAAAAABAAAEAAAAAAEAABQAAAAAAQAACAAAAAABAAAAAAAAAAEAAAQAAAAA\n",
       "AQAAEAAAAAABAAAIAAAAAAEAAAAAAAAAHHN0c2MAAAAAAAAAAQAAAAEAAAAYAAAAAQAAAHRzdHN6\n",
       "AAAAAAAAAAAAAAAYAAAYAgAAA1AAAAFWAAABCAAAAQsAAAITAAABWgAAAPYAAADnAAABwQAAAREA\n",
       "AADKAAAA2wAAAYkAAAE6AAAA7gAAANYAAAHrAAABcgAAALwAAADuAAABcAAAAOsAAADKAAAAFHN0\n",
       "Y28AAAAAAAAAAQAAACwAAABidWR0YQAAAFptZXRhAAAAAAAAACFoZGxyAAAAAAAAAABtZGlyYXBw\n",
       "bAAAAAAAAAAAAAAAAC1pbHN0AAAAJal0b28AAAAdZGF0YQAAAAEAAAAATGF2ZjU3LjQxLjEwMA==\n",
       "\">\n",
       "  Your browser does not support the video tag.\n",
       "</video>"
      ],
      "text/plain": [
       "<matplotlib.animation.FuncAnimation at 0x11989efd0>"
      ]
     },
     "execution_count": 3,
     "metadata": {},
     "output_type": "execute_result"
    }
   ],
   "source": [
    "grid.U.show(animation=True)"
   ]
  },
  {
   "cell_type": "markdown",
   "metadata": {},
   "source": [
    "The next step is to define a `ParticleSet`. In this case, we start 2 particles at (3.3E, 46N) and (3.3E, 47.8N) using the `from_list` constructor method, that are advected on the `grid` we defined above. Note that we use `JITParticle` as `pclass`, because we will be executing the advection in JIT (Just-In-Time) mode. The alternative is to run in `scipy` mode, in which case `pclass` is `ScipyParticle`"
   ]
  },
  {
   "cell_type": "code",
   "execution_count": 4,
   "metadata": {
    "collapsed": true
   },
   "outputs": [],
   "source": [
<<<<<<< HEAD
    "pset = ParticleSet.from_list(grid=grid,          # the Grid object on which the particles are advected\n",
    "                             pclass=JITParticle, # the type of particles (JITParticle or ScipyParticle)\n",
    "                             lon=[ 3.3,  3.3],   # a vector of release longitudes \n",
    "                             lat=[46.0, 47.8])   # a vector of release latitudes"
=======
    "pset = grid.ParticleSet(pclass=JITParticle,  # the type of particles (JITParticle or ScipyParticle)\n",
    "                        lon=[3.3, 3.3],      # a vector of release longitudes\n",
    "                        lat=[46.0, 47.8])    # a vector of release latitudes"
>>>>>>> 0eb39d2a
   ]
  },
  {
   "cell_type": "markdown",
   "metadata": {},
   "source": [
    "Print the `ParticleSet` to see where they start"
   ]
  },
  {
   "cell_type": "code",
   "execution_count": 5,
   "metadata": {
    "collapsed": false
   },
   "outputs": [
    {
     "name": "stdout",
     "output_type": "stream",
     "text": [
      "P(3.300000, 46.000000, 0.000000)[164, 49]\n",
      "P(3.300000, 47.799999, 0.000000)[164, 139]\n"
     ]
    }
   ],
   "source": [
    "print(pset)"
   ]
  },
  {
   "cell_type": "markdown",
   "metadata": {},
   "source": [
    "This output shows for each particle the (longitude, latitude, depth), and then in square brackets the grid indices of the longitude and latitude."
   ]
  },
  {
   "cell_type": "markdown",
   "metadata": {},
   "source": [
    "To plot the positions of these particles on the zonal velocity, use the following command"
   ]
  },
  {
   "cell_type": "code",
   "execution_count": 6,
   "metadata": {
    "collapsed": false
   },
   "outputs": [
    {
     "data": {
      "image/png": "iVBORw0KGgoAAAANSUhEUgAAAX4AAAEZCAYAAACQK04eAAAABHNCSVQICAgIfAhkiAAAAAlwSFlz\nAAALEgAACxIB0t1+/AAAIABJREFUeJzsvXm8JFV5//9+btXtvnc23BDCIAOK+lMTJRiJcYFx35ck\najBfFyQuiTFqXKISiRBcookxJsZojPsSJS6gRiMYMxA0REBARXBBGAaRUYQIM3Nv93Tf5/fHOafr\n1Omq6uq+3XeZPu/Xq6aqTp2qOlU993Oees45zxFVJRKJRCLTw8xqFyASiUQiK0sU/kgkEpkyovBH\nIpHIlBGFPxKJRKaMKPyRSCQyZUThj0QikSkjCv8aQEReJyL/XCPfB0XkL1eiTGsBEbmHiHxLRH4p\nIi9Z7fKsVUTkBBHZtdrliKwfovDXQESuFZF9InKriPxURD4gIhtGvFbfH6mqvkVVXzie0q4eIrIk\nIncN0t4gIh8d8ZJ/BvyXqh6kqu+aVMUnIm8VkZtE5Oci8tYBeY8RkYtFZK+IXCQi91sL1wLigJxI\nbaLw10OBJ6jqFuBY4AHA64e9iIgkgHDg/pGWPdeoz7sNuGLEc/uw7z9MexHwZODXgPsCTxSRwkpY\nRGaBs4CPALez67NFJF3Na60kIiKrXYbIGFDVuAxYgGuAh3v7bwM+b7dPAr4H3Ar8CHihl+8EYBfG\ncv0p8ClgH9ABbrPnHAq8Afiod95DgK8DtwA7gefY9A8Cf+nleyJwqc13AfBr3rHXANfbe1wJPKzk\n2bZgROdn9jn/3Dv2XOC/gb8GbgauBh5b8Z6WgLsGaW8APlKS/67AfwI32ft/DNhij/2nfU8L9hle\nALSBRbt/ts33K8Cn7flXA38S3PvfgI8C/wecXFCGrwPP9/ZPBr5RUt5HAbuCtJ3Ao1f5Wu7/2SuA\n3cBPgJNq/sbh/71t9necsfv/BbzR/v/aa3+zk+y7vtWun7naf6NxGW6JFv+QiMhdgMcD37JJu4HH\nq/kaeB7wDhE5xjvlUIxFdwTwHOBxwA2qullVt6jqjTaf2usfAXwJeCdwJ+AY4LKCchwLvB8jiHcA\n3gt8XkRmReQewB8D97flegxwbckjvQvYDBwJbAeeIyLP844fh6k47oipAN5f/YaGQoA3Y97RvYDD\ngdMAVPURmErnj+17eh/wceBtdv8p1vr8Aqby+xXgEcDLRORR3j2eDJypqrez54fcB7jc27/cppkC\nilwuIid6eb8dnP9tL/+KXauAQzG/42HA84F/FJGD7LFBv3H4RRbuP8teczOmkn4n8Bj7f+tBFPz/\njKxtovDX5ywRuRk4H2MFvQVAVb+sqtfa7f8GzgEe6p3XBd6gqvtVtVXjPr8PnKuqZ6pqV1VvUdVQ\nIMD8Ib5HVS9Ww0eBFvBAe88G8Ksikqrqdap6TXgBEZkBngG8VlX3qepO4O3As71sO1X1A6qqwIeB\nQ0XkzjWeYyCqerWq/qeqdlT1F8A7MNZrXR4A3ElV32Tf1bXAvwAnenn+R1W/YO9X9P43Ab/09n9p\n01wZ76eqnyzJ6/JvXulrFdAGzrDv4cvAHuCeNX/jQXxIVa9S1SXMV1gX+DURmVPV3ap65RDXiqwB\novDX5ymqegdVPUpV/8SJiIg8TkT+R0R+ISK3YCz6O3nn/VxV9w9xn7tgPp8HsQ14pYjcbJdbMBbz\nYap6NfByjPW8W0Q+ISK/UnCNOwGzwHVe2k5gq7fvvkhQ1QWMlV4mQF17PZ9ZoPD5ReRgEflXEble\nRP4P4+q5U1HeErYBW4N38DrAr5gG9XbZg3GFOLbYtDp5Xf7bVvlaAL+wwuzYh/md6vzGg+i9Q1Xd\nB/we8EfAT0XkCyJyzyGuFVkDROGvT1+jlog0MP7ltwEHq+rtgS8HeQd9RofsAo6uUZ5dwJtsZXQH\nVb29qm5S1U8BqOonVfWhGHEE+KuCa9yEEeVtXto2jI94FK7DuBN8jsIITRFvwfiTf9W6Yp5FwXv2\nCN/dLuDHwTs4SFWfVHFOyBWA35vmGMoblK/ANLT63Bf47ipfq4pBv/FewO+hVmQg5N6hqp6rqo/G\nuJe+D7xvhHJFVpEo/MujYZebVHVJRB4HPHrAObuBO4pIaO05Pg48QkSeJiKJiNwh7OZneR/whyJy\nHICIbBSRx9v1PUTkYbZiamMaSLvhBayFeCbwJhHZJCLbgD/FNIaOwqeA14vIVjE8EtMA/emS/Jsx\nVuytIrIVePWA6+/GNC46vmnP/TMRmbPv6z4i8htDlPkjwCtE5DAROQzTQPrBkrw7gK6I/ImINOzY\nAsW4/lbzWqXY3/jfKP+NLwOOF5G72DaB11ZdT0TuLCJPEtOdeT/m9+sMW67I6hKFvx6FVqOq7gFe\nCvyb9f+fCJxdeSHV7wP/CvzYuicODY7vwjQevwrTk+ZS+i1DVPUSTMPuu+y9f4DphQPQxFj4Pwdu\nAA4GTikp0ksxboEfY9ovPqaqVQJTZUH/JfANTA+Qm20Zfl9Vv1eS/3Tg/pgeN18APjPgXu8H7mPf\n22etqD0JYw1fg+m18j76XSjlD6P6Xnvv72AaV79gG5IBEJHvisgzbd79wFMx7/kWTO+Wp6hqZ6Wv\nVefRvO0/oeQ3VtWvYirsbwMX2XuWXQeMZrwS88VwE3A88OIhyhVZA4hps5vgDUSuxTRMLQH7VfU4\nEXkb5g+2hfFnP09Vb51oQSKRSCQCrIzFvwRsV9VfV9XjbNo5wH1U9Rjgh5gGuUgkEomsACsh/BLe\nR1W/6vVAuBDTGyUSiUQiK8BKCL8CX7GxSF5QcPxkTE+YSCQSiawA6Qrc40GqeqOIHAycKyJXquoF\nACLy5xi//ydWoByRSCQSYQWE34UkUNWfi8jnMCEALhCR52J6rzy87FwROVCDmUUikQmgqssKInc7\nEQ2HU1ewU1WPXM79VouJ9uqxfX1nVHWPiGzENOqejnExvR043g7VLztfT9WyXogrw3mnnc8Jpx2/\nqmVYK+VYC2VYK+VYC2VYK+VYC2UAOEPevGzhFxF9Y828r2f5Fc1qMWmL/xDgc9ZyT4GPq+o5IvJD\nzMCnc22U1wtVNfYFjkQiq04Yc+RAZKLCbwODHVOQfvdJ3jcSiURGZSUaPlebaXjGZbFt+7bBmVaA\ntVCOtVAGWBvlWAtlgLVRjrVQhnEyv9oFWAEmPnJ3OawFH38kElkfjMvHXzcuxguIPv5IJBI5IJgG\nUZyGZ4xEIpHaxMbdSCQSmTKmQRSn4RkjkUikNtHij0QikSkjCn8kEolMGdPQnTMKfyQSiXhMgyhO\nwzNGIpFIbaKrJxKJRKaMaRDFONl6JBKJeMzWXIoQkfeLyG4R+XbJ8d8XkctF5DIRuUBE7usdO0hE\n/k1ErhSRK0TkN23600TkuyLSFZFjx/GMUfgjkUjEI625lPBB4DEVl/8xJhz9McAbgX/2jr0T+JKq\n3gu4H3ClTf8O8NvAeUM/TAnT8FUTiUQitVmOj19VLxCR0qh1qnqht3shsBVARDYDD1XVk2y+DnCr\n3f6+zTO2uEBR+CORSMRjBbtzPp9svvG7AjeJyAcx1v7FwMtUdWESN46unkgkEvFYjo+/LiLyMOB5\nwGtsUgocC/yjqh4L7ANeu8zblBIt/kgkEvEoE8WvA98Yw/Vtg+4/A49V1Vts8vXALlW92O5/mqxS\nGDtR+CORSMRjtkQVt9vF8fZO6SXELv0HRI4APgM8W1WvdumqultEdonIPVT1B8AjgO+VXHvZROGP\nRCIRj7SuKhYIv4h8AlM/3FFErgPegJlfXFX1n4FTgTsA77aNtftV9Th7+kuBj4vILKb3z/PsNZ8K\n/ANwJ+CLInKZqj5utKez5YwzcEUikQOBcc3AtW9jvbwb9sYZuCKRSOSAoLbFv46ZgkeMRCKR+sw2\nV7sEkycKfyQSifhMgSpOvB+/iFxrY1NcKiLftGljjz0RiUQiY2GZMRvWAytR/CVgu9dfFbLYE+9d\ngftHIpFIfda5qNdhJR5RCL4sJhF7IhKJRMZCstoFmDwrEbJBga+IyEUi8oIVuF8kEomMTnT1jIUH\nqeqNInIwcK6IXKmqF9Q9+bzTzu9tb9u+jSO3lwa+i0QiU8S1O3ayc8fO8V94nYt6HSb+iKp6o13/\nXEQ+BxwH1Bb+E047flJFi0Qi65gjA0Pw/NNry0o1U9Cdc6KuHhHZICKb7PZG4NHAd8NskyxDJBKJ\nDMUUuHom7eM/BLhARC7FTDrwBVU9R0SeKiK7gAdiYk98ufIqkUgkslIkNZd1zETrLVW9BjimIP0s\n4KxJ3jsSiURGYp1b83WYgkeMRCKRIZgCVZyCR4xEIpEhmAJVjFMvRiKRiM8yfPwi8lgRuUpEfiAi\nfTNoicgRIvJVG8bmayJyWHB8s4hcLyJ/b/c32XA337Lrn4vI3y73EaegbotEIpEhmBvtNBGZAd6F\nmT3rBuAiETlbVa/ysv0N8CFV/ZiIbAf+CniOd/wMYIfbUdU9wK9797gYM4PXsogWfyQSifiMbvEf\nB/xQVXeq6n7gk8BTgjz3Br4GoKo7/OMicn/gzsA5RRcXkbsDB6vq10d7sIwo/JFIJOIzej/+rcAu\nb/96m+ZzGfC7ACLyO8AmEbm9jVv2N8CrKR/bdCLwqaGfp4Do6olEIhGfElXccSPs2F15ZpFgh3Pb\nvhp4l4icBJwP/AQze++LgX9X1Z/Y2JVF1zoReFZlCWoShT8SiUR8Shput281i+P0b/dluR44wts/\nHOPr76GqPyWz+DcCv6uqt4nIbwEPEZEXA5uBWRG5TdVMOi4i9wUSVb101MfyicIfiUQiPqOr4kXA\n0SKyDfgpxkJ/pp9BRO4I3KyqCrwO+ACAqj7Ly/Nc4P5O9C3PBP515JIFRB9/JBKJ+Izo41fVLvAS\nTOPsFcAnVfVKETldRJ5os20Hvi8iV2Eact9Us1RPZ4zCHy3+SCQS8VlGdE5V/Q/gnkHaG7ztzzCg\nO6aqfhj4cJB29Oil6icKfyQSifhMgSpOwSNGIpHIEEyBKk7BI0YikcgQrPOQy3WIwh+JRCI+U6CK\nU/CIkUgkMgRToIpT8IiRSCQyBFOgilPwiJFIJDIEUzDZehT+SCQS8ZkCVZyCR4xEIpEhiL16IpFI\nZMqYAlWcgkeMRCKRIZgCVZyCR4xEIpEhiK6e5SMi1wK/BJaA/ap6nIjcHjOTzDbgWuAZqvrLSZcl\nEolEBjIF5vBKhGVeArar6q+r6nE27bXAV1X1npj5J1+3AuWIRCKRwczVXNYxKyH8UnCfp5CFHf0w\n8NQVKEckEokMZvTJ1hGRx4rIVSLyAxF5TUmeZ4jIFSLyHRH5mE07QkQuFpFv2fQXFZz3eRHpn/dr\nBFbio0aBr4iIAu9V1X8BDlHV3QCqeqOIHLwC5YhEIpHBjKiKIjIDvAt4BGbKxYtE5GxVvcrLczTw\nGuC3VPVWEbmTPXSDTdsvIhuAK+y5N9rzfhu4ddRHClkJ4X+QJ+7niMj36Z+AuJTzTju/t71t+zaO\n3L5tAkWMRCLrjWt37GTnjp3jv/Doqngc8ENV3QkgIp/EeDeu8vK8APhHVb0VQFVvsuuOl2ceb7J1\nOzfvnwIvBM4cuXQeExd+V2Op6s9F5CzMy9ktIoeo6m4RORT4Wdn5J5x2/KSLGIlE1iFHBobg+adf\nMJ4Lj96rZyuwy9u/HqN3PvcAEJELMC7w01X1KzbtcODfgbsBr3baCZwB/A2wMHLJAiYq/PaTZUZV\n99ha69HA6cDngZOAtwLPBc6eZDkikUikNiWquOMy2HF55ZlSkBZ6N1LgaOB44Ajgv0XkPqp6q6pe\nD9zPGsNni8ingcOAo1X1FSJyZMk9hmbSFv8hwOesfz8FPq6q54jIxcCZInIycB1mIuFIJBJZfUpU\ncftvmMVx+kf6slyPEXPH4RjffZjnf1R1CbjWur7vDlziMljX+BXAQzETsh8rIj8GZoE7i8jXVPXh\nwz6Wz0SFX1WvAY4pSL8ZeOQk7x2JRCIjMXp0zouAo0VkG/BT4ETgmUGes2zaR2zD7t2BH4vIVuAX\nqrpoxzk9GHi7qn4WeA+Ave4Xliv6MBVDFSKRSGQIRlRFVe2KyEuAczD++/er6pUicjpwkap+UVW/\nIiKPthZ9B3iVqt4iIvcH3i4iSxh3zttU9YqxPE8Bolq7g82KIyJ6qp6y2sWIRCLrgDPkzajqsnzg\nIqJ6Wc28x7Ds+60W0eKPRCIRnxirJxKJRKaMKVDFKXjESCQSGYIpUMUpeMRIJBIZgujqiUQikSlj\nnUferEMU/kgkEvGZAlWcgkeMRCKR+mh09UQikch00Z0CVZyCR4xEIpH6ROGPRCKRKaOT1J2YcGmi\n5ZgkUfgjkUjEo5vWlcX2RMsxSaLwRyKRiEc3OfBbd6PwRyKRiEeLRs2cY5sQa8WJwh+JRCIe3SmQ\nxbqtGJFIZIVp0xjrEqlHl6TWUoSIPFZErhKRH4jIawqOv0hEvi0il4rI+SLy/9n0R4rIxSJyuYhc\nJCIP88451p7zAxH5u3E844FftUUia4jVFOBh7t1Yxw2Xy6VM1AchIjPAu4BHYKZcvEhEzlbVq7xs\nH1fV99r8TwLeATwO+DnwRDvt4n2Ar2CmbgT4J+D5qvpNEfmSiDzGTdA+KlH4I5ExcyBY11XPcKBX\nCqMKP3Ac8ENV3QkgIp8EngL0hF9V93j5N2H7hKrq5V6eK0SkKSKzwB2Bzar6TXv4I8BTMRXDyETh\nj0SWwYEg8sNS9MwHUmXQGV34twK7vP3rMZVBDhF5MfAKzOTpffPnisjTgEtVdb+di/f64JpbRy2g\nIwp/JFKTSYv8MgRnJFK6Y7vWgVQZlDXufnPHAhftqOzJUzQNY9/ctqr6buDdInIicCpwUu8Cxs3z\nFuBRw1xzWKLwRyIljFPoV1rU6zCoTMutGPz3t54qgbLf/ZjtDY7ZflBv/59OvyXMcj1whLd/OMbX\nX8angPe4HRE5HPgs8GxVvda75l2GuGYtovBHIh7LFftRBH41uw8mdEqPlT3LKBVC+F7XckWwjEr6\nIuBoEdkG/BQ4EXimn0FEjlbVH9ndJwI/sOm3A74IvFZVL3T5bWPvrSJynL3+c4C/H7WAjhX5H2db\nuy8Bdqnqk0Xk4cBfY3xclwB/oKrrN/BFZF2zHLGvKxLDiPsyGhdrkXjCPahcRRVD0TMPWxms5a+B\nUStiVe2KyEuAczBd5d+vqleKyOnARar6ReAlIvJITLyHW4Dn2tP/GLgbcKqI/AXGnfNoVb0JeDHw\nIcwUMV9S1f8Y+eEsorpsd9Hgm4j8KXB/YAumlXsn8DBVvVpETgOuU9UPFJynp+opEy9fZPoYVewH\nCf0g0Rgk6pMWfcgL/yh5qr4SHKO6iZZTCZwhb0ZVi3zitRERvUDvXyvvQ+SSZd9vtahVtYmIAP8P\nuKuq/qWIHAEc6nUxqjr3cODxwJswLdl3BFqqerXN8lXgdUCf8Eci42QUsR9V6MsEvErYx/X1MEiY\n3X3KxDmhW1hOVxkU3T+8p/8sw1QC7jdaza+Alah8V5u63zTvxvQ3fTjwl8BtwGeAB9Q49x3Aq4GD\nAFT1JhFJReRYVf0W8DSygQqRyNgZVvCrBHgYoQ/Tiq47bMVRh7JzQyve3btItOuKdVFlUFUJQL2K\nYDVdQVH4M35TVY8VkUsBVPUWERn41yQiTwB2q+plIrLdO/RM4O/sNc6BchPlvNPO721v276NI7dv\nq1nkyLQzjOAPK/ahOAwS+fAag84vS1sORe6b0LoPhbzq66Hoy8CkpUFacUVQt3Ip+wq4dsdOdu7Y\nWesaw7AWe2CNm7rCv19EEmz/URE5mHqzEDwYeLKIPB6YBzaLyEdU9TnA8fZajwLuUXaBE047vmYR\nIxHDOAR/WLH3r+Of282lF28XlaPO/QdRLPR5EfbF1xfyrAJIcpWBf374ZTCoEgnvP6w7KKwAjgwM\nwfNPv2DgNerQpjmW66xl6gr/3wOfA+4sIm/CuGdeP+gkVT0FOAVARE4AXqmqzxGRg1X15yLSBF4D\nvHGk0kciHssV/EFiO6rQu/Wgc0apDMoostSNuDbscSO0bfIVhDsvFHS3DiuG8vsP9yUxzFfApNsB\noqvHoqofF5FLMMGHBHiqql65jPu+WkSeaK/1blXdsYxrRaacuoJf17ovs+yLhLuO0Id5y44X5RlU\n9kEUCXj/ti/2DRK6uQohrAycqPtr9xxFFU5RJTDoK2A1K4Cpd/WIyB283Z8B/+ofU9Wb695IVc8D\nzrPbfwb82XBFjUTyTFLwi6z7MgEvEvKiY3UrgCLxH9UKLRL7KkF366LKoFtwXij+WXkHVwJVXwGj\nVADjYhri8Q96wkswfn3BDEW+xW7fDrgOOGqipYtESliO6NcR/DJrfJCgV6WXVQzDVAB1rdEyV41Z\n54XbHfOPp0F6/hxXrrCCyF+nqEy+6I+7AhgXU+/qUdWjAETkPcDnVfVLdv9xwCMnX7xIJM9KC36Z\nQA8S9bI0l163UgDoLnnC36kp/Kkn/DP1xb0/rSy9U1gJuAbfMndQyFqsAKZe+D0eoKp/6HZU9csi\ncsaEyhSJFFJH9FdC8KvSwv2itL48Vtg7nYRuJ6Vrxb3bSejsN9tLXe8ZBom/J/ozibXIZ7skNj1J\nuyRphzTtksxkJYWsQugX+Kq0rBJw/nuXlm8DGL4CWM4Yg1GZeh+/x00i8nrgYxjXz7OAX0ysVJFI\nwDhEfxTBL7Pk64p9m0ah0LcWm3Q7SU/cl7qpEfROAh1xD5SNcHHr/bmHy9N7vNREwQKWUtM1sZ2a\nZFI1FUPaZSbp9CqEssqgSauyEjDHnWzn3UF+WpHo+18IoQtoNa3/2J0z45nAGzBdOgHOJ4g6F4lM\nilFEv8zKL/KXF/nchxH8No1SsW/ToLuU0OkktK3Yd/YnLLWamch3gEWMqHfJBN8X/bACgHwlAD2x\nB7K/7DRcBJIUZlOW0ma+Qphr9yqDxlybJO2wkM7TmGn3nrhJtu1b9H6l0M3t5yuAKvzrrab1H109\nFtt752UTLksk0sdyRb+ule8L/yCLvkUzZ/e6/RaNnNg7q7610DAW/WLDCP0imdh3CraLKoAy8Q9J\nC9b+kmAqiBQT69GlNwVmmyzNmcqgPdeBtEtjrkVi12napW0rAfcl4Pv0G7QLBb9o373r8CtgkPW/\nEuIfhd8iIv9F8UwyfdOGRSLjYtKiX2TlD7Lw257o+4Lv0lvtRs+yby8282K/ALTIhN5Z+X5aUUXg\nKgNTWPfgxbjH9wW+SvTnbPp8kDaXQprSnmvCXIdWs9H7EmjOtWjPNGjQ7glzg5a3na8AzANW49oG\nsscoHytg8pePIF4uy/Hxi8hjgb8jC8v81uB4AzNv7v2Bm4DfU9Xr7LHXASdjft2Xqeo5Nv0g4F+A\nX8VETDhZVf935EJS39XzKm97Dvhdqu2OSGRZTEr0h7Xy+9w2AwS/tdAwbpzFNG/ZVy1O/MOKILT8\n3T4ML/xu3xf6FGiSiX5O+P0lZWkupT2ntOfatOcaNObatNIG7UZxBWDSzJeBeUf13T+h77+oZ1BR\n+IhxMWo/fjvvyLswA11vAC4SkbNV9Sov2x8AN6vq3UXk94C3ASeKyL2BZwD3wgSt/KqI3F1N3Px3\nYuLwP11EUmDDqM/mqOvquSRI+rqInLfcm0ciRayU6IfHilw5+W1P6GnSplEu+M66d+K+h2LRd/nC\nr4GOTSsSfl8v3Xbo4gmF34l6k6wCCJewEvD3NwFzAnNN2nMN2nNtGnMtunMp3bmE7kwm0A3adEho\n2hG1TvAH/ap53/7w4j8uluHqOQ74oaruBBCRT2LmH/GF/ymY9lKATwP/YLefDHxSVTvAtSLyQ+A4\nEfke8FBVPQnAHr911AI66rp6/BG8M5jPlEOXe/NIJGQ1Rd/56EPRb9Pos/LbSw1ai03ai43MpbMo\nJmC5E3xf7PeQibvLswDsJV8RdCiuBIqE39e8NNj2hd8Xe2ftNwvWm8lEf5O3vdGWo6AC6GzcZxqs\n5xKajXbvnTrRBzx3T2Og62dY8Z8EyxD+rcAub/96TGVQmMfO2PVLq69bgf/x8v3Epi1ielV+ELgf\ncDHGDVQ56/sg6n7T+CN4O8A1mE+WSGRFqT9ZSd6n79LCXj1Fop9rpPWt+yor34l80doJvC/0TvzL\nvgR8N1ChUeuc/qHJP5vPJuTF3rf2N5IX/b1k4r4YbG+y+TreuR1hqbORha4Ze+Cs/8ZMPnZO1pib\nuX7GJf6TsPpbo3fnLJqNK2wbLctTlp4CxwJ/rKoXi8jfAa8l+2oYibrCfy9VXfQTbGTNSGRsjBJz\npSrAWVFDrjve3/e+eHug6O9J+4U+3PZF/jaqxf82AqFfsMt+slogFH2HL/7WFawpdGbhtnlzbSFv\n1TuLfy9ZReBcUG57E5ngd7393tdHk7Y/qGwO4xfoYax95wICaok/lAv7JMW/zOKvEf//ekxoG8fh\nGF+/zy7gLsANNtT9QXZ+k+ttenju9Zi5yi+26Z/GRDReFnWF/xuYWsfnfwrSIpGJUdfFU5WnvCG3\n3L3jjleKfpHY76VY7PeWnNOzDRcwbtz9ZMLvBN9fF5GSCf8sWSvuPKYimIeFeXPJ28jcOwvkRT5s\nZO7YY9mP0Xfftt/mWCD+CUlO8PMROn3ffdKXHlr9k6TMADls+905bPvde/sF8f8vAo4WkW3AT4ET\n6R/v9AXMBOv/Czwd+JpN/zzwcRF5B8bFczTwTVVVEdklIvdQ1R9gGo6/N/rTGQZF5zzUFmJeRH6d\n7HNkC2NoWY5EHOOKsFjm4inD9/9nXwie2Hs+fRdOIdeI6y9Vol90zO33RPRWMqEPl/3eumgYL+QF\n323Pk1UAbtli1p15E3ZxnuoeRGW4huPetu3CCiRph6ThKthub23eb5rrr+9vu32fulb/uBi1h5D1\n2b8EM6ug6855pYicDlykql8E3g981Dbe/gJTOaCq3xORMzGivh94se3RA/BSTKUwC/wYeN7oT2cY\n9LYeA5yE+ez4Wy/9NuwEK5HIWqWOte8f87ezPGbdseEV2ot2xK3zvxf55V3Drdt2lUKp6DtRv9Um\nhqK/j6ylMIf5AAAgAElEQVTVt67w+xb/vD13M5nLaEu2rmomTMgEvmhcgNvuYBq3UzMyudtJ6aZd\nujPmnSe4dbf3O/jWvLlVf03TDfKthNW/nEpEVf8DuGeQ9gZvu4Xptll07luAtxSkX069+c1rMyg6\n54eBD4vI76rqZ8Z540hkGFYicFbYFpA75gVP68XSKRpd63S5S6bnixVpQLmV70S/zN2Dd5HU5glF\n3wl9+IE+663nTXncaXNkFn8rSPOfNfxCSIFOwlJq3lWnk5A0/C8vJ9vFI3eLvgAm7dYpYupH7orI\ns1T1Y8CRIvKK8Liq/m3BaZHIusXvUZJLTzswijtqtiQtxThO1SU4s7vsT9JdaL+379Q2vPCsl+67\nfcKeP16+JMjiKEorw+ZzEUHNZftn+qrC5VkNwXdMvfBj2vkh36zj6AvhEIlMipTu0FZ/Qqfvsz2l\n25eWdRHs5LoR+g4KMOGMZ5IOS2nDBjsjGxzlW8PdYLvouNtfAGOZO5wo+z6VDWTunnnKLX53vi/+\nG8j7930//2aTT8gGajXt2u0nQZrb9pecG6jbi/jpzwngv2sn6vlKodsn9qsl/svozrluGOTqea/d\n/Kqqft0/JiIPnlipIlNHg/ZYGnhLLfaceyFveZrGw6yvub/tmibd4CSAhW4KNDKXD2SCXl6w8hAK\nt2EaWnu+eLf2G3VDVw/U8/G7Bl63+BUB+ZG5mzCm3uaSfX/brwB62x1mmq1eiOfGTK4jbK4fVTax\nS7Zd/NqyY0VTRE6CaPFn/AP9XTeL0iKRiRFa/b5FHwq+y+vHg3f5QvyKIKFDA9PLqBn2M/fqpQWX\nkIq7oVluIy/ubuSsb0U7UXXdOTeRjdbdM2+6XAJ50Q+7coaiD/mvBd/i93v3eLtudK4Tcte1MxR/\nv8z+fm5tRL8532bDpn050XdN5A1v28X1GTTpS/j7lLES/fgPJAb5+H8LeBBwcODj3wJT8HYiK8oo\nVn+R+Lt1KP5lNG1AsRbN3jb09ydP6JA0jAsjSbtZuIa0aQTcCbzb9sW9aCRvUTgHf92dhcVZ2L/F\nfE0M61z1R+0WBl/zFjd4q1TYg3WvojBx/BtzLeY37aPZaPeic/pD33yhz0fvrCf6Vdb+uEfuTr3w\nY2ycTTbfZi/9VuBpkypUZHoZJP5Fvv5xiD9Ak1avu2dClxaNngi5azZp05pp0NhgolS2Ftu051pZ\nvJ7NNgTz7egX9TBgW6HYe/n8HjPu46MoRHP2Igx1onKWVQB9gdmCpZeWWfiNuVah4PtWvj+TV9ms\nXu7380U/FPz+7fEHaZv6qRdV9TzgPBH5kIs4F4lMmjriD/k/0FD865B4VUQY3sGJfpekVyG48MMN\nGnRZoD3ToLMhob3BDPBys2zlYvhUhWXuFGy7dZ2QzGURGwZF6CyK0unSSkM0Z5a9m5glFHtf1H2r\nfpCFn/0Wq2fl+4xzMNhape4T7hORvwbug/lvANSfiMXGqb4EE3PiySLyCEwc6hmMV/QkVf3xUCWP\nHNA0bHTHYSoAXwz8BltH+BXg8hkxd4O3ulbkW/gDvcyXwEJvv28Wrpkm3UZCq9Ggu8Wc51cG+cFf\naSboYejl0NLHO07Buv+l9K+LJmXxF1/k7Zy8M81WbgrGZqNNaLGHPvrBPvvhxb5/u//B4wxcw1NX\n+D8OfAp4IvCHmFgTPx/iPi8DrsC0DQC8G3iSqv5ARP4IeD1m5plIJIerAKC8EvD/8IsqAZ8iV5B/\nXtVELe540ShgP18vz0xCt5HQaSR957kJvbskvTl53SAxN1CsNwk7mAqj95ADhMl1o7Rr16/edbME\nSidXr+N7L8vj3m9Zmtv2f59BQu/n7T3emIU+pDWm8CFrmbrCf0dVfb+IvMxz/9SaiEVEDgceD7wJ\ncA3ES8BBdvsg+iPYRSJ9+JWAI6wMikShqDcQ5D/pncWPdw8n6Pm4P2nuWLguqkDcuvTYTGJ6hzby\nx/08ZftlVPWJH+RKKfKtFwl2WX/8onuU5QvLFFJX5Iv+b4xKdPVkuI/On4rIEzBCfXjNc98BvJpM\n6AFeAHxZRPZhGoofWPNakUiOun/wg2y45Y4hGKZBcBzCUlYBjKNv+zD+8+Va3+MU7HERXT0Zb7QT\n/r4S039/C/DyQSfZSmK3ql4mItu9Q38KPNZOLPBKTOXwgqJrnHfa+b3tbdu3ceT2bTWLHJk2hhG9\nUNwatttMKGR1LOfwvCpL2D+vzBou2i8q8yCKKhhf1Pztoq8aP8+o55Xtl1WUw1SKV++4flB8/JGY\nBuGXLPLnkCeKvFxV/25AnjcDzyIba74Z2AHcU1XvbvPcBfiyqv5qwfl6qsYgoJGMOuJepwGwyj3h\n5w/902WujuKGy7wvfFDeouv2l7We+FeJd1mbBeRnJatKH3S+u88gV5h/LNwuqhyqKobT5K2oatFM\nVrUREX2InlMr7wXy6GXfb7VYzjfnK4BK4VfVU7Dhm0XkBMwXw1OBG0XkaFX9EfBo4MpllCNyADNu\noa/TZbBIiKsaNV1f9bLui337rRZpd4mkA0kHJIzyGcb6gfLePGGoHoJ916vHbYfhlFPQBLoptJoz\ndNOUblLSc8nbdw3URQ3dVftQ3XDufge/Ab6KSfjjJ+XjF5HbYzrJbAOuBZ6hqr8M8hwBfBbT43EW\neJcLnSMixwIfwvS/+pKqvtym3w94D1lUqBd7M3YVspwnHKmmU9UlEXkh8FkR6WKmgog9eiI5RhH8\nUcQ+7FJYJvR+V8VBfdebtHvi3lgEcTNZuUFcbpCWn94p2K6qAMJt82D57TLBn/O2myCpGXycpksw\n1zb9+VOguQfmTMXQnoNWs0E3ySanMZVBNj9xWBmEFUVZxeB3pTWPVeYG6u+FNYn+/BN09bwWE/fs\nbSLyGuB1Ns3nBuC3VHW/iGwArhCRs1X1RuCfgOer6jdF5Esi8hhV/Qqma/wbVPUcEXkc8NfAw6oK\nshzhH8pH5HoD2e2zgLOWce/IAco4LPy6PVEGdV8sE3t/VGovCFmrRbO1ROrEvWg9KK1TsA4rAby1\n/6p8rQqtfX/Qlr92I3WbcM0tcOq/w09uha13hDOeB0dtM8dkEzSb0Gy2TUXQXOhVBO0km6LSn66y\nZefY9SsHv0LwB845S9//EqiKxlpUAYyTcc0GV8BTgBPs9ocxbu+c8Kuq/597Hmtg29kQN6vqN+2x\nj2C8J18h30vydsBPBhVkUKye2ygWeBfINRIZG8u18sv89nUs/LzI5wXfH7BkhN+kNbptmq02TRd3\nx4n43oJtP4+/XVYZuMFcodXvth1dRhN9F1eoCde04FFfgKv/L7vMhVfCua+Go+5Kr3JgozlHmtDc\nCM25Ntps057bQ6vZYF8ynxvd3KbdqwBMpdDoiXy2nVUAVfiVg+8CGiVc9yAmGLLhzqq6G0BVbxSR\ng4sy2S7w/w7cDXi1zXt/zMTrjusx0+KC6SzzFRF5O0abHzSoIINCNmyuOh6JrCTjEv1qX33mwvFD\nChcJfmMRJBT2vWRiv4e88Pt5wnOKvgI6sL8FnQ7s79p1p3zQrnknhtkU0hRmE5h3rh0/hHIz2z71\nqrzoA1x9E5z6CfjYyWSib4WfjbbMG0HmTCXQaLZJNnZoN9u9cBfuHTsL2m1nPv3M4q/qcOtiLa2U\n+C/Hxy8i5wKH+EkY4/n1da+hqtcD97NW/tki8mmKXevOKP8j4GWqepaIPA34APCoqnsc+CMVIuuC\nQdZ+XV/upEV/vrUvc+nsIS/qofiHS1V+K/YLe2GhBQud/PTqfjR+qI7YMAukHZjt2AjMe73Zd+dg\nvgmzLnpoE37yy+Jr3fALYLfN5yqkjfbmTXJfIbIRNnaXSDcukDS7pEn/75mJcwNo9UYvm9+ov/un\n/3+ijviPizIf/74dF7FvR2WbKapaKrgisltEDlHV3VbUfzbgWjeKyBXAQ4FvAHfxDh9ONvD1uar6\nMnvOp0Xk/ZWFJAp/ZJ1Sx6fvpxWRrwTybp9yS79C9J24lwl/WZ4W3LoXFhazKded0PvR+Mtm283e\niSGcddefcn1+0SxbUlMhzG+ErUvF7+ewhi1M2OuoQzY3X4AZfGwaiDtJKKANwoluHN2C38kX4DKr\nvk7Pn2Epu15z+wNpbs/Gmt58+nuGvfTngZOAt2LC3pwdZhCRrcAvVHXR9gJ6MPA3thK4VUSOAy4C\nngO80572ExE5QVXPs3HQfjCoIFH4I6tOHd/+cq9f3a8+v50Ga9cHpdlqk/i+dz/UsltawTJA9Pfv\nhdv2GgvfCb5bF1n7/jqkTPjddCz+PFz7O7ChA5u7cEYTLkzhau+id5uHM+5py5vQ1wW0b0lMoaQF\nSQpJ0iFNul6TbcFUluSnuoRi0fXFPbT6J8EEffxvBc4UkZOB64CnA1j//YtU9YXAvYC3i8gSxr3z\nNlX9nj3/xeS7c37Fpr8A+HsRSTD/C184qCBR+CNrnlG67A376e/3+CksQ9ccE79bpXN1uCW0ihcL\n9oOKwbl19pGfYHEU4TfPYY6lXp6iLv4L2CneF+HQBM7dAqe24QaFw+bgjHvDUfNkFZzrBRQ+Y/ge\n7NgEmuQEP/cuc0KeF/DEs+z9Pv0ryaT68avqzcAjC9IvwYq1qn4VuF/J+ZcAv1aQ/g3gN4YpSxT+\nyNRSt3Loy1enHiobaDUgu3PpFKUPEv0i9tP/R+5f03XNOyqFj92OrBG3UXCjIW6cdpdyUXhSjPWf\n0j/Zfd+5PcFfHXmaYHfONUMU/sjU0gkaEGuTks2IVZWnar/k8CxuPt8sfT/ZbLqOuhocnhfeq1ah\nyvaHoOPZ//Xyrp40dZcO/Fg9Ufgjax7j0x3O3dMhGdrdE/Yk8a+V2IZKTWy/Ot+3XeYDnyNzk5S4\nSuY7WTdNf4p1h/sD9d03vhsnpNerh3Iff67Rd8529/S7eLrFfy7X/7/Kx28L0E2hk8zYd5r2uWqq\nXDdh3J6VdvMAdAbNd3AAEIU/MhWEAhL6j531398MmfQcFJ1khiRdInUC7odAKPPzbyxIc3kx4rsZ\nSFtw22KmowveMkuxq8evIJz17lvzvsin5Bt3t2AEf4tz7fiCH86x6/rvhxWDW4JBYt0UumlqB2n1\nN5m7956fxKa/gij67cK5DCZBt3Pgy+KB/4SRNU+ZpT3qdfwvBL8RMczrcOe4LoVuO1vboGTNJtAi\n6SwhTuwdvrAXUWQhW6GcTWF20Q62Chp7XUNvmY/fiX+R8Duxz3XnxOvL7w/I8gdpuWVTQVpYMQSD\nwTpNY+23kyxMg+/m8fv4uN/Bd/+UuXmqwjeMm260+CORtUHo7vFdOVUuGj9PEX6XQl+MWt7gohxN\nSLsLNCiJUuiEvSjNF/wmpkun227B/CbTx56W7dPfMi6gUPihun6BTPg32HVP7J1l7lvxVRXApoK0\nOfIVgU3rNE2Ez3az6Y2EyAK65cM9+5VCPrQz4OUrCs08WWGOwh+JrBDLtfr9kZxFVr9/7Xws+Gy7\n7RTYxpcxFUFBD48N0ElabGDJiL8fBXMved/4HHmBd7dwghnG7rHr+Zbx/7sxA/tdW4B9jE6J8qf2\ncWYTG7IhdMUEFnpvHYh4XyUQpm3yrrMpE/2F5oac6DtRd2lh1M6qUM6Oohj+Zr86dv+odPZH4Y9E\n1gxVVn8+Xyb+4LoS5l07fl4fX/zN8ZLKqAnQopkuGbF1ou83hPqi36Ivzk3tSJ0dmO2aEAzzro2g\njLJQzGFETpcWCn/ZdtEXQhN0I32ROn1L3w/bHIp+Wdhm/7epmsPYMe4BV0utkq+9A4go/JE1Qx2r\nfzkunyIXgTvm2/XGNZEPA9Hvp06N2DVNSOYNyRKSYoTbiabbdoLuxN7F5ikS+kXyou9i90NxdM6Q\n1Fv7PY1ckDa3DoW/6GtgY5C+MZ8379oxQh+GZg7j9ofbRaLf3w4w+QbdHNHVE4msLKO4fIrEP7T6\nod/yz9PA79fTpG3jxhuVTXKilOau320mdFMbsbMZTLziKgC3XxWGuSgcs0uDvOgXvaIwPHNo9fuW\nfxieuSJ6Z7guEvx+oc9i9Dth97er3DuDRH+S1r656LqcTXEoovBH1hyDxL+oX3+Z+EPWawcGiX9G\nCzx5T2nSokvS8/23vYlG2jRoJG3aG1okG7r5SVl8l05o0VcJfij6RROxuO2ygVZFVv+wFYDd16Zx\n6XSSYsEvmoWrzLJ3I2PXpOibCx/wROGPrEnGJf7+9qDRoO6avj3v9o3ot3pHXEwZVwG07HxcCV0a\nzQYLzS6Nbpuk08kqAV/c/XUnSPP7+/tWfpW17xP6+d120WCs0PXjrbVJby7edrPYkg8t/EGunCrX\njvsN3W/hjvlrRyj6Yx3pG4U/Elk96og/5IO4FXXhLHP9VN3LXcevAHzRb3qVQIsmTRtf3hwzFUCS\ndGkkLRaa5pzcPLxFln0o9oOs/TLSYB2OKi75CnBCb8S+0TfpepXbpo4bp+6E6/5vF24XWfljD+8Q\nhT8SWV1GbfAFqOP6GXTPogrAfQH4oZ6dtZ8E2wnz9CZ6aW4w+TfYY90uSadD2l0isVEtpUz4IS9I\ngzry+9sJ+cogNaEnnMh3khm6adoT+nDS9Cof/SCLfpDgu3ec72Jbz8o3eSYgYfsHZ1nvROGPrHnq\nij/0W/+Q9+v7FUDVvcw6PybAVQBtspDDRbN55YW/fDL3JLGLLXMv3YaATmxn/bS7ZPezciYFwt9N\ni/d7cXOsuLvnLBJx996qhLyO2IfXcff07x3+dqtq5fsMCsA3InZilU8B24BrgWeoat/8ZyJyF+Bf\nMDNuLQGPV9XrRORjmPDLbeCbmBj+XRH5feA1mKkY9wB/pKrfqSpLFP7IusAX7up8g33/7jplFYDf\n/dNJXfavL9LFlQAFaWXpflrvunbawt7ae+Y6weqKrGe3XeRLrxL9qsqg6vzwfmU+/KIy+r9D1bNN\njMm5el4LfFVV3yYirwFeZ9NCPgKcoapfE5ENGPEH+JiqPgtARD4BPB94L/Bj4HhV/aWIPBZ4H/DA\nguv2iMIfWVcs1/qH8i+Asmv7ebNunflpHiuFvFZ6//UcYZkGP3/Y8Fmv4bRI0EdNL7pv0b2Lyrtq\ngp8VYFI8BTjBbn8Y2EEg/CJyLyBR1a8BqOo+d0xV/8PL+k3MvLuo6oVe+oXA1kEFWZG3KSIzwCXA\nLlV9soicjxn0LcCdgf9V1d9ZibJE1j/DWP+OQS4gd72wEvArEf/LIRNqk9+3/N218/mKhT08XpTH\nL19dqsS0SnyLKodhKo7wfnUs+7B8+eeoJ1FV7ruhmZzw31lVd0NvIvWDC/LcA/iliHwGOBL4KvBa\nVVWXQURS4NnASwvOfz7w5UEFWalq9GXAFZhosKjq8e6AiHwaOGuFyhE5gAhFuzpvfyUwTD/woorA\nUTXxez6t+pyi5yhz7ZTNNVBXQAe5VwY1tpa5ZOoK/TBlrWKsgu8oE/7v7IDv7qg8VUTOBQ7xkzC+\n99fXvHsKPAQ4BtgFnAmcBHzQy/Nu4DxV/Xpw74cBz7PnD7zJRBGRw4HHA28CXhEc2ww8HPNgkcjI\nhAJQpxtoPn+nT4jCWEBl7QPO2g+v5xhkuReVdRjrfhjK3EBlaYP6y9e5XlUFO6wLZyJCH1Im/Pfa\nbhbHJ0/vy6Kqjyq7rIjsFpFDVHW3iBwK/Kwg2/XApaq6055zFvCbWOEXkb8A7mQnZvevfV/gn4HH\nquotZWVwrITF/w7g1cBBBceeimns2LMC5YhMEWUCUSao5f37q9sLfPICn4/qWSXkw4r8oAbecYpp\n1bE6X0yj+OZXRNyrmFx3zs9jjNy3As8Fzi7IcxFwexG5o6r+AmMYXwQgIs8HHmPTeojIEcBngGer\n6tV1CjJR4ReRJwC7VfUyEdlOfwjzZ2JaoEs577Tze9vbtm/jyO3bxl3MyBQxqqjUOa894PikrPhJ\nseoCPIBrd+xk546d47/whLpzYgT/TBE5GbgOeDqAiNwf0zXzhaq6JCKvAr4mImDaRp1G/hOmG+iF\nIqLAZ1X1jcCpwB2Ad4s5ab+qHldVEPHaDMaOiLwZeBbm42keM8vcZ1X1OSJyB+D7wFZVLfybERE9\nVU+ZWPkikTYF8faHoG47war7rT2GqYDqznU87PzGPo2BVWY9zpA3o6rLirAmIsr7a2riH8iy77da\nTNTiV9VTgFMAROQE4JWq+hx7+BnAF8tEPxIZB8MK+yj+6FH83EXXGtXlUsUwLqYika/Ts6hoJHRV\nhRFes85vNK7KoRYxZMNEeQbwV6t4/8gByDBCP0yvkrpdEcfRG6boHmVpVQxqNB62l9Ew59btcutT\n9dUQ/q4TrQii8I8PVT0POM/bf3hF9kikNnXFfpSujuF+nWBidfu9L3cU6yCqrPU6A8aqxx40PJEv\nH4MQDoqr+joIB9lV4f/mY68EovBHImuX5Qj+qP3aB41OrRrZ6tLKwhsUrYvKP6i9IHSzlA8mKxd2\n/1hZetE5/ngHX9DrVARVI62rWG47TR9R+CORtcckBH9Ysa8S+rI0t18W76bo2mE5w+0i6lj2g8S9\nKLxEmD+h2xerKH9Pf9xDfwwlfzxE+CVQFW114sTonJHI2mFcgj+MdV8l9lVpdaJZhud1lxI6dr7X\nbiel29u2Xwj767t70lkrvmm47pC67Zl8CYuiiEJ/ZVAcbbQ/YF1o3ZcRVgD+b7AqFcDkunOuGaLw\nR9YFdUR/HBa+fzx0yVSlDTMpSXupQaeT9MS920no7E9YMsHxbaESM/drOAFLTTdEO4i/b7YV0i6k\nXWaSDulslyR1i6kQyiqDBq1A8KsrAT+IncszqCIYpgKYqPhHV08ksvqMQ/SLrPxhBX8YsfenH/SF\nvr3YyIv8YpqfeGU/UDQZS90KIJx9Kyf8AmkKScrSbNNUDnPkKoTGXCtXGTQbbfu0G2jS6om8v+2L\nfoN28LXg5DxLG7UCWDHrPwp/JLK6jCL6g6z8Oi6dQYLfzs0x27/txL692KRr1zmhX8SIvD/topt/\nt0r8q2bhqhR9sqkW5739FJgTSFKYT2mnTZgzFcFMs8XCbJfGXJsk7dBuNHrWf29+YfslYCae7/as\ncb+CyN5xvgIooihkdpn4u99y7OIfffyRyOqxXNEf1sofVfCddd+mQavd6Fn27cUmLDaMy2YRWMAI\n+iKZyC+Qib9Lc+Lv0iFfIeCl+fhTLQLM0j/X7izZ5OrO4neVgUufE5hLWZpLaafQnuvkKoHmXINk\nxom9EWZf8Put/mKx90U9bNz12whC8XfXzF7DmMV/fUXWGIko/JE1yaREf1grP5xgPBR8VxG02kbo\nWwsNllpNY9k7IV8csDiRD78CQsvfF/5Brh4n8kWi7wu9v90T/nCxlcCc0p5r055r0Jhr00obtBuN\nXAXQsJPQuy8AU5S8te/vF+HPfVAk/u63rhM4bySiqycSWXlWSvTLfPlFrps+oafZs/ALBd9Z8k7c\n91As+i5faPm7SqBI+IvcPaGbJxT+0MovWprkKwF/fxP2S6BJe65Be65NY65Fdy6lO5fQnckEukGb\nDglNO7Aq8/9Xk/ftDy/+YyMKfySysqym6PsNsrnGWRp9Vn57qUFrsZl36eyRvODvCdYLwF7yYr+X\n8i8A5xoqE/4qH3+R8PsWfrNgvdnLt8nb3mjLVVABdDbuM72S5hKajXbvnTrRdxWBeaAGpm9/eX/J\nYcV/IixO9vJrgSj8kXVF/WiYeZ++S/MrhkGi77t2nPiXWvmhyPtrX/D3emktyr8E/EqgzwJ1rY9F\nyj+bTxLyDbqhlb+JTPz3emm3YSqCTbYcLl+HrDLoCEudjSx0bbdUa/03ZvwQCkbwzfs3jb1tmoxL\n/Cdi9UeLPxJZOUYZel8VFK2oIdcd7x9kld+uJfp7N8CiZALvi72/fRuZZV+27VcSPeFxqr9gt91+\nYW1A9ufsTP1Z0HnozMJt8+aQkBf+jRjR32Tv74R+I9mXyyYywe96+72vjyZtOxYBbL4Zv1xG/J0L\nCKgl/lAu7BMV/wkJv4jcHvgUsA0TV/8ZqvrLgnxvxcxaqMAbVfVMm/4vwG/YbD8ATlLVfSLyXOCv\nMbN3AbxLVT9QVZYo/JF1Q10XT1We8obccv++O95v6QeifxuZFe9EPdz2rf7wnF4Y+FttRif4rjZw\n+5Cpk9t3lr6z+t3amfrzwAZTESzMm0ulZC6cBYyF727jC76rZzblfoyAlCWgbUcMF4m/Gd2bCX5Z\nsDb/t3TiHlr9E2Vy3Tlfi5lx8G0i8hrgdTath4g8HjPf7n0xP9p5IvIlO0vhy91shSLyduAlwNvs\nqZ9U1aLJ1wuJwh9ZE4wr0FaZi6cM3/+ffSF4Yu/59N1I21wjru+qGST6Zfs9EfUF3213yFcCvrUf\nKpQTfIAN5MXfX7aYdWcebrFJfvvBJurRN07AjlfAhIZIGq6C7fbW5v2muf76KfmummHXzLpW/9iY\nXL3yFOAEu/1hYAeB8AP3xkykrsA+EbkceCzwaU/0BfOr+TPGDDUhTBT+yAFLHWvfP1bs+jHrjg2t\nkA3EItPg0C/vGmbddujy6RP9/XZnn10vBMs+8ha/M8NDfKt/gUz0F8hEf7M9d0u2Xqh4iQmZwBeN\nC3DbC9iRwcbl0+2kdNMu3RnzzhPcutv7Hczlu7ntEF/cV8zqn5yP/86quhtAVW8UkYML8lwO/IWI\nvAPjcHsYcIU7KCIfwLiBrgBe4Z33OyLyUIwL6BWqej0VROGPrAvG2k+7glKXkRc0jY64zPnRtb5b\npEvmpVn00haDNCDv0ikSfbft3yB0+fhin9p0Z8rPe0/itwO49bwpjxP3ObIvgFaQ5j+r//yu4beT\nsJSad9XpJCQN/8vLyXbZhPfZF0C3ojKYOGXC/4sdcPOOylNF5FzgED8JY5m/vs6tVfVcEXkA8A3g\nZ3bd8Y6fbC3+fwBOBD6EmcT9E6q6X0RehPmaeETVfaLwRyIefo+SXHragVHcUb73xdwgS3OSwCyZ\n2S+3Vo4AABvgSURBVJ3S/2c5S969kxZs+zfzbzpL3lR3aUHhEopvXZRWhs03k2TK6Qt3nQZYl2dV\nBN9R1p1z43azOH50el8WVX1U2WVFZLeIHKKqu0XkUIywF13jzcCb7TkfB34YHFcRORN4FfAhVb3F\nO/w+zKTulUThj6wLUs8lUJeETp/v1w8UluVz7oNOrhuh76BIbeCymaTDUtowbo0EYwn7hnhoCTvL\nv1mQ5rw3OYvcCbUpbWa9+1Z8mavHne/79ot8/JsxbQCbzXHnMXaDtuboH8jl0pr0dwnNuYG6vaif\nLvyzT+JZ/PlKof9LYNXEf3Kuns8DJ2GE+bnA2WEGEZkBbqeqN4vIfYFfA86xx+6mqldbi/9JwFU2\n/VBVvdFe4inA9wYVJAp/ZE3QoD2WBt4iiz0/2rPfhWAaD7NpBP1t1zSZzJjIlQAL3RRoZC6fMHha\nGWEIhXk8X78TZefWcW6a0M3jvgxG6dVje/Y4wccm+V06N5L13w/3/W2/AugN9jIxfZK0S3OuRWMm\n1xE2148q3C7D/53KZhIbO5MT/rcCZ4rIycB1wNMBROT+wItU9YWYH+a/RUQxLfzPUtUlK/YfFpHN\nmKr6cuCP7HVfKiJPxvxnuBlTuVQShT+ybgitft+iDwXf5Q3zFOG7IBI6NDC9jJphP3OvXmolHZbY\nYCx/c8P+BlD3ReBbzBvJRHXBrm9H1q1zwfa24Q7ku3K6Bt5hu3P6Fr+XJRyl60buhttumRuwbUV/\nw+aFPtF3TeQNb7u/Aijaz88eZrYH/4bLZkLdOVX1ZuCRBemXAC+02y3gPgV5FHhIyXVPAU4ZpixR\n+CNrhlGs/iLxd2tf/KE8DnzTBhRr0extu/zuHr0+QY1uz+3Tnu2aXj5p0/iFm+RHv/qjXv2un37f\nfb830B6CXkKzZvDVAtC9Q77z3iDciF1XBzTJGmmrRu/mxLzGek5hrs38pn005lo0G23bAdbE6/fF\n3w/hPKzoV08cP2YTPUbnjERWlkHi7wRgkOVfJv5VNGn1unsmdGnZmPPuOgldmrRpzTRobDBRKjud\nfbQ3eSN5N0tx6AVf5MMAbuHifP+uF1AYrA0Gu/ihP/6+88c3g7QwUNvmgnS/cvDcOs35dm3BT3rv\nsFUo+O7380U/dO/0b8cgbaMQhT+y5qhj+Re5fSDvr68iqyCSnoUf9vF3eUygsVYv/PAG7KjemYRW\no0G70aS7JaHVvi0b2dtNTeC2RekXdV/8w2ic/sQsbh9vf7lhmZ3Yl8Xv8fdzFYSx7Btzrd7ELE7s\nEzo5P75z6RTNyjWs4Ltj/trlmRhR+MeDbam+GLheVZ9s094EPA3zmv9JVd+1EmWJrA8aNrrjKNY/\nFFcARV8BfhyfsBJwQp8N/FrI7fuTsnRITAXQSGht8cI+eBOzdPbbUb9uPl1/xi1f8MNxAeaByqNy\n9r+YbO0E3+2HIZr7JmcxAj+TdGjOt3sNtW4u3iJ3TSj05e6barH3f9O6Fv5Epl6M0TnHxsswXYy2\nAIjI84CtqnpPu3+nFSpHZJ3hKgAorwT8P/5sFGjZJB9hdMd85eGHb3ZrPwzEMJOud0noNhI6jYTu\nhoo8S/ZawQTsQC/w2VLX+1Pt5Hst9b+Q7H24PvWuiyVQOLl655pd7Dn1b1j6yW5mtx7Mnc54MfOH\n/EqBeA8WePf+fREPrfZRhd4/Z2JEi3/5iMjhmCHGbyIbYvyHwDNdHlW9adLliKx//ErAEVYGRaJQ\n5haCTOgbvf3iGD/52D/9lYO/rprTt7CCmbHrhilImKeoPHUoE9BQbFvX/IRLHvUGFq42XcFbwNKF\nF/Pgc1/HxqMOGSjWZaJelLeobOE54bl1KPq/MTJR+MfCO4BXAwd5aXcDThSR38aMXnuZqv5oBcoS\nOcCo+wc/TF+hcQWMG0eYiXEEHxvkD//3U/+tJ/qOfVfvZtepH+AJH3t6L20clvZYBXpSxMnWl4eI\nPAHYraqXich271AT2KeqD7Di/wHg+KJrnHfa+b3tbdu3ceT2bRMscWS9MsxgnjIhdMK2gX2F1xxk\nQft5ilwXgyzhcVrBRZVOWRjrL/3khuKL3HAj9+bKwq+gQV9DYZ6ir5WyirFuZXfNjuu4ZseuWnmH\nInbnXDYPBp5sY0zPA5tF5KPALuCzAKr6ORH5YNkFTjitsD6ITCF1xb2OYFYJc5Urw89T5NP2/d5h\nPt8fnl2vP2/xvYsrmiLquqVcW8Ndty5yZcF17nJYh6P5UV+7RHh+mObuW9ZOUlY2t13UaO/jzjtq\n+xEctf2IXvr5p19Q+V5qE109y8MfUSYiJwCvVNVni8ibMdHjPmi/BL4/yXJE1i/1umZWC31dkQ8F\nvkigy/ujm+NNr4dLtu3td7sknQ5pd4nGIkgY4TOM84O3D/VEKS1YJ952EFL5H14OV34DfnxNdokj\n7ya88Yw2W7m6NxuZE/o2jZzoh/tFDdhhhWDEvp2rEPKhM7LutD7hmIyxxuHPbnLAs1r9+N8KfFxE\n/hQzjvH5q1SOyBplFMEvs+oHiX2V1V7UD93vu+5XALkBTK0WzdYSqd9X3227wVvdgnUn2A4rAH+N\nd8zXx1Dwi+Lnu4FcKRzVhK++GU79ENzwCzjsznDGq5Sj0j3w0z1oE9pz0ElmaDebuTmJ/e2wi2sr\n6O5aVjGY4huZN4/XH0DPPGr/18BE+vNPQXdOMSEg1iYioqfqUCEoIuuccVr4RYIf9iGv6poYDkgK\nR6XmBi/5Qu9PwNIim1e3FaQPqgzCSgDyFUHxy3EvpFLsc2s3WMvfrkqbg04TWs2sImh7cxMb0e+f\nsN4XfVdBFH0JVPaAIu8a8iuJU+XtqOpQM1GFmOBodTVRln2/1SKO3I2sGZZr5Ze5dIosfL8y6Lfo\n+wU/P0LVWPaNbpsNe9t5sd9bsL2XTNjLtv1KwYm/qxBCFxCUi78TesgHinNrJ/ZlIr/J295INiF7\nM7+dzkG6cYkNzQXacwu0mg3aSVYlNuxbcoPknOXeokliLXe3HbpzfCvfH2jn0v3jo4TrjkThj6wj\nxin6VS4dP8ZMZsfmBb/ZatMMRX6Pt+2CsO319v2KIEwrqgBasL8DnQ4s2G0oD9eTi8+ZQprCbGLX\nTrh94XfCXiTyLoqo2/aPuzyLIHPQ3AiNZpv2XJtkQ79jp02DhI6daJ2exe/HRqrqcHugiL+IPA04\nDbgX8ABV/VZBnsOBjwCHYqr396nq3wd5XoWZZP1ONm7/7TA9I++GCQZysqpWxuSPwh9ZEwyy9uv6\ncsch+mH8GV/051v7MpeOE3Yn4G5ZDPbdUpXfpi0sGpFf6JTPtOu/iaKgzACzHUg7BVOxzMF806sI\nqoR+r127ymgjmfvJbdsvEdkIzS7AAkmzS5qE7S2+MDeAVq8iCI8XhdGuI/7rgO8Avw28tyJPBzNn\n7mUisgm4RETOUVU36crhmNDOO71zTgEuVdXfEZF7Av9IQfhnnyj8kXVJHZ++n1ZE0YQgfg+cYkt/\ngOjvoVj0q/K04FYr+reSn3HXF/4y8c/eiaFyDq5FuwBbNppt5ugXd79hOex5tLH0lWKm2G1DEzpJ\nJuYtmrhJbcwgrkavMRfIbWdp/fMrhBT1/Fk+kxnBparfB7CTqpTluRG40W7vEZErga3Y2bbIBsR+\n3jvt3tipGlX1+yJypIgcrKo/L7tPFP7IqlO3f/5yrl9k7fvH/PS0L804JJqtNonf4Op88f7SCpYB\nor9/L9y2F27tZGLvi78/FYvbh+rgnOHMu27erXDyxc5e2NyFLXVef9hIHC6JeV5JIUkhSTo0k3bP\nQk/IprJ01rrbNpfP5kzov3U3l8+3+ifD2ujPKSJHAscA/2v3nwTsUtXvBHXH5cDvAN8QkeOAI4DD\ngSj8kfXLKF32Rvn0L6uAUrokXXNMwr71XYqtYldBhPtBxeDcOv4ki/7iC/8gi9+U1RxzazeZY5hn\nATvF+6JpB5gvEvY577laZPMLFy3ee0k6kKZLtKEn+P677OaEPC/giWfZ+336V5bwjdVHRM4FDvGT\nMN2E/lxVvzDEdTYBn8aEs9kjIvPAnwP+ZO5O/f8KeKeIfAvjTrqUAbVXFP7I1DKyX7hOPRTmGXBO\nWYOtnz5I9PHypgXbRdecp4Ihn6GKUPAH5YUJDc6qRZmr5+vANyrPVNVHVWaogYikGNH/qKq6Cdnv\nBhwJXG5dRYdj/P/HqerPgJO9868BrqGCKPyRqaVDfirGLsVTM5rY/B4p2QQpZYR/WQP+0nz/vHPr\nuPT9ZI23WZnKmS3ZLrpXZYGGfAafTjKT3/ccPgPP7fX0WS3KhP84uzjevpybVPX//wDwPVV9p0tQ\n1e9ievqYk424H6uqt4jIQZjYZ/tF5AXAeaq6p+rmM1UHI5G1wCgiMGz3vkH5u7ahUosGSLmlyFUS\n7jfzy3wT5tO8Dz4l74+vu2yuOOZfP9foO2eWvrKFz+UGfFX5+O17cVMH+C0luXeZ68FTfWzl3TxQ\n7s8Kl+EQkaeKyC7ggcAXReTLNv1XROSLdvvBwP8DHi4il4rIt0TksQWXU7LK417AFSLyPeAxmPlP\nKokWf+SAp0w8yhoXs2ZINzWjcVR0khmSdInU+brdoKgqP7/fAyb0h2PEdzP0BoE5HfX9/BvIunYO\ncvW4Rl3Ii7xfmWxx23OmZ0+ub77r5um6em4i39+/aAlGBXdT6KZpz8oPm8zde85H8uyvILJj1YHd\nxs/EevWcBZxVkP5T4Il2++sw+OFU9a7e9oXAPYYpSxT+yKpT5mIZ9Tqm10cnl1acP+sv7sTdpXe9\ntF6YgWYTaJF0lhAn+DCcEVgQSmE2hdlFY/3ftre4D7/fwOtuWXZ5X/j9bp19ffmLBmX5FcGmYN8f\nyOUv3sjeTtPG9EkaPTH33Tz9Qdvy7p8yN095pM5JVABro1fPJInCH1kX+GIORgiyRsBy37yfpwjf\n6vfFqOUNLsrRhLS7QIMSJ22RXzx0iThLuUUmtnthtgV3sAOm3ECu/R0jQ77FD/W7c/a6dIYDt/x1\nVQUQDuoKR/F6Xwn5+D1uJETDC9zW32m2aDpL9xuUuXom7/458GdiicIfWRMs1+r3R3IOsvpDF4Oj\n3VNjE2nGVAQFoQQ2QCdpsYElI/6+338ved94i3yYBF/w3YApf4Ss7fI534F5L4CbC92w3z5Gp0T5\nc2Ea/C8LP15PUaweX/DD/aKKYVM+vxP9heaGQtF3aWHAtqpQzo46U1GON2TD6N051wtR+CPrhiqr\nP58vE39wXQnzfcX9vD6++Jvj+ev3xKqZAPtopkukzpr3Rd6J7SKZyDvxdIJfEaOn13feupBmuyYM\nw/yo0Tn9Mvm++dB/X1QJVARs+//bO9tYOaoyjv/+3du7tgJVBKlSaIMQCYmmguHFGrm+xCBqa0Cj\nhlfxJaIIUUx4iUpU1OgHEpDwgXeoIr5jAY2icD8AUhFoaCwIDaGChgICBdrmXnv7+GHO3D07O7s7\n93Zndnv3+SXNzJ1zZs4zZzv/88w5Z56ThmzOBmmbaHzvTLsone3CNsd1PdMInb3Bu3ocpzKKeP27\n0uWT10WQpsV+feKlNoeBSPunR6N5nDvqNSbrISRzfScjqbefCmMasyfdj8U+G5lzR/R3u6ic2fDM\neYxE22ws/tlG6cyK/wxCM0/SHKY5u58n+q3jAFUM6MZ4V4/jVMpsunzyxD/r9UOr59/MaHRmEqtn\nIoQVhkYQsbh7YnpQuF5jamSS+sgko3VQKuCpUOaJe9bTj8U+jsGfHoPmAeROYZmTm80dSJ729LPx\n+ONuoFnE4m8V+mQbr85VZKWutI47iX653n5y1bmOC78zcHQT/6zXD+3FHxqzdqCb+DeYCHlTwU/P\nS/v+4zImGWW0NsnkwglqCzOrb9VpCHjWo28n+J1W4IpvO6tPIznbditw5TUAcUOQ+TtvFa6sN59d\nhauTZz+4og/u8TvOgFJU/OP9Ih+CpdeIvf9U8OMAY2n5k2EgOBHCUWpMMVofZbKerK+bBnZruwTj\njsx+XtdOO0+/nfBD64Isnbp+soO/YWv1ZE7+RH0eUyMj0334sScfr6Q122UXY+Ev0qcf50vp7Ze+\n7vE7Tl8o2t8PzUHc8qZw5s32yfMW88qcCmc1xgKaG4BalDZJnVEmmGSU7UwxWptk28LmRdbrEzup\n7QjB3lLvv5PY5/XrFxncheawC9kvi/O8/5Hky+TYs+8k6lmPvoiHn/5uvfTyex/ewT1+x+kbsXB3\nztc64AvQruunXVnxG0Lq7Y9kjjXeCBpyFjcCE4xOp6dLOG5nilot+VevJ+v2pg3ByFTSEEw3Bnke\nft6Abrc+/qQCGtucvn+rpV/ZJkKfevVZwc4T9MmCHn03wY9/r8EQffDpnI4zAMxmtg8U8/47lZVt\nAJK05mNpSIfWlb2aG4FUArezINkPDUF8HtDUIEDSIMRbda4GIIonRBQ3Z6QROG1qZISpWntRzop3\nVviLinuvBD/O20gvU7rc43ecgWBXun6gvfc/0wYgHgOYhGmJa13gpbUhaBH5vGOhQYjvo93awt3q\nK77/tH7a9at3E+w8sc87Nz6WLacXgh+fVx7ex98TJM0DHiBZPWalpOuB9wBbSKLMnW5mD1dhi7P7\nUkT8k3z53j80z+qZSQOQevvJsakmUc5rBAgDvbWWvK3CH6elx5Nt4x6yH6q1q4dOwpknxp1EOi8t\n2yjEefOOx9vBF/wU9/h7xTnAP0gCA0Ii9uea2W8rKn/WPDm+iWVjS/ttxkDYMQg2TFHjyfFNvGVs\nSZd8rd4/dO7+aeznPxZxI7Bx/DkOG9u3qZHJCn5afrzoe7rNevOtoh97+e0bgL+Pb+WdY82L4Hbq\nFukkynkzaToJenrOo+ObOWTszW2vm7VjpoKfvYfycY9/lwmrwh8PfA/4WpS0W6wFsGkAxG5Q7BgE\nG7J27Er3DxSb15/3BrFh/HkOHts/XLvxJhCXFTcEsa1xY9B8vLunnz3n3vEtvHVsz8jW/K+T43vJ\n5u3mkXdL3zD+PAeNHdBR7LO29Vrwu/2GM8M9/l6Qrgq/KHP8YknfBP4CnG9mc7+2nZ4zk+4fyH8D\nADq+BWSvU2MHO9H04G3ruEF+Q9Aop7UxyM/XTN59TlDnFfZsOR7fS/Ze43vJ5msn8nFaNv9O5jER\nBb0oKvZ5NuVdoxO9FfwU9/h3CUkfBjab2TpJY1HS+Wa2WdJ84CrgPODiMm1x5i6xWHfPO7MGIL1u\nVmCMeU3i1PnL4Vj8Ogn9aJRWTPj/x3y2sTDnPtsJavcxgGy+Tg0DwE7U9txuZTbnm5kclSP6MAzT\nOWVm5V1c+j5wMkkTmq4O9xszOzXKcyxJf//KnPPLM85xnDmHmXVay7Yrkp4EivZnbjKzZbtSXr8o\nVfibCooEXtJiM3smrBZ/CbDdzC6sxBDHcZwhp1/z+H8qaR+SRYzWAV/skx2O4zhDR2Uev+M4jjMY\nDMSUSknHSXpU0mOSzstJH5V0s6THJf1V0oF9sOE0Sc9KejD8O6MEG66RtFlS24/ZJF0W6mGdpOW9\ntqGIHZKOlfRSVBffKMGGJZLulLRB0npJZ7fJV1p9FLGhorqoS1or6aFgx0U5eUp9RgraUPozEsqZ\nF66/JietdK2YE5hZX/+RND4bSQZU5pN0/RyayXMmcEXY/yRwcx9sOA24rOS6eDewHHi4TfqHgNvD\n/lHAfX2y41hgTcl1sRhYHvb3AP6Z85uUWh8FbSi9LkI5C8O2BtwHHJlJL/UZKWhD6c9IKOerwE/y\n6r2KepgL/wbB4z8SeNzMNlkyl/9mYFUmzyrghrD/K+D9fbABkjGJ0jCzu4EXO2RZBdwY8q4FFkna\nrw92QPl18YyZrQv7rwKPAPtnspVaHwVtgJLrIpS/LeymQZSzfbRlPyNFbICS6yL6IPTqNllKr4e5\nwCAI//7AU9HfT9P6cE3nMbMp4CVJe1dsA8AJoUvhF+E/YNVk7fw3+XZWwdHhtf92SYeVWZCkZSRv\nIGszSZXVRwcboIK6CN0bDwHPAHeY2f2ZLGU/I0VsgPKfkfSD0HaDk6XXw1xgEIQ/z0PI/qjZPMrJ\nU7YNa4BlZrac5GvjG1pPKZ0idlbBA8BSM3sHcDlwS1kFSdqDxHM7J3jdTck5p/S8PrrYUEldmNnO\nUMYS4KicBqbsZ6SIDaU+I/EHoST3l/f7l14Pc4FBEP6ngXgAZgnwn0yep4ADACTVgL3MrFtXRE9t\nMLMXrRFW4irgiB6WX5SnCfUQyKur0jGzV9PXfjP7AzC/DK9K0giJ4K42s9/lZCm9PrrZUFVdROW9\nDIwDx2WSyn5GutpQwTOyAlgp6QngZ8B7Jd2YyVNZPezODILw3w8cLGmppFHgUySeQ8ytJANHAJ8A\n7qzaBkmLoz9XARt6bMN0UbTvJ10DnBrsORp4ycw2V21H3I8u6UiSacEvlGDDtcAGM7u0TXoV9dHR\nhirqQtI+khaF/QXAB4BHM9lKfUaK2FD2M2JmF5rZgWZ2EMkzeqdFUQACZWvFnKDvC7GY2ZSks4A/\nkTRE15jZI5K+DdxvZrcB1wCrJT0O/JfkR6/ahrMlrSQJ3fcCcHovbQCQdBMwBrxB0r+Ai0gCuJiZ\nXWlmv5d0vKSNwFbgM722oYgdwMclnUlSF9tJZk/02oYVwEnA+tCvbMCFJDOvKqmPIjZQQV0AbwJu\nULKuxTzg5+HeK3tGCtpQ+jOSR8X1MCfwD7gcx3GGjEHo6nEcx3EqxIXfcRxnyHDhdxzHGTJc+B3H\ncYYMF37HcZwhw4XfcRxnyHDhd3qOpFdKvv6Vkg4N+xfM4vylktb33jLH2T3wefxOz5H0spntVVFZ\nr5jZnjM8Zylwq5m9vSSzHGegcY/fqQRJB0r6c4jceEcauVHSdZIulXSPpI2STgjHJemKsOjHrSHy\nZZp2l6TDJf0AWBAW5Vid9eQlnSvpW2H/iFD2PcCXozzzJP1IySIj6yR9vsp6cZx+4MLvVMXlwPUh\ncuNNwI+jtMVmtgL4KPDDcOxE4EAzexvwOeCY7AXN7AJgm5kdbmanpIfblH8tcFYoJ+azJDF+jiJZ\nl+EL4Y3AceYsLvxOVRxDElERYDVJpMWUWwDM7BHgjeHYCuCX4fhm4K7ZFixpL2BRWGAmLT/lg8Cp\nIRbPWmBv4JDZluU4uwN9D9LmDA1ZTzz+eyLaV2bbjTjfDpJlAVNeU+BaAr5iZncULM9xdnvc43fK\nIE9o7wU+HfZPBu7OyROfezdwYujr348kWmgekyFmPsBmYF9Jr5dUBz4CYGZbSFZielfId1J0/h+B\nL6XXkHRICDvsOHMW9/idMlgQwjmnqx9dApwNXCfp68BzNEIot3sT+DXwPmA98BjJ4t5bcs65EnhY\n0gNmdoqk7wJ/A54gWSM35QzgWklbScQ+5WpgGfCgJAHPAh+bzU07zu6CT+d0BhZJrzWzrWFFq7XA\nCjN7tt92Oc7ujnv8ziBzm6TXAfOB77joO05vcI/fcRxnyPDBXcdxnCHDhd9xHGfIcOF3HMcZMlz4\nHcdxhgwXfsdxnCHDhd9xHGfI+D/neogCxfVXpAAAAABJRU5ErkJggg==\n",
      "text/plain": [
       "<matplotlib.figure.Figure at 0x1179c8490>"
      ]
     },
     "metadata": {},
     "output_type": "display_data"
    }
   ],
   "source": [
    "pset.show(field=grid.U)"
   ]
  },
  {
   "cell_type": "markdown",
   "metadata": {},
   "source": [
    "The final step is to run (or 'execute') the `ParticelSet`. We run the particles using the `AdvectionRK4` kernel, which is a 4th order Runge-Kutte implementation that comes with PARCELS. We run the particles for 6 days (using the `timedelta` function from `datetime`), at an RK4 timestep of 5 minutes. We store the trajectory information at an interval of 1 hour in a file called `EddyParticles.nc`."
   ]
  },
  {
   "cell_type": "code",
   "execution_count": 7,
   "metadata": {
    "collapsed": false
   },
   "outputs": [
    {
     "name": "stdout",
     "output_type": "stream",
     "text": [
      "Compiled JITParticleAdvectionRK4 ==> /var/folders/r2/8593q8z93kd7t4j9kbb_f7p00000gn/T/parcels-501/9f8658500c543573b6cb42579adb2bd9.so\n"
     ]
    }
   ],
   "source": [
    "pset.execute(AdvectionRK4,                 # the kernel (which defines how particles move)\n",
    "             runtime=timedelta(days=6),    # the total length of the run\n",
    "             dt=timedelta(minutes=5),      # the timestep of the kernel\n",
    "             interval=timedelta(hours=1),  # the interval at which output is stored\n",
    "             output_file=pset.ParticleFile(name=\"EddyParticles\"))  # the name of the output file"
   ]
  },
  {
   "cell_type": "markdown",
   "metadata": {},
   "source": [
    "The code should have run, which can be confirmed by printing and plotting the `ParticleSet` again"
   ]
  },
  {
   "cell_type": "code",
   "execution_count": 8,
   "metadata": {
    "collapsed": false
   },
   "outputs": [
    {
     "name": "stdout",
     "output_type": "stream",
     "text": [
      "P(2.024544, 46.088627, 518400.000000)[100, 54]\n",
      "P(2.017195, 48.305283, 518400.000000)[100, 164]\n"
     ]
    },
    {
     "data": {
      "image/png": "iVBORw0KGgoAAAANSUhEUgAAAX8AAAEZCAYAAAB/6SUgAAAABHNCSVQICAgIfAhkiAAAAAlwSFlz\nAAALEgAACxIB0t1+/AAAIABJREFUeJzsnXm8bEV177/rdJ/uc+7EJIKCXlTEOESNA88RrrOiiImG\n4IQ4oXGIicaoRJ4gQoTEkPfCc55AcCCIokYjEL0gGiMgqMEZ4TIoV5DpDud03+6z3h9V1V27uvbu\n3X26z7n3dH0/n/703rVr7127h9+qWlW1SlSVRCKRSEwWU8tdgEQikUgsPUn8E4lEYgJJ4p9IJBIT\nSBL/RCKRmECS+CcSicQEksQ/kUgkJpAk/iUQkXeJyEdL5PuUiLx3Kcq0MyAiB4nID0XkLhF503KX\nJ4aIXCciT13ucuzKiMh7ROQzy12OxGhZEeIvIteLyHYRuVtEficinxSRVUNe61ARudFPU9V/UNVj\nR1Pa5UNEFkTk/kHaYv7Yfwd8W1V3U9UzxmX8RORRInKJiGyx3++bR32PcSEie4jIl0RkqzVEL+6T\n/yX297xFRM4Xkd13hmsBaULQCmNFiD/mh/lcVV0HPAp4LPDuQS8iIhVAWLk/9LznGvZ51wPXDHlu\nD/bzD9P2Ar4BfAjYAzgQuHBU91wCPgjMA3sDLwM+JCIPjmUUkYcCHwZeCuwDzGGee1mvtVTEvv/E\nGFHVXf4FXAc81ds/DfiK3T4G+ClwN/Br4Fgv36HAjZga7O+ALwDbgRawxZ6zL/Ae4DPeeU8Cvgvc\nAWwCjrbpnwLe6+V7HnCVzXcZ8MfesXcAN9l7/Ax4Ss6zrQPOAn5vn/PvvWOvAL4D/CNwO3At8OyC\nz2kBuH+Q9h7grJz89wf+E7jN3v9sYJ099p/2c5qzz/BaoIkRlLuBC2y+ewHn2fOvBd4c3PvfgM8A\ndwKvipThZODMAX4LLweuB24FjvN/G5hKwffs93Ez8K9A1R47A/in4FpfAf5qkO8rOH8V0AAe4KWd\nBZySk/9k4Ozg828Aq5f5Wu/B/DfOtM//E+BR3vE/Ar5tP9efAId7x77tf6/uNxv8Jt8A/BK41qad\nDmy2v4mrgYcsh66s9NdKqfl3EJH7AIcBP7RJm4HD1LQKXgmcLiKP9E7ZF9gduC9wNPAc4LequlZV\n16nqLTaf2uvfF/g68H+AewCPxPxAw3I8CvgERhT3BD4CfEVEpkXkIOCNwKNtuZ6FEawYZwBrgQOA\nDcDRIvJK7/jBGDHaC2MEPlH8CQ2EAKdgPqMHA/sDJwCo6tMwhueN9nP6GHAOcJrdP0JEBPgqxgDe\nC3ga8BYReYZ3j+cD56rq7vb8kMcBd4jId0Vks4hcYL/j3sKKPARTo30pcG/MZ7Kfl6UN/DXm+3g8\n8FSM8IARtqO8a+1lj392wO/L5yCgparXemk/Ah5q73EfEbldRPa3xx5qjwOgqr/BGNSDlvJaORwO\nfBbYDfOd/j9736rd/w9MK+KvgHNE5IEF1wpbmkdgDPNDROSZwJOBA+1v4i+APxRcKzEkK0n8vywi\ntwOXYmob/wCgqt9Q1evt9ncwLoMne+e1gfeo6g5VbZS4z0uAi1T1XFVtq+odqvrjSL7XAB9W1SvU\n8BlMbetx9p414GEiUlXVG1T1uvACIjIFHAm8U1W3q+om4AOY2q1jk6p+Uk2V6UxgXxG5Z4nn6Iuq\nXquq/6mqLVX9A6ZGdugAl3gscA9VPdl+VtcDH8cTWeC/VPWr9n6xz39/jFF+M3AfjOh+Lud+LwS+\nqqrfVdUdwPF4QqOqP1TVH9jv4wbgo+55VPVy4C4ReZrNfhSwUVVvo+T3FWENcFeQdhfGmKOqN6rq\nnqp6U4n8S3atHC5T1W/a39lngIfb9McDq1X1VPs7+TbwNaBfH4LPKap6l/3+d9jyPURERFV/oaqb\nB7hWoiQrSfyPsD/++6nqm52QiMhzROS/ROQPInIHpmZ/D++8W61QlOU+GPdFP9YDb7O1sdvtvfcH\n7m1rXH+NqUVvFpHPisi9Ite4BzAN3OClbSJbm3UtE1R1DlNbX5NTpra9ns805g/Xg4jsLSKfE5Gb\nROROjNvnHrG8OawH9gs+g3cBvnG6MX5qhzngS1a4m8CJwBNEJCZU9/avp6rb8WqNIvJAEfmq7TS+\nE+Ma8Z/nLIz/G/v+GXudst9XyFaM285nHcalOGj+5bwWeL8zjGt0xlZO7kXvdxj+RvvhDBbWeJyB\naVncIiIfFpG833NiEawk8ZeeBJEaxt98GrC3qu6B6Tz084ZN0H6dnzdiOh37cSNwsjVIe6rqHqq6\nRlW/AKCqn1fVJ2MEEuD9kWvchhHm9V7aeoy/ehhuwLiPfO6H+bPG+AeMT/Zhtgn+MiKfs0f42d0I\n/Cb4DHZT1cMLzgn5cSSP5pTjdxjjDIAd8bWXd/xDGBfZA+zz/H1wnbOBI0Tk4Rg/9pc7Nyz3fYX8\nEqiKyAO8tEeQ30l+jT3uyn9/TIvjl8t8rSJ+i/eZW+5L9ze6DdPH4Ng3co3M96uqZ6jqYzBuqAcB\nbx+iXIk+rCTxj1Gzr9tUdUFEngM8s885m4G9RCSsGTnOAZ4mIi8SkYqI7Ckij4jk+xjwehE5GEBE\nVovIYfb9IBF5ijVOTUztth1eQFUXgHOBk0VkjYisB/4GWyMdgi8A7xaR/cTwdEyn9Hk5+ddiaol3\ni8h+9P8TbsZ0LDp+YM/9OxGZsZ/XQ0XkMQOU+VPAn4rIw0VkGuPKuUxV747kPQ94nog8weZ9L1lx\nXwvcrarbReSPgL/0T1bVm4ErMJ/vF73WY+73JSIbRGQhVnDb8jgfeK+IrBKRJ2L6OPK+v3OAw0Xk\niSKyGtPK+aKqblvma8Vwn+t/A9vsd1wVkQ2Y35RzzV0N/JmIzIrIgcCrCy8q8hgROdj2JcxhBhD0\n/DcSi2eliH+09qiqWzEdUP9m+wOOAi4ovJDqLzA/3N9YV8W+wfEbMR3Kf4sZYXMVXf+nn+9KTGfv\nGfbev8SMdACoY2qOt2JqTntjRqbE+CtMM/s3mP6Ms1X1U0WPUHDsvZjRLpfZsr8feImq/jQn/4nA\nozGjLr4KfLHPvT4BPNR+budb43U4plP8OsyIn4/R63LIfxjjBjgO08l+C8a4vCQn708xHbOfw3yu\nf8BzKWC+s5eKyN2YDvjPRy5zJvAwjAvIUfR97Y/5TPN4I6bm+3uMIL9eVX8GnU7au10nrS3/6zEd\nq7dgRua8camvVRK199mBMRyHYVqqZwAvV9Vf2XynY1qvt2AM+dmx63isw/xGbsf8Zm4D/mmAciVK\nIqb/Zow3ELke05m0AOxQ1YNF5DSMKDQw/vNX5tTkEoklRUSejBnWe0DJ/B8F/k1VLxprwRKJEbMU\n4v8bzBC5O7y0pwPfsq6Y9wOqqu8aa0ESiT5YV9HngKtU9eTlLk8iMU6Wwu0j4X1U9WLrEgD4Pqbp\nnEgsG7YP4A7MbNj/s8zFSSTGTnUJ7qHAN0VEgY+qmQzk8yrivtdEYslQ1Z+TP0Q2kVhxLIX4P0FV\nbxGRvYGLRORnqnoZgIj8PaYf4LNLUI5EIpFIWMYu/mrDI6jqrSLyJUw4gstE5BWYEQK54XZtayGR\nSCRKoapF81D6sruIhlOfC9hUdmDAzshYO3ztJJspVd1qxxpfiBk+OIUJU3CIDRuQd74er3kjIJeG\nS064lENPOGRZy7CzlGNnKMPOUo6doQw7Szl2hjIAnCSnLFr8RUTfVzLvu1m8sVlOxl3z3wf4kq3B\nV4FzVPVCEfkVZvLVRSIC8H1VfUPBdRKJRGJJCOOfrFTGKv42+NUjI+lFEf8SiURi2ViKjtCdgUl5\nzqFZv2F9/0xLwM5Qjp2hDLBzlGNnKAPsHOXYGcowSmaXuwBLxNgneS2GncHnn0gkdg1G5fMPx6Ln\n8VqSzz+RSCRWDJMiipPynIlEIlGK1OGbSCQSE8ikiOKkPGcikUiUItX8E4lEYgJJ4p9IJBITyKQM\n9Uzin0gkEh6TIoqT8pyJRCJRiuT2SSQSiQlkUkRxUp4zkUgkSjEpNf+lWMYxkUgkdhmqJV8xROQT\nIrJZRH6cc/wlIvIjEblaRC4TkT8Ojk+JyA9F5Cte2lNF5EoR+bGIfEpERqLbSfwTiUTCY7rkK4dP\nAc8quPxvMOuYPBJ4HxCGEnoL8FO3Iybm/aeBI1X14cAm4JjyT5NPEv9EIpHwmC35imGXqL0j79qq\n+n3VzmJh3wf2c8dEZH/M6oYf907ZC5hX1Wvt/sXACwd8pChJ/BOJRMJjkTX/QXgN8A1v/3Tg7UAn\n1LKq3gZMi8ijbNKLgP1HcfPU4ZtIJBIeSyGKIvIU4JXAk+z+c4HNqnq1iGwA/FDRRwH/IiI1zFK4\nrVGUIYl/IpFIeEznqOJlC/Bdf/mTIZdCEZGHAx8Fnq2qzkX0ROD5InIYxqu0VkTOUtWjVfW/gUPs\nuc8ADhruzlmS+CcSiYRHNUcVN9iX47T53EsI2Zp794DIfYEvAi/3/Pio6nHAcTbPocDbVPVou7+3\nqt4qInXgHZiO4kWTxD+RSCQ8pivDnysin8XYiL1E5AbgPUANUFX9KHA8sCfwQTuSZ4eqHtznsm8X\nkedhDMoHVXXj8CX0ypqWcUwkEiuBUS3j2NytXN7aXWkZx0QikVgxTNeXuwRLQxL/RCKR8JkQVRz7\nOH8Rud5OZ75KRH5g014kIv8jIm1v/GoikUgsP4uJ77ALsRSPsABs8IY0AfwE+FPgI0tw/0QikSjP\nChD2MizJfAaCFoaq/gI6cSsSiURi52ERo312JZYivIMC3xSRy0XktUtwv0QikRie5PYZGU9Q1VtE\nZG/gIhH5mQ1+VIpLTri0s71+w3oO2LB+HGVMJBK7GNdv3MSmjZtGf+EVIOxlGPtjquot9v1WEfkS\ncDBQWvwPPeGQcRUtkUjswhwQVAYvPbG0rBQzIUM9x+r2EZFVIrLGbq8Gngn8T5htnGVIJBKJgZgQ\nt8+4ff77AJeJyFWY2NVfVdULReQFInIj8DjgayLyjcKrJBKJxFJRKfnaxRmr/VLV64BHRtK/DHx5\nnPdOJBKJoVgBtfoyTMhjJhKJREkmRBUn5DETiUSiJBOiihPymIlEIlGSFeDPL0NawzeRSCR8Zkq+\nIojIs0Xk5yLySxF5R+T4fUXkYhvv7Fsicm8v/QoR+aGI/EREXued8217zavs8XuM4jFTzT+RSCR8\nhqz5i8gUcAbwNOC3wOUicoGq/tzL9k/Ap1X1bLtW7/uBo4HfAY9X1R0isgq4xp57iz3vxap61XAl\ni5Nq/olEIuEz/Dj/g4FfqeomVd0BfB44IsjzEOBbAHZFriPs9g57Dpg1fMP5TyPX6iT+iUQi4TO8\n+O8H3Ojt32TTfK4GXgggIn8GrBGRPez+/iLyI2ATcKpX6wf4pHX5vHtRz+aR3D6JRCLhk+P22fg7\n2HhL/JglFq0gXCf37cAZInIMcClwM9ACUNWbgEeIyL7ABSJynqreCrxEVX9noyScLyIvU9Wzyz9Q\nnCT+iUQi4ZOjihvuY16OE3/Uk+Um4L7e/v4Y338HVf0d3Zr/auCFqrolyHOLiFwDPBk4356Dqm6z\nC8QfDCxa/JPbJ5FIJHyGd/tcDhwoIutFpAYcBXzFzyAie3nrmLwL+KRN309EZuz2HsATgV+ISEVE\n9rLp08Dz6I2PNvRjJhKJRMIxZFRPVW2LyJuACzEV60+o6s9E5ETgclX9GrAB+AcRWcC4fd5oT38w\n8AGbLsBpqnqNHfnzTRGpYhxSFwMfG/rZPJL4JxKJhM8iVFFV/wN4UJD2Hm/7i8AXI+ddDDwikr4d\neMzwJconiX8ikUj4TIgqTshjJhKJREkmJLxDEv9EIpHwmRBVnJDHTCQSiZJMiCpOyGMmEolESSZE\nFSfkMROJRKIkE7KAexL/RCKR8JkQVZyQx0wkEomSpNE+iUQiMYFMiCpOyGMmEolESSZEFSfkMROJ\nRKIkye0zGkTkeuAuYAHYoaoH26h1XwDWA9cDR6rqXeMuSyKRSPRlQqrESxHSeQHYoKp/oqoH27R3\nAher6oMwS5q9awnKkUgkEv1ZxALuuxJLIf4Suc8RwJl2+0zgBUtQjkQikehPpeRrF2cpxF8x8agv\nF5HX2LR9VHUzmFVrgL2XoByJRCLRn+EXc0FEni0iPxeRX4rIO3LyHCki14jIT0TkbJv2CBH5nk27\nWkSO9PKfba/5YxH5uIiMxPQshXfrCXZZsr2BC0XkF/Sua5nLJSdc2tlev2E9B2xYP4YiJhKJXY3r\nN25i08ZNo7/wkKooIlPAGcDTMMs3Xi4iF6jqz708BwLvAB6vqneLyD3soW3Ay1X1WhG5F3CliPyH\nqt4NnK2qL7PnfxZ4DfCR4UrZZezi71agV9VbReTLmPUnN4vIPqq62S5W/Pu88w894ZBxFzGRSOyC\nHBBUBi898bLRXHj4evXBwK9UdROAiHwe4+L+uZfntcD/s6KOqt5m33/tMtjF2n+P8YjcbReIcfwA\nszbwohmr20dEVonIGru9Gngm8BPMupbH2GyvAC4YZzkSiUSiNMO7ffYDbvT2b7JpPgcBDxKRy6yb\n51nhRUTkYGBaVa8N0qvAy4H/CM8ZhnHX/PcBviQiau91jqpeKCJXAOeKyKuAG4A/H3M5EolEohw5\nqrjxKth4deGZEkkLXdxV4EDgEOC+wHdE5KGuJWBdPmdhRD7kg8AlqvrdwlKUZKzir6rXAY+MpN8O\nPH2c904kEomhyInqueFx5uU48dM9WW7CCLpjf4zvP8zzX6q6AFxv+0AfiPHxrwO+Bhynqpf7J4nI\n/wbuoarHDvQsBSzFaJ9EIpHYdRje7XM5cKCIrBeRGnAUxsXt82XgqQC2s/eBwG9EZBr4EnCmqp7v\nn2BHST4LePEInq7DhMxlS0wyTWqLvkaN5ghKktglGFIVVbUtIm8CLsRUrD+hqj8TkROBy1X1a6r6\nTRF5pohcA7SAv1XVO0TkpcCTgD1E5JUYd9Exqvpj4EOYSAjfty7081X1fYt8SkS19KjLJUdE9Hg9\nbrmLkdjJGIWYj5tkLJaek+QUVDXmdy+NiKj+pGTeP2bR91tOUs0/sVOyKwh8EUXlT4ZhJ2dCVHFC\nHjOxM7OrC/2g5D1vMgo7CROiihPymImdhaUQ+tYSBV6p0h7p9cLPJhmDZWIFxO0pQxL/xFgZtdgv\nlbCXoV9ZFmsckjFYJlZAxM4yJPFPjJxRCP4wIt9ehp9zhVbusbxnGNYoJGOwREyIKk7IYybGzWIE\nv6zQDyru7TG1EiqeePcrU8w4xJ53GIPgf+bJEIwO3Xkal2MliX9iaIYV/DJi309Uywj7uMS/DM5A\nxJ6jjEEY1BgkQzA62hOiihPymIlRMYzg9xP7IqHPE/AiYR93v4C7fp5AV2jnls8c628QFmMM3HeU\njMBwJPFPJDwGFf1hBD8mmLG02LWHMSCDUgkE2N0zJtwxsY4ZhbwWQpExKGsIUmtgOFqVslFvFsZa\njnGTxD9RyKhEf1ixD6/nX6essRiF+OfV5sP0UMx9Ec8zCuH1/PPDa7jrOAY1BMkI9KddLSuLu/Zn\nmcQ/EWUQ0V+M4Pv7ZYU+b7vfNfqVxRHW8LPHskLsi2/MELh9X9SLRgjFylHGECQjMDralcno8U3i\nn8gwDtEvK/juvJi4D3NOv3KGZS0S5a641mxes98kayzcNaqB8LepeGJeGdgY9DMEg7YGkhHIp1H6\nPzA31nKMmyT+CaC86I9S8GM1+/A9zFtkDMoYgqJnCAlFNCvyccGHGhXaGaOQPV5sDMpQ5FqCwVoD\nyQj0shzzRZaDyXjKRC7jFP1BBLqM2A9yLDyeV8Y8QjGOCX9M1N17kUEoMgb9DEGeK8kvj2NQI5AM\ngGExfUQi8mzgX+iGdD41OP464I1AG9gCHOsWeBeRdwGvwoR6fouqXmjT/wZ4NaaH+SfAK1V10V9W\nEv8JZjHCX0b0i9wzeYKfJ+hhfv96w7QWwucrGrYZbvvi7Qu+ew+P++f5xqAdpIcGYJAWgT+EdFgj\nkFoBhmHFX0SmgDOAp2FW8LpcRC5w4m45R1U/YvMfDpwOPEdEHgIcCTwYswLYxSLyQOBewJuBP1LV\npoh8AbNIzFlDFdIjif8EslSinye+ZYS9KC2WnnfdnjIueK2RVmSmbTWo8U/1irt5b2Vq7nmiH+aP\n563kGoI8Yn0K3e3BhqCGTHorYBE1/4OBX6nqJgAR+TxwBNARf1Xd6uVfQ3e86POBz6tqC7O846/s\n9W7EhJpbLSILwCp6l4YciiT+E0YZ4R+H6PcTbF/cY2Jf5rz2QoVWq0K7Ze/fqtC2At/a0S3vQslZ\nPFMVK9DTVpirbSpVt92iWm1njIMraVjy0Bj4ae0cQ1Ch1RHrolZAccdyfLipO6+ISW4FLGKS4H4Y\nsXbchBHwDCLyBuCtwDR2SUd77n952W4G9lPV/xaRDwA3ANuBC1X14mEL6JPEf4IYhfCPQvSHEfw2\nFRrUo0LvRL61o2KEvVWxL3EPRUf//MrwjsgHMN3dXKialbyb7vGrQFXBtQ6qbaYqLarT7Y5hqM80\nqEzFhb5Go5QhcEbA1eL9VkY/I1B2eGlqBeSziA7f2KpePUslquoHgQ+KyFHA8cAxeeeKyO6Y1sN6\n4C7gPBF5iap+dthCOpL4TwjDCH9ebd83AHlulmFEv0kts9+g1j22UOuIfXO+lhX6+WpX4FsYUW+T\nTaPg3aca2c4s3C1QqRojUa2yUK0b42CNwvZ6I9cY1KgVGoI6jUzN3+9TKGsEHGVcQYO0AibJAOT9\nV67YuI0rNm4vOvUm4L7e/v4Uu2i+AHzYO/c+kXOfDvxGVW8HEJHzgScASfwTxQzr3x+mtj+IK6dF\nhaZXk29Etp3gN+frtO17RuznMULfICv0Lt03AES286hG3t2rghV++5qhaxRmqixUqzRnMMZgpsn2\nyiz12aY1BDUqU21qNGlQo06z82nUaXYEvbvfawTcZx8PH9F1FWXdP8XzCsq0AibJAOS5fR65YR2P\n3LCus//RE28Ls1wOHCgi64HfYTpmX+xnEJEDVfXXdvd5wC/t9leAc0TkdIwL6EDgB5iWw+NEZAbz\nS3+avc+iWRLxt73gVwI3qurzReSpwD9i/kZXAq9W1V07UMYuymLdPGFtf1jRd7X8JjUazVqnhp8R\n/HnMvJo2ZnseI+J+WpEBcJrn3D15euce2Rf5IuGv2/QZL70uMFtnoVpnbmZVxhDUZhpUq22aU81O\nC8CJsjEIlcx+zB00CLG+gGQA8hnW7aOqbRF5E3Ah3aGePxORE4HLVfVrwJtE5OmY+YF3AK+w5/5U\nRM4Ffor5hb5BVRX4gYicB1xl068CPrqoB7SIuf54seNUHw2sw/ivNgFPUdVrReQE4AZV/WTkPD1e\njxt7+VYq/Wr9wwr/oLV9353TpFYo+s35Oo25mnHpzNdgXrpCH3s5ofcNgNv2DcFixd8J/0yw7Qv/\njHd81tuv+/stpuoNrzXQoOYZgRpNzwj0uoeMa6j7CUP+6CJ3zOxn3/08PmX6AXZWA3CSnIKqxnzn\npRERvUwfXSrvk+TKRd9vOSll4kREgJcC91fV94rIfYF9VfUHJc7dHzgMOBnTw70X0FDVa22Wi4F3\nAT3inxieYUIvDyP8eb59343j1/Yb1Lzteq/oN+rZWn6DrtD7+1uDdL81ELqDwhaA23e0yP4T8sR/\nlt4a/yyBuPd5ramyMFNlrlFnqt4wHdUzFZrVGrWpJi0qtrZfpU7DftZdV1CDeulWQMwNNIoWwErH\n/+2vZMq2bz6IGY/6VOC9mJlpXwQeW+Lc04G3A7sBqOptIlIVkUep6g+BF2E6NxIjYrGdu4sRfr+T\nNuO/p5ap7Tep01yo0Zivd907rqa/hazo+0LvH9tK1yDE3p1BKBJ/X/vcRxAT/5iLJ/ZaTdcQrPHS\n3fa8y9M1Ao16jfpsk9ZMhXatkhF+Zwxq9rFM66CYbGfv6A3ASnf/JPHP8r9U9VEichWAqt4hIn0V\nRkSeC2xW1atFZIN36MXAv9hrXEhB99slJ1za2V6/YT0HbFhfssiJPMovm1js6vGPhcLvu3Mytfyi\n2r4v8k7Yt9EV/W2RNF/w/fPD2v88kUF3kB3vOd17WMi6eXzXzlp6hX8rxkCstdtr7GuergFo2XLV\ngbVVFloV5vy5B94/q+J91ma7AdRKGQDoivugBqAfO4MBuH7jJjZt3DTy6457MaCdhbLiv0NEKti/\nj4jsTbmVDJ4IPF9EDsPUh9aKyFmqejRwiL3WM4CD8i5w6AmHlCxiAkbn7gk7d/00t907Nj+7XUr4\nt63q+vWdeG+NbDuhz9v2jYJ7dcR+h83gqv07vO0QZwCqZltnoTUNrdluEMcq5td8J1kD4ITejctw\nou9q+y17bIc9rzPySICaaay0KrRnqrRnKjCV9cvXadKkTlkDAN1hnjFxLzIAu4L754CgMnjpiZeN\n5LrmM175lBX//wt8CbiniJyMcdW8u99JqnoccByAiBwKvE1VjxaRvVX1VhGpA+8A3jdU6RMDM+ji\nKLE8+Z278WGb3Q7fSqTGL8WCv4244G+LnOP0HezOHGZSpDswR6/wx/w+zt/j3mft9qx5tWZhy7S5\n5za6rh7X/+CE3d9uYVxNazofZHcbME2Mbl26Um3RrBmBb1sBN42FZuf7yLYK4kLtC3xsGOhi2Blq\n/+MguX08VPUcEbkSM8ZUgBeo6s8Wcd+3i8jz7LU+qKobF3GthGXYBdVD8mr9sT9FaAh8I9Dy3p2P\nv92q9nbshu6emPBvyznm9jOifzdd8fdfvvDvIO5t9A2AE31nAPzXOtMqmJvuunTCzuU1FFMh+w+s\nGgPQqrRMHwhkXEBdQ+BaZ92RPXmCtRjXzq5Q+x8Hye0DiMie3u7vgc/5x9ysszKo6iXAJXb774C/\nG6yoicUyzI86Nss3jLPj0v38WTeQNQw2DEN3Zi7Z4Zr+y7ly3HZf4XeuHSf8W8gK/3a66uy/u3Oh\nx+UTq/U74adl32eNEfDDdcVwQl8Ntt1tGm5bWGjUaU+3TeiKapv2lPnMK3TfK7Tttj97d/Da/2J9\n/yuRFM/s2PLdAAAgAElEQVTfcCXGcyqYact32O3dMYGG7jfW0iXGShmXzyDX6U7+qvQYmvZCNw5P\nJ+6OP/kqDM/gOkWdK6UVSXOGA4gLv9t3hmGOXgPgM0fWAMzafLN9PoEq6LQ53Rf1CqZTt01X3Ct0\nO339omS2TZyiSjX/O2lbU5A3kzebb/Jq74shuX0AVb0fgIh8GPiKqn7d7j8HE3MikdiJmWb4pfYi\nI38SE0ES/yyPVdXXux1V/YaInDSmMiWWCFNz7LoMhv3RuxpoN0xBu7PdyTPVplJtmdpstQ3VivFx\n1+lOsgpdIe6Y6yzdkZPWAuOC8fF/2jvsRaeJu33C88IO31X0+vyd+2etySd0x/fX7bvzGIVpMbfP\njLddbXeCw5nPt93jew9n7Ibxf8J8ZdMTyecfcpuIvBs4G+MGehnwh7GVKjEWqtZPPAihgYjR8lwL\nzmfc7eqtdGeqViu0q21qMw0zRqRlOzXDAGz9CGfeuj4BtT54tmB8/LNkR/rERvvExvnHRvv4vv91\nXprNspbuUM/VBfv+tjMImZcJ/+CHfnC9LNlQD63MdhH+91a8LnHy90Ma6hnyYuA9mOGeAJcSRKtL\nLD81mgOP+InV/t27byzCloEfWrgaERcj+mYYYNOGJKhNNY3AWcxR749WpdtxGrYEwtqzP67eTaaa\nxwzBbO0J7El2fH9Rh69PONzTF333jqnpOwGfpSvs/rabAxAag3BOQOe9G/dn1ZrtnZg/Ls5PN/ZP\nO8cIxPazRtlsl6v1T+JIH0hunwx2VM9bxlyWxAjoZwDK1v59AwBuJEhXDLrHGtZ4uJWfuuPPnVHJ\njPmZalNZ5VxAbRqVFgszdajaYZ+uBuy2nbjPedthaIdwZm/nNW1eO7AGISQ2yQt6/P1CfjwfX/zD\nEA9RgffeO+ea8M+1mQa1mWYm2Js/PS6s/feuCVAs/IPU+nflAG+LJYm/h4h8m/iKNE+NZE/s5IQG\nwP3xfYEPWwAhYUvAiX7bu7YLSGZq/mbbGadarU6z1qQ2U6M536RR98b+r8EI++70Crsv+mF6OGTU\nD/ccW+glr1PXuZNcljCmjwvylmcIwng+MQMxA8woU6u3Z8I8h6Lv1/bDiJ7+egC96wnH1xr2v7/u\ndhJ+n+Tzz/K33vYM8ELKe2gTS0yt424pbgEAPUYg5gIK8fN187Y74/8rnsvIBCkzi5fU7IIlTWrM\nsp0mdRq1Gu1alea6SBz/vJDOTtQbQZq/XRTVE7KV/jZk/u/+aM9YHH8/wmfd284L9pYJ8dx17YSC\n74TeF/kyNX33HRTV9sMOYj+Pz6QLP4xvnL+I7IFZvWs9cD1wpKreFcn3CuDvMRXuk1X1LJv+KODT\nmF/S11X1r71z3gy8EfPL/ndVfWe/8pR1+1wZJH1XRC4pc25i+SjTBxAagaJWQIhvBEyeCliBD8M/\n1Kx7yJ/927OoS81EtWysGnAlr34LueAd8/Uur/pSjbznGYKZyLa3ktdUpZWJ3e9W8gpr7t3teK3e\nP+a+t6zYZ4+5tO53lUS/LGN0+7wTuFhVTxORd2BC2WdE2hqI/w08CuNwvFJELrBG4kPAa1T1ByLy\ndRF5lqp+U0SeAhwOPExVWyJyjzKFKev28R2mU5iFWfYtc25iefH/sGVaAuBG78SVsXdWaNZ4FC30\n4o4XxwfyZG2qQqtWoV0ryFO0kDvQWcwd6CzobgpcTEf4rbczZ9F2wK7X26JabXvr9fb3x/frrDWf\nd3YZxyKxD49nv7ck+GUZo/gfARxqt88ENhKIP/As4ELXIhCRC4Fn28r2Wm8NlbOAFwDfBF4PvF9V\nW2DC5pcpTNn2jT/TtwVcB7y65LmJnYTYHzlmEEJRKNNHYOLOmJo/ZP9AMcMQe89bHtIdi53fmqpA\nDdq14muHZSlLkbAWuVhix2Ln5bllijpr82r0fv6i5yhiEsU+pDG+oZ73VNXNAKp6i42OHLIfcKO3\nf7NN2w+zyLvjJpsGJiryISJyCsYh+nZVvaJfYcqK/4NVdd5PsBE5E7s4Zf/svolwBmPQoYD9hLfI\n15pXGytTSxtFB16ZZy0aQll8rLgZMsyQyyTiw7OYmr+IXATs4ydhKs59oyB7+UO0IB2Mju+uqo8T\nkccC5wL373ejsuL/PYwPyue/ImmJFUC/ceCzXsiEIuEqGloY3+9eq3xNd7hRK/2eMU8AikJih+fl\nbQ8SVjtWjjxjNkhH5aQMZxyGPPfoDRuv44aN1xeeq6rPyDsmIptFZB9V3Swi+2KCZYbcBGzw9vcH\nvm3T7xOk/9Y753x7/8tFZEFE9lLVwom4/aJ67otpWsyKyJ/QtT7rMHPeE7sgZSf5lPETx4S530iT\nWMeln947gqW4k7OfuyX2zIOIf8wt5af7fRFu3+/zCKOg5uXv128SK0O2rM1CI9PNXx3o+SeNvM/t\n3hsO5N4bDuzsf/fEgce8fAU4BjgVeAVwQSTPN4GTRWQ3TP/qM4B3quqdInK3iBwMXA4cjVlnBeDL\nmHD7l4rIQcB0P+GH/jX/Z9nC7g/8s5e+BbtIS2LnZ1ixH1Tos6Lc22FZppOzaLRLjSY3X9fgtOPn\n2Xxzm3vfS3jvuxd4wP5QaYH4wzndo4Qjflxa/w/D/yC6/xQ/Lk8VtALtqnm1KlO0q1Xaldhaxtn9\ncLRTv87vWIe52c83TP5oLUesMz/WYgh/M5NkDMYY0vlU4FwReRUmKvKfA4jIo4HXqeqxdonck4Ar\nMG6dE1X1Tnv+G8gO9fwPm/5J4JMi8hPMAOejyxSmX1TPM4EzReSFqvrFAR4ysRNQRvT71e4H69zs\nL+5FY9jDWay1dpN6o0mlBdUGXPdLeMlL4NobXOmUKy+Fi/4J7ndPuuP6XdC3VmQfio1ASdGnbt6l\nAtUZE6euXl2AmaY9NtfJo3Vozhjj0KzXo+sb+wbCpTsD0F0Jrdc4mMdwEf678yvCuRgxYsN784gZ\nkpXKuJ7RRkroiYZsh9If6+1/GiPysXx/HEnfAbx80PL0c/u8TFXPBg4QkbdGbvrPkdMSOwH9hH9U\noh+6XtwY9pjgh+PbjQw2e8S+Ng/iJnA16EzmOv4EX/gN194Mx38Azn4x3Xj//nueIXCEH4Mv9m7f\nH+M/4717RoA63dhD/nsdZAbqdajPLLC6Pgczc7Tq0Kh3jUHTMwDdbTvfwRP/IkPg9ivEI7SGrYGi\nOR55TIIRWMnP5tOvfbPavscWpOsJ95BYfoap7ffrXC0TPiCsyYei3912oQtMWo/gu0XYI9s3+wPd\nPH77O+BndEXfGQ5/8pdvANwjFsV188XfCXwo9hGh72yvLt6u1qG6eoHVM3O06nM9hsCtj2veG500\nV6P3jYAfVsPvW+hnBNyx2FDefq2GvGuvBMY41HOnop/b5yN282JV/a5/TESeOLZSJcbGqIQ/z70T\n1u7D4GRR0d9GVuxj+9tgv5z/5L3BzDwJWgp+K2BHC1ot2NE272DSYkxXTZy56Yp992v9sVp+TOhX\n21dRml38vVqH6poF6vU5avUGc/Xs59qk3vmsjUvIfR9GgvPEyq/p+64gJ9zJAMRZic8Uo2zPxr/S\nO6wzlpZYRoZx9RRdZzHCn93OCv9sYzv1xgJVF5HTCX0g9uHrpD+B7/8Grt3SLesDZuCkdZhBb/b8\nHQ2Ya8DcfHYRxzCQc25MzxZUW9mo/p2AzlWYrcNsTOzd/mp6BX813dhDa+wzr7aFWQ20oboaKq0F\nYDuVetah4wt8kxp1Gp00fztk3AZgJZLEHxCRxwNPAPYOfP7rYEI+oRVMGR+/S8szLOGiIv52fo3f\nE36/lu9eW4mK//3acNET4Pgfw2+3wb0rRvjvZ4/PzcPd27LLtodLuLio/hAX/3AJdyf8nSVdWua1\nahusnYHZbTDt1eI7LQ9f3H13k3utJov9eAVYxYK5gKfnbuF2tzBOaACKDHueuJehnwFYibX/lfY8\nefQz6zVMPcWtVeS4G3jRuAqVGJxR1fp9YkM94/Fn2p63Obsddku60Tsdt4zzy/svX0BDAwCcff9s\n2o5tsGUbzLW6S7b7r+3kL93ufyrhMi5hzd9/zQE75mF2HtZZg1CKiveqBq95ky5VqDcWaFfbVCsm\nYmq4MI4b3WPE2V93IS5cvkjHo7IObyBWGpPy/P18/pcAl4jIp1V10xKVKbHElJ0HEKPfLF6XVqVN\npd2Oj8f3a8Quzfnt/Xwx4+BcPK2uyM+RNQIxt0/ROl5z9Ao/kXM6iz42gr6BUNzr3vM16Eb+bAWv\navczqFSg0mpRqeQLUYV2xwz06+TNO39SarmDMCmurrJPuV1E/hF4KN5CfGUXcxGRKUxwuBtV9fki\n8jTgNMwMti3AMar6m4FKnlgUo16iL+smyrqMCgkV2IlkmCfMZ9P8Tts8d46fXiT8Lm/4p9hBdsi/\nf71Zup3J06Eh858pp/yZVw7m8xxsec7s+UnkB2FSPqupkvnOAX6OaXWfiFmI4PIB7vMW4Bpv/4PA\ni1X1T4DPUT7oUWJELFXTtu8fKVTaWPZYFcWq8fSQlbRBTstZ76t7PPYM4XPk3bBacMwyKTXRnYUG\ntVKvXZ2y4r+Xqn4C2KGql6jqq4DHlTlRRPYHDgM+7iUvALvZ7d3oBihKLAOLqenE49H0Bjvr5OvE\nySdf+PN84rFXxQ7JJOiYDV6h397vyK0WnOdfc1Xk/GmMy2fWrdrlzwmoRF5h+R1+fu9zKvpuwhAP\nefknpSY7KoyTsv9rV6fsE7iW9O9E5LkYsd6/5LmnA2+nK/YArwW+ISLbMe7ZUoYkMTxmeN9gnb4t\netfv9Zd57KZVMv5nd26l0zVpvf6VCq3KFLXKAuL7w33XxwzxPgB/dEzgJnE++Wk7rt+N0vFfnU5a\n8t1D0Dvap4oR/ZhxWIcR/XX++H1/DkC4lu9MkCfM7+IF1V28oKrtJo93o/vfhx/uIUbWQFR70hJd\nJuVzKSv+77NR5t6GGd+/Dvjr4lPAGorNqnq1iGzwDv0N8GxVvUJE3oYxEK+NXeOSEy7tbK/fsJ4D\nNqwvWeTJwh/PPa7rQ3x6f9XzKbd7tqudtAY1KtU2zRkTNFfC4GuD2KYqZrSPrS3PVmG2YUbfhMM9\nBx7nT/5oH2cM1s6Y8f7TdYy4h2P83WtNJC00DsEM4XYVGvUazUo3GJwzAu4d/FZXtuYfzvR15Ef5\nzI8EujPXcK/fuIlNG0c/DiWJv4eqfs1u3gU8BUBE+oo/8ETg+SJyGOa/s1ZEvgY8yFtp5lzgG3kX\nOPSEQ8oUMTEEfs3en/BTsaJdodURg2xNPztM0M/javru+mHtv1mp2fHrTepFYRZCQneJE8ttdAV0\n3hqA1dmJXv74/sWI/3Q4wcuf6OWMQJnJXrEZv/Z6LuaPiQzqZkp04/3EBtTmiT1kw0Kb/dHW+pdT\nKA8IKoOXnnjZSK6bhnr2563AvxRlUNXjsKGfReRQTMvhBcAtInKgqv4aeCYmMktikfSr/Zd1/YQG\nwKU5QpdPlxo1zGjGOk2aeTFSKnQMQK1iF4nw+wK2kfWb1700J5QNugLqJlh5w0Cn540baF1OeIe8\n0A7QDe8AtnbfL7xDOMM3NuO3KOSDNRx+sLftrOoIvxN2Zwz8oG/x2RTVHtFfabX+cTIpz72Yp4wt\nK9YXVV0QkWOB80WkDdwBvGoR5UgMQGgAYrX/kDBPMfkGICNSlQrtVRValQarsH0ATui9CU8d4fdF\nfw1mFrCbUevHA/IDunmxfabtUMzZsLURm+Xltv0O2jCiZ15At5ghyDMK9piuNiGfnasnVuPPE35/\nO9YCyHS2B7X+MsahiJXqHhnXc4nIHsAXgPWYEZNHuoXavTz3xazKNYVpdJ6hqh8RkVng34AHYH61\nX7WVa0SkhlnQ/dHAbcBfqGoQ/7aXxYj/QFE93YQxu/1lzOoziREzjO9/UPfPIAage91qJzSBu0+b\nKu16hXbVBnmr2yBvrnZtXTkZ0XdC79f0w4BusdDOYb+CL/ru4/IfKxhRlHE3+eWLGYPV5BuEwBjE\nQju7oBiun8QP95xdICZf+P109/m79DJMSu03Rt4yjiPgnZggmaeJyDuAd9k0n98Cj1fVHSKyCrhG\nRC7AuNz/UVUvEZEq8C0ReZaqfhN4NXC7qj5QRP4CM4fqqH6FKfyGRWQLcZEXuoMsErsYMffPOAyA\nO9ud4+7TpkKNRrQVUK/auD9O8H0j4MfMiUTu7Gz7tf+8WP5F3i/3rwiHZrp9ZwBC8fdH7bh9v/bv\nvfui79fs/QVdhonn776/fsK/WHfPSq31w1h9/kcAh9rtM4GNBOKvqv4vcxbrYVHVObqV55aI/JDu\niMsjgPfY7fOAM8oUpl94h7VFxxM7J2Vq/4s1AHnXq2bONMHdGjYejRH9ZkeoXAdx00Wur9do1ptU\n2u3eRV18V86gop+3vGMe7hH9sfih66fICPgtg3o2XxnRD5d4zKvh5/n4k/AvjjG2eu6pqpsBVPUW\nEdk7lsnOjfp3jIvn7ap6S3B8d+BwzChJMOus32iv2xaRO0VkT7tyWC6T27Zb4YzLADj84Z1FONeP\nv+BI3S407l/bNwKVSpvmqga1epNKq0W9sWBiAoWGwF+sxXfvxGr8eGlQrubfrwUQuoFi71bw3fBN\nt75v6MqJib6/328ZR1/8y/j4/XyOJPyGvGfcvvFytm+8InrMISIXAfv4SRjvSekoBqp6E/AIEdkX\nuEBEzlPVW+31K8BngX/x4q2F/a/unoUk8V/BjNoAgHP5VINrZO+T1wro7nePu5QGtUwroUmNSqVN\nrWIWN6m1jSGothdMi8AJeSj04fKN5Oz3wxd+tx8Kf8wV5E3SatR7F3T31+f1hX0Q0XefcVjbd9+d\n//2U7dxNwt8l7znrGx5HfUN3PurtJ364J4+qPiPvuiKyWUT2UdXNVth/X1QO2zq4BngyphMY4KPA\nL1T1X72sNwL3AX5rjcM6Vb2j6NqQxH/FMyoDAF1ff1ErwL9ffyPQ7tynQpsm9c5SkCZ0cZsKs9Rt\na6BSsa6kVU0bIdQYg0qL/Gihfk2/aO1eH/9fERN/f78KWukV+0FEvcy6vO47ifn23TH3mfvfWbid\nhL8/Y/T5fwU4BjgVeAVwQZhBRPYD/qCq83Z00BOBD9hj78MI+6uD075qr/ffwJ8D3ypTmCT+E0BZ\nAwDZiJzuTzBIKyB2z5gRcPcKVwQz69R20+p2/Vp3vEqbOdoZY9C5hjUIQMcogGcYug9WDvtoarXA\nhFywl6j0Cn2752mKBb1MnrCm7z7bQUXfz5v9npLwh4zR538qcK6IvAq4ASPUiMijgdep6rHAg4EP\niMgCxn1zmqpeY43CccDPROQqjFvnDFX9JPAJ4DMi8ivgD5QY6QNJ/CcGX7CL8w3WCihz35gRMNfI\ntgbICH/LtgB609z9/bQKbahgDUK78wx+fkel3X8obLvSK6JFQhxzx+SJfVE+d83Qp+/fKyxLWM5R\niX7sWpPAuIZ62g7Yp0fSrwSOtdsXA4+I5LmZnECcqtoAjhy0PEn8J4xRtgJMnsGMQDtS8w9F393H\npfl5s2m9+cN0v8yd5/aKm+2riIlkr8sk7Gh1x4o6YMu4cPKMi/9eJPp55c0+TxL9frQXJuPZk/hP\nIIO0Aky+4YyAPzzU79wtYwjy0t298kQ/fK6wBeATe/6Y6LUy4hofQVNkBGLp7r3IoISCH7t/rNxF\nw3HLMMnCD9BqTcbzJ/GfYMq0Aky+4YxArE+grCHoXjsr+u541J0TnO+XL8xbliIXSp4hKBpq2W8Y\nZlFLIzxexr0Tnl/EpIu+o92aDFmcjKdM5FK2FWDyljcCZYgZAnN9J3p5Yt5rEOL56MkTo4zrahAj\n4G+X6ZAdRPD7lSWbL4n+MLRTzT8xSYzKCMBghiCcOVxkDEz+IrGvdZ6hGdxnmFp/tpzlBbjfyJs8\nF80oBD+8Tj+S8PeSxD8xkSzWCMDwhsBdM2YMHNmafje9mVPmQVcvK1O+3rR8V0yRLz42Wa5oP3aN\nonIVkUQ/n9aOyfhskvgnogxjBEz+wQxBP5dLaGDyjEJ+WWulnqEMeeUcZmhlv5FFRdfKu2Y/kuCX\nY6GRsw7FCiOJf6KQvFp3fv5yhgDKxwdy5cgOyyx2Pbnru3NHxTBiXFbo+12/6B7F5yTRH4jk9kkk\nsgzSGjD5sz+vfsYABjMIfpli5VqKmPSDdhSHjEPsy9w3UUBrqHWqdjmS+CcGppy7JXZe78+tjEGA\nckZhUOO0GAYd1VTumsP/HZPYj5DRdhPttCTxTyyaYY2BOTf/J1jk0ikiHH46ahYT+GtUrZEk9mMk\niX8iMRxFwjQqw9CPooVnFstSLXGYBH6ZSOKfSIyeUQpakSFZzjVok2jv4uxY7gIsDUn8E7ssSWQT\nY6Gx3AVYGpL4J3YKxhVGd1eh1jMnObFsjMntYxdn+QKwHrgeOFJV74rkuw/wcczqXAvAYap6g4h8\nHHiMzfZL4BhV3e6d9yLgXOAxqvrDfuVJ4p8YK6MW9TGusjRyBulwLvM5JQOxRIzP5/9O4GJVPU1E\n3gG8y6aFnAWcpKrfEpFVGAMA8NequhVARD4AvAk4ze6vAd4MfL9sYZZE/EVkCrgSuFFVny8ilwJr\nMCvV3BP4b1X9s6UoS2J8LFboBxX25fTr5zHoCKXFGohkEMbA+MT/COBQu30msJFA/EXkwUBFVb8F\n4NfsPeEXYJbsIu0nYVYKe3vZwizVv+ctwDXAOgBVPcQdEJHzgC8vUTkSI2QxYl9GGPuJ+7CTwYZh\nVHMHBpnXUIbwO0jGYASMT/zvqaqbobM4+96RPAcBd4nIF4EDgIuBd6qqAojIJ4HDMHr6Vpv2SGB/\nVf26iOw84i8i+2MKezK2sN6xtcBTgWPGXY7EaBhW8IedyVo2ns4g9xqGvNARIUVrJBSteVwmFEYZ\n/O8nGYIhyRP//9kI12wsPFVELgL28ZMwNfR3l7x7FXgS8EjgRowP/xjgUwCq+ipb8/9X4C9E5Czg\ndMwC7v49S91o3JyOaYrsFjn2AowPbOsSlCOxCAYV/XHGwBlkecJxDS0tCl0xyCQzf33jvOv51yx7\nXUiGYGjyhno+aIN5Oc49sSeLqj4j77IisllE9lHVzSKyL/D7SLabgKtUdZM958vA/8KKv72Hisi5\nwN8CXwIeBmy0RmFf4AIReX6/Tt+xir+IPBfYrKpXi8gGei3Si4GPFV3jkhMu7Wyv37CeAzasH3Ux\nEzmMW/AHjVk/TAjkcc8r6Ip3b4whF57a4RavKXOPQSOl9sN9lyvJCFy/cRObNm4a/YXHN9TzK5ha\n/KmYmvoFkTyXA3uIyF6q+geMZ+RyABF5gKpea0X+cODnqno30HEfici3gbeq6lX9CiPWlTQWROQU\n4GWYhtQssBY4X1WPFpE9gV8A+6lq9BcpInq8Hje28iXijEr0B419X2Zhk2HOz7t/GcqsEZC3alj+\ndrnzy94/dp1+rCQj4DhJTkFVFxWVTUSUT5TUxFfLQPezmncuZgjnDcCfq+qdIvJo4HWqeqzN9zTg\nn+1pVwLHAm3gOxgNFeBHwF+GXhMR+Rbwt8s+1FNVjwOOs4U6FHibqh5tDx8JfC1P+BNLzyCiPwrB\n7yf2Rcsi+ueUuX5R+fKIiWy4Yhj0LiQTWzTeX3aybAC6cK2DsFWQ1yIoYwRWYktgZIypw1dVbwee\nHkl3Au/2/xN4ROQSTypxj6eWLc9yjpU7Enj/Mt4/4VFW+MuK/iCCP8gi5mUXSy+6b17Zy9aoi9YP\n9tcYbmbyZg1CuHh9nqvIv2doNPJcQ8kILJIU22e0qOolwCXefmkLlRgfSyH6gwh+i0qh0MeODbpI\netEzxQQz5r4pEnX3HjMI4aL0Vdo9BqBb9rghiJWtaHGbskYgGQBLEv/ESmaUot+vtj2o4IfpodDH\n8hYZgbItgJA8t4157xV993LHe4/5gu/KFqbHDYFfJr8FkNcaGMYIpFaAJYl/YqWyGOFfrOgXCX5R\nWniNgQzDgle2YIm+dstznVQjPv6qFfCpeM0+JvAxg1CUt4wh6D9/YLRGYKINQIrqmViJlBH+QRYg\n7yf6eTVzX8Rjaf5+LK0nz0KFVqvSEfN2q0LbCn1rR4WFtlf+smu0WuGfqlhBnm5Tccag2qZSbVGt\ntqlM+TV+X9RDkS9K6xoCNxnMNxj+5z6oEYh1DKdWQAEpqmdiJTHO2n4Z0S+q0cf2G9Six5vUMkLv\nRL4j8K2KfUm3+d6iu72jU/h8Oo9YhWlYqNYBaFZNElXtGAaqbaYqLeqzzahBqNCmTiNX9Gs0OqLf\n9o6bYmTTYsLvFq2JuYNSK2BIktsnsVIYVvj71fb7uXfKiH6Deqb+6++3qNB0+wsVGvN12q0Kjbla\nVujnpSvwOzDC3gpeBNuQ37yftu9V773q7wtUqzADVKssVOvMVVcbozDTZKrSojrdpjbTpFJtMVed\npTbV7DxVne62E+l+rQHfJVSEbyRG2QqYKAOQxD+xEhiFm6dfbb/Ipx8T/bBW7/ab1Hpq+I35Os35\nmqnZN+pZsZ/DCP08XWGfZzADAF0jMO2lxYTfvSo2bxVrAOyrLjBdZ2GmTrMKzZkWVNvUZhpU7Hu1\n2qZpDUGdBk3qXu2/TY1mVPTzWgcx+rUCkgHoQ/L5J3Z1xin8/Vw8ZWr6oeg3qdNcqNFqVWjO17s1\n/PmaEXwn7A3MthP92HvMALg0KK7ducd3j+6EvgrU6RX+GZt31tufAWaqUK3SnKnDTItGvdZpEdRn\nGjSnjKA6ca7R8La7RqDoW/SF3fUVdB8jfy6ByT9Y6ImJMQCjCeC605PEf4IpK/z9fPtFtX3ntvG3\n80Q/49Zp1GG+aoR8jqzg+/stLz00Aq5lUCT+vhGoBtt+Dd/fD8W+bred6GcMAB1DsDBTpTmjNGea\nNGdq1GaatGcquUbApMX9//1cQWFfQGzE0DCxhybCACS3T2JXpl+tf5TC7x/zXTdhbd8X+wa1rjFo\n1uCwuk8AACAASURBVLo1fV/0t5IVdv+1haxB8FsFzji0vLSY+Mf+5L67Jyb+PbX74BUaAre/xqUJ\nzNRpztR6jEB7qpIRfsjOK+jXCnD5uy6f/gYgJBkAkvgndl2Gibmf5+qJ5QmFv59vv0mtYwSa1LrG\nwNb2m/M1mltXZWv62+iK+tbIdpgn9gr7BRYr/k7QnRGoR97XevnWeNtzxI3AGjNSqd2q0Jqp0K51\nhd8YATPu0MwFaGBmCrvtOIMYgGH7AFY088tdgKUhif8EUjSqp6yPP1vjLxb+7LY1AH5tf9uqrk/f\niXuZd98AuJbAHL21/3myC94B3V690AK4z8Lr/RWygu9cPzPAarLCv81Lm6drBObt+xxdA7EaaFVZ\nWFNhrm2Hrc5UM62AbqmcGJu0JnXGaQD6saJr/6nmn9gVGcbdEyN097i0sFXgjEJRjT9P+Oe2rup2\n5jrx3kp8ewtGWH3RLzIAnT/wDi9hh321vPcQX/yr5l1noTUNW2bNPYRs7T4U/q1khd4Jf8u+t+07\ndhuBVp2mP/lsBpjyy9WgYl1mTvT7RSjtJ+5FBmCia/9J/BOTQJG7J/Tz+/l6Z+HGt31XT1jjzwi/\nL+AxkffT/f35YFuhK/j+KzQC4awvyA7w98S/4+ifBVYZYzA3ay63BSPwDYwR8IXeuZmc0DtXk9t3\naR2qNO2EMiBiAKBOs/N9VILvK/Tlh+P8w9r/Ylmxtf8xDfUUkT2ALwDrgeuBI1X1rki+UzFL3yrw\nPlU9Nzj+r8AxqrrW7v8z8BSbfzWwt6ru2a88SfxXEItZUN0n5vOP1/p73T+tnv4AL23BzMrtduxa\nV4/ruPU7cWPCfyf54t+CrOjfTVb8XQdAWPsP8UXfbc/SNQJuTaJVZrs1a8o1j/nbxUYXuf3dyU4W\nc7j+BYCqkdNKtU2rVaFSc8a07b13YwFBd8hm+P0Ujezppucbgomt/Y/vkd+JWbb2NBF5B/Aum9ZB\nRA7DrN/7cMyP7RIR+bpbtMUu/LIbniNTVd/qnf8me35fkvhPEMMsbF5U6w/T/fzZFoB5N+P33dj9\nanaYZotux6wzCK5m7YyAMwruuDMEndr+FrKi77ZbwHZ6a/79xN+v+c/SNRzOyKwzp6htBYS40yt2\n26255PadPap6eecFqma4a6Xapl1t054yn3mF7nuFtt3uju3PE3Ff4Itq/8P4/lck4/sIjgAOtdtn\nAhsJxB94CHCJmiUWt4vIj4BnA+eJyBTwj5jlb1+Qc48XA/+7TGGm+mdJrFTKjPAZ5DphCyCTx9b6\nTUZ7LDbz1mmyE/g2Xa32WwlOxzv1nzm6Ah++wlZA+NpiXy5vaET89Nj51oiENX1nqMLWgD9HgeCY\n9/m0CwLQhUNxw+2itEQfwpnhea/BuaeqbgZQ1Vvw1t71+BHwHBGZFZF7YNw597HH3gR82V6jZ/lI\nEbkvcADwrTKFSTX/xMioerVQfxu6IZHNwTadn17eLzDPPVL4i50OMk2T7eh1+37+HUF+d6MwwM90\nsO3vFxQn1N6wiMT2R+d3GIVvf+LIG+p5x0a4c2PhqSJyEbCPn4Spory7zK1V9SIReSzwPeD39r0l\nIvcC/pxuyyHGUcB5WnJh9iT+E4wJLNZ1GQxbS3QByty2C1XWk6/aolKtMFVpsVCtmQBpzgXij6V3\nLqC5YN+1ANYEF56Djgsmg3/hVZiWgXPfFLl93LnO1++7fpzP33b+stYcr9rNNfa12pbdTfiq0539\n6z/zdGy73Qkf7aKDOgda57Ps+PvbtrTtgYQ+GYUC8mr1azeYl+P6E3uyqOoz8i4rIptFZB9V3Swi\n+2LEPXaNU4BT7DnnAL8C/gR4APBrERFglYj8UlUP8k49CnhD7nMFJPGfIKrWTzwIoYHIw3U+dqXf\nBC7LYPuj260KzZkmtOru5CyuWb0H8fAKsf05oLUOYwRmyR/p47lpegxA0Wgff8SPu8d0d9jnanrF\nf9bbXhvZdq/MLOEWU5VWJ/5P2HXuRwT1p9Y5YkHf/Dx56xG7cxOM0+f/FeAY4FTgFcAFYQbr199d\nVW8XkYcDfwxcqKoLwL29fFt84ReRB9nzvl+2MEn8VxA1mgOP+InV/t27MxbhaJKYEXB56jTtPFQz\n+qhCK1uiGp2aexOgWgPEG+1Ct2Y8T7aW7NeknXCGk74awNZ1oK4l4Av/doYb6ukbALLj/P2JXk7I\nYwZgTeR4uD3TorZme0f4a1OZQbIdsXfb2QigvS2DMC1cZ7gf/Ub6rMhhnjDOqJ6nAueKyKuAGzBu\nHDeC53Wqeizmx/YdEVFMR9NLrfCHhK6do4DPD1KYJP4rjH4GIFb7H8QAQHx4YN0GIWtQ72y767ny\ndGqxtTbV3ds05psmtEN1lYmAOYsR8RlM7XgLvQIfm90bin9mdu+0maA1B7T3jMz0LcDN7HV2wIVx\n8EM9rCEe3sEJf8wwhKEf1rSYqjeozzapzTSo15o28lGjI/DGAPiRPnuFP7ZimPt+Y8JfVOufyCGe\njjE9uqreDjw9kn4lcKzdbgAPLXGtdcF+rw+qD0n8VyDjNgBF/QN1Gp2hoBXaNKh1hMhds06TxlSN\n2ioT2KwxY43AfB3WeOGbd6dX2OeBm66D7xwPd9wMq/aDx54E+90vG87BD/QWG3MP/V3+efF9fEMQ\nvseCvflCn8lXTvT92n64HYq++35irp5RCv+KrfVDmuGb2LUpYwAgO/a/rH/fp+KZCSf6NUzrwAl/\nm0rHKLjQxTVqtJmjOVWjtapCc1Uklr+L8OkL+nXXwceeAbdc2y3Ebd+HN10Ea+6XFXw/vLMv+P1i\n+vuTrvJCOldz3sOwzoHYu8VdOj79qXZH8HtdOkV+/nzRd9/loKJvHn1CXT0+SfxHh+3EuAK4SVWf\nb9NOBl6E+ag/pKpnLEVZJgn3Rx3ECGTdO9UeIxC2Blw+I+jZWb8mPHEY8XOus9+zhONUnXbNRLZs\nrOtG/nQGod2q0PzAu7LCD3DrtfC94+G4s+PjsfvF8e/9ULLvfu0fsqt3OaMw6+0HK3hVqu2M0Mdc\nN7USAl9G8P3vNBwR1P0OU02/kBTVc6S8BfgpdjyeiLwS2E9VH2T377FE5ZhI/D9uniHwBSBmCHx6\no0JmDUjRKl/ueG9oiJzVv6aMMWjZMAfX335tfDJt4zpWP+4Wcy1vYXeA1g7zvtAOJpkV4Y21d2vy\nAh0xN9u9i7UP6ofPyxfmcZ+7e/e/m3HU8B0TJfqOVPMfDSKyPyZI0cmAi0Hxesw0ZABU9bZxlyNh\niP2ZQ4MQE4awnyBsIZhru/34rNNYoLhwpqp7z1sj+O79Zrg58lx77TfNg2tXm3Nr/v3jYSjKkiei\nebXrfrXv/sez+WJ5Y2ULzwnPLcNECn2MJP4j43Tg7ZhgRI4HAEeJyJ9iJjq8RVV/vQRlSUQo+6cf\nZBDpqILMhR3T+5z0WP7t+z/lrmtv76Tt9oA9OfykR7EbV0Sv0S/0cRlGNQZ+VKNoklCPkbSA++IR\nkecCm1X1ahHZ4B2qA9tV9bHWAHwSOCR2jUtOuLSzvX7Deg7YsH6MJZ5sBpshGhdDJ26r2B69Ztma\ndN525X4tDrrocZx//P9w92/n2P3eMxx50h+xz/2uA64baW14mMXt/fOKWjhlzinKX1TG2HXy2JVj\n/1y/cRObNm4a/YUnZJSrlAwDMdzFRU4BXoZpSLl58V8CHg08W1VvsPnuVNXdI+fr8Xrc2Mo3iZQf\nxdNfNKPiXODWyBuJEg5LDP3g2Xx5nZ69o1t6Jz71Gps8sovYdPsw3Lvvngr7OPw+i37pRWlF9/TL\n5ecLt/sZsCJ2NcNwkpyCqvYEPBsEEVHWltTELbLo+y0nY635q+pxwHEAInIo8DZVfbk1Ck8DPmVb\nBL8YZzkmnTKC30/sywp9TJBjwh+fpNTuDHnsHeboHWu3qbRa1BsLVFog/vh9Fwco3CbyXkQ44icT\nc9/bt0M6tQLtqnm1KlM06/WMkLtVzdwC9nnHcju+I0YhrzO92xHfnatRRJ4x8L/zXc0QLIrk8x8r\npwLniMjfYOZxvmaZyrGiGUb0BxH8sIadV3sPx6m7YY15Y9vrNKi1mx2Br/ohkBtkJ3O1c95jRgBv\n36cNPdoWin4o+G6il92WOlTrUK1CfWaB1ZW5TEA3rUBzBhr1Gu1KxU7jMkbAX/bSNw7hcNgi4+BW\n9QpHXoW06S7Qkje8N8ZEGYI01HO0qOolwCV2+y7geUt170ljsaLvX6Os6MfcNbFx7L7gu5AFUbHf\nSlfo54P3vDQ/5r8T/NAQQNYYxD8c96H0Cr4v+i5SZ4Wu0NfJiL5LkzVQr0O93jTGoD7XMQbNSq0j\n8n40H39SnDMQvlEIJ9dBtkUQjtDKDs/tNQLuey6zNvCKNgDj84TvVKQZviuMUdf281w7/ca0R2vz\nXuiCjsQ1Gtna/Ta6ou62XQyfou2YYWiRne0bhneIfVSh8ENX7J3IO+GPCf3qYLtON/6Pd1zqUF8N\n9ZkmWm/SnNnK9lWzNOy6uN1WQDMzU9oZgQptb7trBMoQuoPyhvEWGYEVbwAmgCT+K4hRCX8/n36e\n8PvuHT8QWXYJ925Nf9W2Zq/ob6VX9Ld5rzA9zyC0u2k7WjDXgFbLbEO5aP7TVePGma7AbFjDD2v6\nTuhXB/trgmP+cbvou6yGegNq83NsX92gWW92TKW/EKap7bc7hgHoiH4Tb+H3CC42kzMc/QyA+/6T\nAVi5JPGfIMrW+GN5ygp/162TjVfjhH8V27u1/VDcG9721hLpOcZgbt6I/VyrG8TZRfEPAzpD1wj0\nrN3VgtmWNQTbvOVcZmC2DtN+rT4Ue/faZt/X0G2ZrKbbAqljDFUbpAWrWKDanqNSb/f2QwAN6naM\nfw1odES/Hfn+nDC773YYA9CPZADKIyIvAk4AHgw8VlV/GMmzP3AWsC/ml/ExVf2/3vE3A2/E/Gz/\nXVXfKSJ7AucBjwU+pap/VaY8SfxXCGVq/YNcJ7tASDt6/V5D0MoYhKhvf1Dhd6+7ImneNXZsM4K/\nZT6+kq8T/TwD4OgIP91o/rMEa3nNm9e6Ksxug1mvFt9xO7nXajriHiUohOAm0zVpr4qLqmsBQFf0\niyahLU7c+/cBrDzGNsvrJ8CfAh8pyNMC3mrnRq0BrhSRC1X153Zk5OHAw1S15YXFmccsE/kw+yrF\npH2rE8swM1TzVoTKW1LQbyX47gp3Xq3dpNq2/v3YyB338g2Bbxxi6Vthzgr/3a385dr9JV38dbzi\nz90r/lXMoo3+Qo47WrCuBTvasK6NEfrYxVx/QWxEUdU+l5dHGlCpQq3RoF13dWtnUCud93anJt/t\nvM2rhfs19FHX/lce4xnrqaq/ALDLMObluQW4xW5vFZGfAfsBPwf+Eni/qrbs8dvs+3bgeyLywEHK\nk8Q/sahWQzWoefqdxP71O/n8ETd+x6t7OaMQjt13hiGM2Nk24jvX6hX8UPx9948rQu/zdPNW/397\n5x8kWVXd8c93u2ea/SFEJAEjwmqJZaUqhmgJmE3J5pelxoClSSUpBI35UTExUImxVPLDSmIqlfyh\nhVr+gQIiiSFGDQHMLxLcSkF0QwFbbAlEiEoghiX+QGHZzOwMJ3/ce6dv336v+81sv57Z7vOp6uo3\n79337nm3551z3rn3npuV6RZlUnK5BUJ46OhK+B6ab5AU+wkV95SHflL5+FN04v5Rv02H1TUzkId4\nSgPgoZn1UpU6cPpI2g2cDeyPu14IvCLOkzoCvMPMqnOaNMCV/5wyrZWaxhqWqjH348qkfVkHbhPy\nl/m605LSL8/rFmUGjq+EzuSFXIGX9zHiHtYMQA3BmE4mV5LThI2HfSTdApya7yIMHv0dM7tpHdfZ\nRYjjX2ZmT8bdXcI6vedJehnwSeD5G5XVlf+cspKFCibBKt3K6431OFPYI1EXHqk6rxtG5BxZqjhe\nwQKDnvyomH953qgyaVTQQHhnHfcwMKy0gvmLuW82dcr/8/FTj5n9xLHWLqlLUPzXmVm+yPvDwGdi\nPXdIelrSs8zsGxupx/+rnLW470ZYKc5Nkf5usS9MWArpDzoroDzenSvMuolVKWyyVOzvhJE3+TDO\nqkc3V/bbWX+Hbx7zH+j8JY78KRV5uoc0HLS8vx7Dij8rk5YeGGU88/QO5b6qck5T6t4LXxY/ifcf\nSyWjcgJdDdxrZlcU+28gpMX5V0kvBBYqFH/jXEOu/OeE0MG3vo6s8u0gVyKlwi/jz4NdkzGHTWeR\nTmeFTvfp4CmnWHeKtSQlv0J9jLyiU3WhGzpgORxCL11CzpCkpPO4/yjFnyg7fIeUffY5cWecA7Cz\n5pPmAeRr+OaTxtInW/4x5Qla7vUGxk+V3eih7btrv9WoN4RBA9Ed2pfwzl5oa7SPpNcBHwROAW6W\ndMDMXi3p2YQhna+VtAe4CDgo6W5CyOhyM/sH4BrgakkHCW7QJdm1v0J4DBYlXQi80szuHyWPK/8Z\n4Vi893HXKceL5/sg9B/0lVEadRL29r9jUrNeL45jD+Pa15R8zqj0C6VnHb3rhS6c3Asjf7YvwY6V\n/pDPceP8q6pYKL6HPP4TguIfmtiVK/00vr/OMKTzklGIRmC1G3MAZYo+GYHhwbQdSs+/zBTab9b6\nfD91zGfIqbXRPjcQvPdy//8Q092Y2e1UzvAAMzsKXFxz7HnrlWcef9m5pfT+c8++VPqp7CjvP79O\nuZ2UUFVHZae3SlrupfYdtfSM01vBYQaUPicQRgHFMfbbd4Ux+Plkr6Mrw8ofmg/1XAC2x7j+2uSu\nfKbvOCOwi2GjUM72jeVWevDUzn6+nzA3up8YY9AYDG+XDBuHeq9/I8xmSGk+VnNx5T9DTNr7z41F\nlfffL9+t2E5Kf4khA9AhTmA6EgxAHvOG8F+ZlHxS+knxp7DJLsJksDSLdhdDeX62L4UZuindQxqV\nczTewkqF9u9GWRY6MbVD3v9Ql8RtZ8V2qdjTW0BVzp9YtoniT+mfqxR/1d+JJl5/WWY+vX7YKkM9\n22Zef925ZT3ef1mmmZe3mKn6EQYAYAesdJbopT6ApGRTJ3BSqLnST+kRUtqEdSR2W1jtp2wYaSOr\nsnrmij/1V9Rk8KxK5DZkFLJt6zGU4bNO8efef5nps0rx99/AqhelSWwk1j+bXj/MS0J/V/4zxka8\n/yoDUHr/6zUAIb98X+mvZtfvx6q7YQZrd5led5nFOLs1D+PwJINKP83yTdtleucsodtaJ3Ge4pls\nfx3d7LscgVSV4K38O38TKI1AYTBybz8laCvTOpd5/yet+KuYX68fPOzjHLeMMwBVI3+O1QCkY32l\nT1RaYRRQL+alX2RpIGyxzCKLnWWWdyyx2Fumt7TMYq/CCOQKfme2naeJqFrMJe2rm1lcknv96bs0\nAr2K71Kxj3o7iEp/qRdW/Eoefq7syzBP1Qpgk1L8Gwn3zK7XD+75OzPNRgxAojQApbFJSr+fB6gz\ncN4iy2vef565ZqnTWzMCQ6t45WGcqr9HKf0Vhg0AFdtByOHvuvkHdUag5s0gD+9UrebV385X8hpe\nxCVX+um3dMU/Sdzzd45jmoR/1mMAIOWIafYvE87tj/oP+8J2+UaRlFqPpbU3gU5nheXeMp3V1fA2\n8H9xrd7c26/6zhV9uV3l8dcp/3DDzd4Ayr6A7Nt6aehmf13ffNWuwbBOvdIf5e2n9k7bG43xu+JP\nuOfvHOdM0gDk23kYqKrOXOEnwsTc3Jz0jcAyPRaj4k9poLussswync4qT+1YobdjeXjh9iqFn++D\neq+/SYcvDM/ALecZVMzYXYkKP1/IvU6x59vJGExiEfe0L/9dEq74x+GevzMDNDUAMJj2uTQA4fjo\nDt/SUJShnzz3fL4YTC/2A6S/l1ikXAP4CKt0OqssdpY40ovnRmPQXQ3GoLMS3w7KzJpQHfKpa5Zx\nyj/bn2bjlso+V9pVSj03Bk3i+KNCPOn3yn9LV/zHgg/1dGaEXHmPLjc8DBQY+xYwru7cCAQ5Bvf1\nFf+gUQiLlpSrhm3v/92Jn7zMakodHYxC2GbgWw0GQ1mm69by7EQFH7a7rHaqFXUTZd7Uqx/l6ee/\nUVtKv7zOfOCevzNjHMtbAAx29Fb1BaRQUD4qqOpNIB8ZVPc2kK8f3Cn25/vKc+mwZhjy+2iyZGXZ\nVuX9V8XQ67zyKqVdpfDT9ev25efndTdV+nnZwftzb78ej/lPDEnbgDuBh83sAkkfA15BWJzPgDeb\n2T3TkGXeaWIAQrnxfQHQbKGQvprv0O8G7l+/zhCk69cZg/7xwWNpf7pWomplsjp5y/tObZIfb6Ko\n67z5dL1RCr+uripZRsk9eG/u7Y/HPf9JchnwReDE+LcBbzezv5lS/Rvmq/seYvfeMzdbjInKsZ4w\nUCgXFOhX9j3M8/Y+F2CkERgXDho0BtWGYJlBBZ4bgy/u+zov3vvMIa9+WPFXr2/bZB2DUUMgV+lw\n174n+IG9zxhogzrlXSr7JueUZapkAPjPfY8M/V8ci9LPr92UrfKMTA73/CdCXI3+NcAfA7+VHdrW\ndt2T4KEt8o/dhhzreQuAQeVf1R8w7hrlRLFBg5EUXFW4ZnHA279z32FesPd7h5R+vj3K4y/LDsta\nPYktv5f9+77OWXt3NPbMmx4vy+VlS9lW6fDgvq+t/V/U5+9p19vfKs/I5HDPf1K8H3gHcFKx/72S\nfg/4F+BdMV2pM2WavgUAPM22oXBQrnCahoSqMoYOvw3UG4OjLHCEHUMefl4ulyenyX0OylodSjnK\nAk+EVQSGyjXx2MvvvHzdOVXylOdVnT+O+Q7xVOGe/zEj6SeBQ2Z2QNLe7NC7zOyQpAXgI8A7gfe2\nKYszmvUYgapOYRj9NjDOEKTz6zuVw/dyvO5SXPR2WNn3E8hV3ct6lH+dUlylw1EW1oZwlvdTdf56\nlH3duTnp3KeLF2hX+pNgPoZ6yszau3hYZf6NBFO6nbDSzGfMLF+B5nxC/P+CivPbE85xnJnDzBov\nY1iFpK8CTWNYD5nZ7mOpbzNpVfkPVJQpeUmnmdmjkgS8DzhiZpdPRRDHcRxn08b5/4WkUwgLOR0A\nfnWT5HAcx5lLpub5O47jOFuHLTHcUtKrJN0v6UuS3llxfFHS9ZIekPR5SWdsggxvkvSYpLvi5y0t\nyHCVpEOSaie8SfpAbIcDks6etAxN5JB0vqTHs7b43RZkOF3SrZLulXRQ0qU15VprjyYyTKktepL2\nS7o7yvGeijKtPiMNZWj9GYn1bIvXv7HiWOu6YmYws039EAzQg4ROlgVCGOhFRZm3Ah+O2z8LXL8J\nMrwJ+EDLbfHDwNnAPTXHXw18Nm6fC3xhk+Q4H7ix5bY4DTg7bu8C/qPiN2m1PRrK0HpbxHp2xO8O\n8AXgnOJ4q89IQxlaf0ZiPb8J/HlVu0+jHWblsxU8/3OAB8zsIQtj/a8HLizKXAhcG7c/BfzYJsgA\noY+iNczsNuBbI4pcCHw8lt0PnCTp1E2QA9pvi0fN7EDcfhK4D3hOUazV9mgoA7TcFrH+p+JmSh5d\nxmvbfkaayAAtt0U2afSjNUVab4dZYSso/+cAD2d/P8LwA7ZWxsxWgcclnTxlGQBeH8MLn4z/hNOm\nlPO/qZZzGpwXQwCflfR9bVYkaTfhTWR/cWhq7TFCBphCW8RQx93Ao8AtZnZHUaTtZ6SJDND+M5Im\njdZ1VrbeDrPCVlD+VZ5C+cOWZVRRpm0ZbgR2m9nZhFnJ1w6f0jpN5JwGdwJnmtkPAh8CbmirIkm7\nCB7cZdH7HjhcccrE22OMDFNpCzN7OtZxOnBuhZFp+xlpIkOrz0g+aZRwf1W/f+vtMCtsBeX/CJB3\nypwOfK0o8zDwXABJHeBEMxsXlpioDGb2LeunoPgI8NIJ1t+UR4jtEKlqq9YxsydTCMDM/h5YaMO7\nktQlKN3rzOxvK4q03h7jZJhWW2T1fQfYB7yqONT2MzJWhik8I3uACyR9GfhL4EckfbwoM7V2ON7Z\nCsr/DuAFks6UtAj8HMGDyLmJ0JkE8DPArdOWQdJp2Z8XAvdOWIa1qqiPm94IXBLlOQ943MwOTVuO\nPK4u6RzCkOFvtiDD1cC9ZnZFzfFptMdIGabRFpJOkXRS3N4O/Dhwf1Gs1WekiQxtPyNmdrmZnWFm\nzyc8o7dali0g0raumBk2fTEXM1uV9DbgnwjG6Cozu0/SHwB3mNnNwFXAdZIeAL5B+OGnLcOlki4g\npPz7JvDmScoAIOkTwF7gWZL+C3gPIVmNmdmVZvZ3kl4j6UHgMPALk5ahiRzAT0t6K6EtjhBGVUxa\nhj3ARcDBGGc24HLCiKyptEcTGZhCWwDPBq5VWBdjG/BX8d6n9ow0lKH1Z6SKKbfDzOCTvBzHceaQ\nrRD2cRzHcaaMK3/HcZw5xJW/4zjOHOLK33EcZw5x5e84jjOHuPJ3HMeZQ1z5OxNH0hMtX/9KSS+K\n2+/ewPlnSjo4eckc5/jBx/k7E0fSd8zsxCnV9YSZPWOd55wJ3GRmL25JLMfZ8rjn70wFSWdI+ueY\n8fGWlPFR0jWSrpB0u6QHJb0+7pekD8eFQ26KGTPTsc9JeomkPwG2x4U9ris9eklvl/T7cfulse7b\ngV/PymyT9GcKC5UckPTL02wXx9ksXPk70+JDwMdixsdPAB/Mjp1mZnuAnwL+NO57A3CGmX0/8EvA\ny8sLmtm7gafM7CVmdnHaXVP/1cDbYj05v0jICXQuYV2HX4lvBo4z07jyd6bFywmZGAGuI2RoTNwA\nYGb3Ad8T9+0B/jruPwR8bqMVSzoROCkuUpPqT7wSuCTm7tkPnAyctdG6HOd4YdMTuzlzQ+mR538v\nZdsqvseRl1shLDGYOKHBtQT8hpnd0rA+x5kJ3PN32qBK2f4b8PNx+43AbRVl8nNvA94QY/+nErKM\nVrEcc+4DHAK+W9IzJfWA1wKY2bcJKzr9UCx3UXb+PwK/lq4h6ayYsthxZhr3/J022B5TQadV7l5L\nAAAAAK9JREFUlN4HXApcI+m3gf+ln3657o3g08CPAgeBLxEWDP92xTlXAvdIutPMLpb0R8C/A18m\nrLmbeAtwtaTDBIWf+CiwG7hLkoDHgNdt5KYd53jCh3o6WxZJO83scFwZaz+wx8we22y5HGcWcM/f\n2crcLOm7gAXgD13xO87kcM/fcRxnDvEOX8dxnDnElb/jOM4c4srfcRxnDnHl7ziOM4e48nccx5lD\nXPk7juPMIf8PE3gZPp4sffAAAAAASUVORK5CYII=\n",
      "text/plain": [
       "<matplotlib.figure.Figure at 0x120943110>"
      ]
     },
     "metadata": {},
     "output_type": "display_data"
    }
   ],
   "source": [
    "print(pset)\n",
    "pset.show(field=grid.U)"
   ]
  },
  {
   "cell_type": "markdown",
   "metadata": {},
   "source": [
    "Note that both the particles (the black dots) and the `U` field have moved in the plot above."
   ]
  },
  {
   "cell_type": "markdown",
   "metadata": {},
   "source": [
    "The trajectory information of the particles is stored in the `EddyParticles.nc` file. It can be quickly plotted using the `plotTrajectoriesFile` function."
   ]
  },
  {
   "cell_type": "code",
   "execution_count": 9,
   "metadata": {
    "collapsed": false
   },
   "outputs": [
    {
     "data": {
      "image/png": "iVBORw0KGgoAAAANSUhEUgAAAY4AAAEPCAYAAABV6CMBAAAABHNCSVQICAgIfAhkiAAAAAlwSFlz\nAAALEgAACxIB0t1+/AAAIABJREFUeJzs3Xd4VFX++PH3mUx67wlJCJ2QhN57EATFLupaEAurX9de\nV911FV3Lutb9rR1ERUBdRVl0pUOoAaQnBBJIJyG9TdokmTm/P24yJDFAElJm9Lye5z4z984t50wm\n93NPuecKKSWKoiiK0la6nk6AoiiKYltU4FAURVHaRQUORVEUpV1U4FAURVHaRQUORVEUpV1U4FAU\nRVHapVsChxBCJ4Q4JIRY0zB/iRDigBDiqBDiMyFEq+kQQtwhhEgWQiQJIRZ0R1oVRVGU8xPdcR+H\nEOIxYDTgAVwDZAAzpJQpQohFQKaUcmmLbbyB/cAoQAAHgFFSyrIuT7CiKIpyTl1e4hBChAJzgSUN\ni3wBo5QypWF+EzCvlU3nABuklGVSylJgA3BZV6dXURRFOb/uqKp6B3gKkABSykJAL4QY1fD5DUBo\nK9uFAFlN5rMblimKoig9qEsDhxDiCiBPSnkYrbqp0S3Au0KIPUA5UN/a5q0sU+OjKIqi9DB9F+9/\nMnC1EGIu4Ay4CyGWSSkXANMAhBCXAoNa2fY0ENNkPhTY2nIlIYQKJoqiKB0gpWztAr1NG3bLBEwH\n1jS89294dURr44hpZX1vIAXwbPLeq5X1pC144YUXejoJbaLS2blUOjuXLaTTFtIopZQN584Onc97\n6j6Op4QQicBh4L9SylgAIcRoIcQnDdGgBPg7Ws+qvcCLUmskVxRFUXpQV1dVWUgptwHbGt7/Gfhz\nK+scAO5tMv858Hn3pFBRFEVpC3XneDeJiYnp6SS0iUpn51Lp7Fy2kE5bSOPF6pYbALuSEELaeh4U\nRVG6mxCiw43jqsShKIqitIsKHIqiKEq7qMChKIqitIsKHIqiKEq7qMChdCqD0UBcVhwGo6Hbt7/Y\nYyuK0jbddh+HYjsMRgMJ+QlEB0Tj7uh+3nVrTbUUVRVRWFVIZlkmD/z8AFnlWQS7BfPQuIfQ6/TU\nmeuoM9VZXuvN9c2WNc5X1VaxOW0z5cZyvJ29uSnyJrycvHCxd8HZ3ll71Ts3m29cZpZmbv/hdk4W\nnyTKP4odd+24YNoVRekYFTiUZsprypm4dCLJhcmEeITwxMQnqKitoLCqkMLqQu21yVRVV4Wvsy9+\nLn7Y29mTWZaJRHLGcIYDZw4Q5hGGXqfH3s4ee509To5O2rzO3rLM3s4evU5PWkka/036LxJJWU0Z\njnpH3B3dqa6rprSmlKq6Kqrrq5u9VtVVUV1XTVFVEacNpwE4kneEyA8i6ePVhyC3IILdgglyC2o2\nBbsF4+/qj16n/Qu0J1gqyu+duo/jN+5cJ8SiqiKSi5I5WXyy2euJghPUmGoAEAiuHHQlkf6R+Ln4\ntTp5OnoihLAca+pnU0ksSCTSP7LdV/0Xs33TbQf7Dubzaz+noraC3Ipcy3Sm4kyz+aLqInycffB3\n8SejLIOq2iqC3IP4YO4HjAoeRahHqCVvivJbczH3cajA8RtWWl3K+E/Hk1Kcgp+LHzF9YkgvTSe5\nKBmzNDPIdxADfQcyyKfh1XcQQa5BXPnVlRd18j9WcIwo/6gOXblfzPbt3bbeXE9hVSHrT61n4ZqF\nmKQJHTpGBI0gpyKHitoKBvsOJsIvotk00GcgjnpHyzFVSUWxRSpw2HgeOktFbQV7T+9lV9YudmXt\nYmfmTqrqqgDQCR1/mfIXLh94OQN9BuLn4nfOq+mLPfnbmnOVdEprSkkqTOJE4QltKtJe00rSCPUI\nZYDPAA6eOUhxdTGD/QazZ+Ge38X3pfw2qMBh43loj6ZXuOXGci1IZO5iZ9ZOkgqTGBE0gslhk5nS\newpDA4dy7dfXdrj0YI0u5gr/fNu2JVg2bj/YdzD5VfmsPrGav275K2ZpBiDILYiZfWcyOWwyk3tP\nJso/CjudXccyqihdTAUOG89DW6WWpDL9s+lkG7LR6/S4O7gzJXyKJVCMDh5tqUJp9FsqPRiMBqZ8\nNoXEgkQG+Axg6dVLAa2k1XSqrKv81bLSmlK2ZWyjorYCF3sXRgSNwNHOEZ3QYaez016F3TnnTWYT\nG1I2UFZThp+rHw+PexgvJy/e2P0G2YZs+nr15dWZr5Jemk58fjxxWXHkV+YzIXQCk8MmMzJ4JC56\nFyL8Isgoy1BVW0qPU4HDxvNwPuXGclafWM3K+JWWqieJRK/Ts/3O7UwMm9jTSeyQ1q7+q+uqyTZk\nk12ezeny05b32QZtPrUklYKqAss++nn3w9/FHzcHt19Nrvauzeazy7N5butzmKQJvU7Pvy77FxF+\nEZjMJszSjEk2vJ5jPqkoiVd2vIJZmtEJHTdF3oSzvTP5lfnkGHKoM9VhqDVQWlOKodaAu4O71sW4\noaqwpV5uvdh651YG+AxAJ9TtVEr3U4HDxvPQkrHeyNpTa1kZv5L1KeuZHj6dW4feSkx4DJetuMxm\nq56klGQbstlzeg8PrX2I/Ip8XB1cCfMII7cyl4raCnq59yLUI5QQ9xBt8gixzHs6eXLrqls5UXji\nonpddXWPL5PZRLmxnJKaEkprStmVtYvH1j2GSZrOuf9L+l5CP69+hHuFE+4ZTrhXOH28+uDu4M6J\nwhOqhKJ0OhU4bDwPoPWA+jL+S37J/oX/nfwfQwOGcuvQW5k3ZB6+Lr6W9ayx6qm10kNFbQUJ+Qkc\nzTtKfF48R/OPcjTvKA52DvT27M3BnIOYMaPX6Vly1RLmDpx73gb7psfqrl5XnbV9Y9A5ln8MvZ0e\nk9lEpH8ki69azKrjq3g77m3qzHXodXrG9BpDb8/enC4/TUpxCnmVeQB4OHrwwJgHGB86npHBIwnz\nCFNdhZWLogKHDefBZDbx4f4PeWz9Y9Sb6wl2C2bzgs0M8R/S00lrE4PRwPgl40kuSsbPxY8xvcZw\nvPA4ZwxnGOI/hGGBwxgWMIyhgUMZGjCUQLfAi776t0WNQae3R28yyzN/FXxOFp1k1fFVfJf4HZll\nmcwdOJeNKRvJqcgBQIeO+cPmU1BVwOHcw9TU1zAiaIRlGhk0kgi/COzt7C3HU92ElfNRgcMG8yCl\nZH3Kep7a+BR6nZ6E/ATqzfXY6+zZftd2JoRO6OkknpPBaCA2PZYNKRtYk7SGzPJMQOvy+1LMS8yL\nnMcAnwGWu7LPtQ9rKzl11MWepFtun1aSxttxb/PeL+9Z1unv3Z9D/3fIsv+8ijwO5x5m7+m97Mja\nQUZpBqfLTzPEfwhRflFsTt9MfmU+kf6R7Lxrp81/x0rnU4HDxvJwJPcIT218ioyyDP4565/M6DOD\naZ9Ps6or8KYnMxd7F/bn7GdDygY2pm7k4JmDjA8dz6X9LmVy2GQeXPsgxwuOW03au5PBaGDy0skc\nLzzOAO8BLLtuGXY6O4z1RmrqazCajOd9X1ZTxudHPqeoqgh/V3/uH3M/Hk4eSCl5e8/b5JTnYEbr\n7juz70weGf8I/q7+ONo5Um+uZ8EPCzhVcopI/0jW37ae9LJ0vj/+PW/tfsuy3ez+s7k1+lYu7X8p\nvdx79eTXpVgRFThsIA8Go4GtaVv5NvFbNqZu5Pnpz3PPqHuaVS1YyxV4Y/VTUlES7g7uCAShnqHM\n7jebS/tfyrTwabjYuzRb31rS3lFNA6Wrgysl1SXkVeaRV5FHfmU+eZUNrxV55FflW5bnGHIwmoyW\n/YR7huPt7I2jnSNOeicc9Y7N3jvZNV+WX5nP0sNLLb21bom+BV9nX4wmIxW1FeRX5uOkd+JI3hEy\nyzItxwlyC0Iv9JbxuQA8HT3p5d4LH2cfEvITMBgNeDp5EuYRRnx+vKU33m1Db+OmqJsYFTSKtNI0\nogOiAVTV1u+MChxWngeD0UDkB5GcLj9NgEsAB+49QKhnaE8n61dMZhP/O/k/XtvxGnuy9wBgJ+z4\n4Q8/cNXgq3o4dZ3LYDSQVKTdFX4k9wiLDy6mzFiGXqdHSom7ozuBroEEuAYQ6BZIgIv22myZawAu\nehcuX3l5h0tc7W3vSS1J5c3db/JV/FfodDqKq4sBiPKPYs0ta6iqqyK/Mp+M0gzi8+PRCz1lxjLy\nq/I5YzjD3uy9re7XzcGN6rpq+nn3Y/OCzYR5hrXvC1VsjgocVp6Hv235Gy/veBnAKtswcityWXJw\nCZ8c+IRe7r24c/idfLD/gw51e7UGjaWHKP8oyoxlliFDGgPFicITFFcXM8h3EBF+Ebjau/LFkS8s\n93hsWbCFqeFT23W87u6t9VPyT1zz1TWY0UoqG27bwMz+M9t8zG3p25j15SzqzfWtfh7gGsAg30EM\n8hmkvTZM/X36U2eqU6WT3wCrDxxCCB1wAMiSUl4thJgJ/BPtQVIG4E4pZWqLbcKB48CJhkV7pJT3\nt7Jvqw4cXyd8zaPrHsXLyYvUklSrOBEbjAbi8+IpqSnhiyNfsDF1IzdG3sifxvyJkcEjLevYUvWT\nlJKkoiQ2pGxgUewiSmpKEAgCXAMY4j+ECN/mAxWGeYZZbryzxV5eli6+BcewE3ZcPfhqPr360w6P\nJgxwougE7g7umMwmogKimNp7Kn28+pBSkkJyUTLJRcmklaQhkdSb6wlwDeD9ue8zo+8MfJx9ujK7\nShewhcDxGDAa8GgIHEnAVVLKZCHEn4CxUsq7W2wTDvwopRx2gX1bZeAwGA28t+893tnzDpsXbKaP\nVx+rOBGXVpcS/WE02YZsHO0cefmSl7ln1D14Onn2WJo6wmQ2cSTvCDsydrA9czs7MnbgYu/CEL8h\nbEjdgFma21W6s7VACWfT3NerL89vfZ4t6Vv45oZvGBU8ql3bR/lHAVjem6WZrxO+ZsmhJeRW5HLX\niLu4e+Td+Dr7sjx+OQ/9/JA2krDQMSJwBMnFyYS4hzAxbCITQ7Up0j9SjdNl5aw6cAghQoHPgFeA\nxxsCx3FggZTyFyHEM4CblPK5FtuFAz9JKYdeYP9WFzgMRgPDPxpOWmkag3wGsf/e/VZxMkoqTOKG\n/9xAQkECYJ3VZq0xGA0cPHOQWlMt+3P2syNzB7uzdtPLvRdTe09lWvg0poZPpbdnb5ssPXSWbxK+\n4aG1D/HExCcYHTwaBIwPGX9Rg0Gmlabx6cFPWX50ObXmWqrrqrG3s6feVE9UgPakRWd7ZxLyE4jL\nimN7xnZ2Zu6kzFjG+NDxTAydyITQCUT5R5FjyFHVW1bE2gPHt2hBwxN4oiFwTAFWA1VAOTBBSlnR\nYrtwIAFIbljnb1LKna3s3+oCR1xWHJOWTgKs4+RsMpt4Z887vL7rdZ6Z/AzLji6zie6z5cZyVhxd\nwZ83/ZmK2gqc9c7cOeJOZvWbxZTeUwhwDWh1O1ssPbSm6QnczcENQ62BkuoSy1Amje+bLtuXvY9f\ncn6x7MPJzolBvoPQ6XSYpdkySSmbz6PN15vrya3Ipd5cj5PeieGBw/Fy8qKitoJdWbss+x0dNJpb\nht6Cn4sf7o7uuDu4oxM67v/5flJLUhnkO4gXpr/Akdwj7Mjcwa7MXZgxE+AawLc3fMvU8Knqzvce\ndjGBo0sfHSuEuALIk1IeFkLENPnoMeAyKeV+IcQTwDvAPS02zwF6SylLhBCjgNVCiMiWAQZg0aJF\nlvcxMTHExMS0XKVb+bn4WUZWjfSPtFQFdKfGk469zp6H1j2Es96ZvX/cSz/vftw7+l6rPbHWmerY\nkLKB5fHLWXtyLcMCh1FdVw1oD15aMHzBBYOwu6O71Zeimqo313O6/DRpJWmklqSSWpJKUlESP5/8\nmer6auyEHVJKXBxc8HbyxsvJC29nb7ydvPF29sbLUZsf7DsYX2dfDpw5YBnqvc5cx2MTHmN40HB0\nQodO6BBCWN7rhA7B2flDuYf4w3d/sKTrzuF30turNwWVBWSUZZBjyMFO2HEg9wAHcg8wu/9snPXO\nVNRWkGPIIbkoGYDEgkQe/PlB+nr3xVnvbMlrfmU+07+YDsC9o+7llqG3MKX3FPQ6vbrbvYvFxsYS\nGxvbKfvq0hKHEOJVYD5QDzgD7kAsMFhKObBhnTBgrZQy+gL72opWYjnYYrnVlTi+P/49Hx/4mBdj\nXuyRk3Pj8OMJ+QkIBG/OfpOHxz9sdaOwNu39lFSUxPKjy/n62Nf09+7P7cNu56aom3Cwc7D5qieD\n0cDurN04653Jq8wjrfRsgEgtSSWrPIsA1wD6effTJq9+1JvreXXnq5bRBLYs2MKU8CltOtakTydZ\nqiMH+w7ml3t+6ZTBIJuW5EzSxN+3/Z1lR5fx7JRneXDcgxRWFjL98+mkl6YT6R/JVzd8RWlNKaeK\nTvHs5mfJrcjF3dGdCL+IVrsF63V6zGYzYZ5hvDbrNa4YcAUeTh7t+KaV9rDqqirLgYSYDjwBXAvk\nApOklKeEEAvRSh83tljfDyiWUpqFEP2AbcBQKWVpi/WsLnA8svYRquureWv2Wz1ykovLimPKZ1Mw\nS20QwR137bC6K/CmNxna6+zp5d6LO4bfwW3DbmOAz4BfrWutJaTWFFQWsDd7L/uy97Eraxfb0rdh\nkiac9E7M6juLwX6DzwYJ736Ee4a3+hyVi3n++r7sfXxx+AtyKnJ4KeYlhgYObdf2bf2+TxSe4LH1\nj5FSnEK9uZ6s8iz6ePVh2x3b6OVx9i711vZplmYKKgvYnbWbV3e8yv4z+5vtW4eOsSFjGRE0guiA\naMvk5+LXbL+qlNIxNhU4Gto4rgVeAkxACXC3lDJdCHEVMFpKuUgIcX3DOnUN6z0vpfy5lf1aVeAw\nGA0EvRWEsd5IdEB0j1whx6bFMuvLWQghiPKPsrqrdIPRwIM/P8iyo8sAbOrZIi1PVFV1VRw6c8gS\nKPZm76W0ppSxvcYyLmQcno6e/GXLXzo0DtnFBsyiqiJC3wml1lTL0IChXfY7kFLyVtxbPLXxKaBj\n7XqNgTIhP6HZ8PNTe0/l8gGXk1GWQUJ+Agn5CTjpnYgOiGaQ7yB+TP6R3IpcIv0i2Xm3GpOrPWwi\ncHQVawsccVlxTF46GYnskYbxcmM5oz4exQvTX2Cg70Cruko3mU18ceQLntvyHNPDp3Mk7winik/Z\nTBWUwWhg3JJxJBcl4+3kTYh7CCeLTxIVEMW4XuMYHzqe8SHjGeg70CruEYnLimPaZ9Ool50zeOaF\nHr074dMJJBYkEuQWRPKDyc3WaUvJoLGk9Oi6R0kqSiLcK1y78MnYweUDL+dv0/7GIN9BZBuySchP\n4Kfkn/jglw+QaP//Y3uN5dqIa5kePp2xIWNxsHPocF5/D1TgsKI8NJ5cThSeIMo/iriFcd12ojAY\nDdz47Y0EuQXx+bWfd8sxL6TxhFFSU8Jft/wVF3sX3pnzDuNCxtlMFVRiQSKrElfx5dEvOVl8EtCG\nYvnoyo+YP2w+Tnqn827fU/k0GA2MWzyOE0UnGB44/KKCVtMbDgf7DubbG79FCEFlbSWVdZVU1lZS\nWFXI7qzdfHTgI/xc/Hhw7INU1lVSUl3CquOrKK0pxdPJk7kD5uKkd0Kv02Ons8NO2Fne63V66k31\nlNSUEOQWhJ2w4/3971uGVnG1d+XVma8yttdY0svSeXnby5wsPskg30E8N/U59uXsIzY9lpPFJ5kQ\nOoEJIRMI8QjhhiE34OfqZ8mLqt5SgcOqAgdoP8w7Vt9BmEcY/7r8X912zMZ7R4YGDGXX3bt6/J+i\n8cSVVJSEXqdn8VWLWTB8gdV3w5RScjj3MKuOr2LV8VUYjAauH3I9lw+4nGc2P2MTXZkbJRYkEvN5\nDCkPpzRr5G554qwz1ZFbkUu2IZscQw7Z5Q2vDfOnik+RUZZh2a+/iz/ezt642rvi6uCKi72L5X1Z\nTRk/Jv+Ig86BhaMWYifs+GD/B5ilGTthx7NTniXcKxyT2US9uR6TNDV7X2+ut8xnlGWw4ugKzJgR\nCEvpolFjjzAfZx/8XPzwdvbGx9kHgSA+P5700nTLur7OvswfNp+fkn8ioyzDKqtxu5MKHFaYhxxD\nDlHvR/HFtV8wo++MLv9xNm0Qt4Z7RwCWHlrKwjULAeu4n+VcDEYDR/OOUlNfw7pT6/j+xPcAzBsy\nj3lD5jE2ZGyzqidbKCU1SilOYcwnY8h4NIMyYxl7s/daHtvr5uhGH88+5FXmUVRdRIBrACHuIfRy\n72V57eXeixCPEDwdPVm4ZiHJRcltCppJhUkM+2gY9eZ6Iv0itWVFSZ3yyN9DuYeY8cUMy4jCG+Zv\nINI/kuLqYkpqSrTX6hIOnjnIe/veO2fQARgZNJKFIxfS17svfb36Eu4Vbhn5+bdeMlGBwwrzYDAa\n6P//+lNYVcgQ/yHsWbinS398BqOBiPcjyDXkMjSw6xpC2+pY/jFmfDEDV3tXsg3ZVnuFnlOew+jF\no8mtyMXRzpFHxj/CLUNvYXjgcKsvGUHrJ7fSmlIS8hP4JfsXXtz2ImXGMnRCh6+zL+Fe4c0e2/vJ\nlZ8wZ8AcAl0DLzhESHuCZlxWHNM+n2bpFLD2trW4Orh2yiN/mwYTZ3tnwjzCWDlvJcMCh/1qu5ZB\nR0rJxKUTSSrUSsFNh8QHcLRzxNPJk94evTlZfBKD0UC4Vzjr5q9joM9Am/hNtJUKHFaYh6b/OADv\nz32f+8f+aozGTvXy9pfZlLqJldevbNYVsrullqQy7bNpvD7rda4efLVVXqFX1Fbw3r73eH3n65QZ\ny3qsM8PFKK8pZ9yScZwqPoWPsw8jgkZwvPA4pTWlRPlHEeAawI/JPwJnS3xR/lHd0ljfeNI+kneE\nvl59OXLfkU49TmMwifSL5PsT3/PUxqd4fMLj3DfmPk4UnrAE0taCXdNlbg5uHDhzgJXxK/k64WsC\n3QKZ0UcbtPGFrS9YHobl4eiBs96ZkcEjGRU0ipHBIxkZNJJ+3v2aBRNbKqWowGGFeWh6tRPqEUpl\nXSX3j7mf56Y91yWDvxmMBoa8P4QzhjM9VuJofFjVw+se5pkpz3DfmPu69fhtUVFbwfv73uftPW9z\nSd9LeHzC49zz4z02c4NhfmU+m1I3sSl1Ez8l/0RBVQGgPbb3tUte44aoG+jj1Qed0LE/ez8TPp3w\nq27Z3VXdZjAaeG7LcxRXF/Pl9V922XEAMssyuf2H29mfvZ9ac22H2i9MZhPbMrbxVfxXfJf4neWC\nwknvxKkHT2HGzKHcQxw8c5BDuYc4dOYQ5cZyRgSNYFTwKCJ8I3hrz1uklqTaRPuJChxWmoem/6AV\ntRXM/2E+Zmnm4ys/pqiqqFOvSuKy4pj62VRM0tQjV86Nd6sfzTtKsFswSQ8mWc0/TWM3z91Zu3nv\nl/eY0WcGz09/nkj/SMvn1lQqanrVaqezY0fGDjalbmJj6kbSS9OJ6RPDrH6zmBg6kbvX3N1qY71Z\nmpn62VSuj7ieyb0n91jessuzif4gmtU3r2ZU8KguTcOuzF1M+3xap9z4ui19GzOXzbTcU/L6zNd5\navJTv6qqKqwq5NAZLZhsTN3I5rTNgNZo//SUp7l/zP1W+1AsFThsJA8ms4kXtr7A67tfB4lldNHO\n+GdqPHHH58Xj6+xL6iOp3XqiaFmnbS1VPgajgaEfDiWjLANPR082zN/AuNBxPZ2scyqvKWfs4rGc\nKjllGeNpZPBILu13KbP6zWJcyDj0urNDzJ0r6L25+02WHVnGjrt29OiQ+QajgcA3A6k11Xb5DbGN\npfz4/Hgc7BxIfySdQLfAi9pXYkEiIe4huDm44ah3ZFHMIq4YeEWrbR1NtwlyC2J8yHhiM2Lxc/Fj\nTv85zOk/h2nh03B1cL3YrHYKFThsKA+dfVNWUwajgd2nd3PPmnv49+X/5pqIazplv209duQHkeSU\n51hF4zxo3WofWvsQ7//yPmD9PbtWxq/krbi3LPeK6HV61t22jpn92v5kP4DFBxbzp//9ySpGDtiV\nuYspn2ljbHXH999YWnt3z7vo7fQsv255hxu0mwZlVwdXVp9YzQuxL+Csd+alGS8xKXQSxwqONas5\naBnIzdLMoTOHWJ+ynvUp6zl45iDjQ8Yzu/9s5vSfQ1+vvr/aR3dRgcOG8tAddxLvOb2Hq766io+v\n/JhL+13abT/IBT8swFhv5J057/Ro4zxopbvH1j/GptRNAFZ7h/qR3CN8fOBjvk74mpg+MSwYvoAX\nYl/o0L0iZTVlPPDzA+zM3Em2IdsqSn+xabFctuIyzNLcrd9/dV01Uz6bwrwh85jRZ0annZjN0syq\nxFX8bevfyCrLand7isFoYGv6VtafWs+6lHVklmViNpsZ6DuwXYNRdgYVOGwsD11dp24wGhj83mDO\nVJxhiN8Q9v5xb5f/IBurJOrMdT16lWswGjiQc4C34t6isq6S7//wPXbCziraMBqvhvt792ddyjo+\n2v8RWeVZ3DPqHhaOXEiIR4hlvfamd3fWbuZ/P5/Z/WfzYsyLzFk+p8cb/A1GA4+uexR7O3vuHHFn\nt3//iQWJDP9oOECn/yZ3Zu5k+ufTLTc17rx7Z7uDc8uelyOCRvD4hMeZFznPci9JV1KBw8bz0Nla\n/iAfHvcwb815q1ndeFccs6cfXmUwGpj46USOFRzDy8mLUw+dwtfFt1vTcC6NaTtecBwhBJf0vYQH\nxz3I3IFzL+rvUlJdwp83/pnVSatZfNViro241nK8ngyWTbvj9vfuz6H/O9Tt6ejKm2KbDsEiENw/\n9n7enP1mu/6WTWsfIvwieHry06yIX8He7L3cHHUzfxz1R0YGj+yyLr4qcNh4Hjpb0x9kf+/+BLoF\nUm4s55OrPmFMrzFddszB7w0mtyKXYYHDeuQqNy4rjilLp2DGeu6eb/SPnf/g2c3PAnTKUPdSSlaf\nWM387+dTXV/dLTeZtkdP9/KDs8PwpJemd8lvsjE4B7kF8cc1f0QIweKrFnPGcKbNJ/nWAnxmWSaf\nHfqMpYeX4u3kTWFVIXmVeZ1ealKBw8bz0BVa3uS0/Ohyntr4FH+I+gNPT36ajLKMTr+Cya/IJ/rD\naL654Rtm9J3Rafttq1xDLiHvhGAn7KymPaOgsoCH1j7E/hztWROZZZkXlbaK2gqWHVnGv/f9m3pT\nPamlqVZF6KsIAAAgAElEQVQ1zEyj5UeWc9d/7wLR+dVE7XG84DiTl04m49GMLj1+vbmeJ9Y/wYf7\nP0QiOyXPJrOJ/7f3//HEhieQSOyEHdvu3Mbk3pM7Jc0XEziQUtr0pGVBaYvCykJ5+6rbpf4lvdS9\nqJPR70fL8pryTj3GJ/s/kVOXTpW7MnZ1+r4v5MsjX8pLl10q47Liuv3YTZXXlMtdGbvk0oNLZeAb\ngfLJ9U/KqtoqWV5T3uG0pRanysfXPS59X/eV139zvdyWvk2WVZfJ4R8Ol/Yv2cvhHw7v0Tw3tebE\nGhnwRoDckb6jx/8WZrNZer3mJX9K+qnL07E7c7e0e9FOsghp/5K9jMuKu+h9lteUy+EfDpf6l/TS\n9RVXGf1+tIxNi+2E1ErZcO7s0HlXlTh+Z5p2BwaY038OT056khl9ZnTKHe0l1SUEvxVMvbm+Wx9k\nZTAauOQLrd3gjhF3dPnxzpeOCZ9O4HjBcRzsHPj51p+5pN8lHdpXeU05Xxz9gnWn1rH39F7uHnk3\nD4x9gHCv8GbHs4aG/8a0LDm4hFd2vMLa29YyNmRsj6YHtO8w4M0ATNLU5SUfy30kefH4OPt02r1U\nTYdXWZ+ynic3Psn4kPG8cekbzX4L7XUxJQ7regi10uWiA6KJCojCXmdPpH8kM/rM4M8b/0yff/Xh\nr5v/SnJR8kXt/0ThCW2YbGkiPj+eI3lHOinl59b4GNr9Z/bzVtxbGIyGLj/muRzOPUxiQSISiVma\ncXFoX+8YY72RzambeXTdowS8GcDDax/maO5REv6UwD8v/eevThTuju5MCJ3Q40GjrKaMqA+ieHzD\n43g7eRPhF9Gj6Wn0VcJXGE1G6s31JBYkcqzgWJcdy93RnR137eCnW39CIpsNQ3+x+50QOgEPJw9u\njLqR4w8cJzogmtGfjOaZjc+wNW1rt//mVeD4nWn8cW+/azt7Fu7h6SlPc/D/DvK/W/9HTX0N0z6b\nxsRPJ/LR/o/ILM0kLiuuXT/K6IBoovy1wORi78KTG54kqyyrC3MECfkJlpvmThSe6NKTw4WsOr4K\ndwd3S2CO8o867/pSSpKLkvn33n9zxcor8H/Dn+e2PofBaLAMd5FXmUd6WXo3pL5jdmftZuKnE8kq\n1/7OGWUZPfo3aOqn5J8IcQ9p89/jYrk7unP5wMt5MeZF7vvpPnZn7u70k7qLvQvPT3+e7Xdt5+MD\nH3PJsksYt2RctwYPVVWlNFNvrmf9qfUsObiENUlrMGPG38Wfd+e8y6z+swhwDbjgPhqL1kP8hvDh\n/g95d8+7fHr1p0wLn9Yl3QobqwiO5h2lt2dv4v8U3yNX4GtPruXen+5lx107yK3I/VX1UWO3yt6e\nvfkl5xfWnVrH+pT11Jpquaz/ZcwZMIdZ/Wbh4+zTo4+cbav00nSe3vQ0u7N28/y053nvl/es6iFX\nh3MPE/N5DPvv2U9hdWG3VueVVpcS/HYwdaa6Lquybdnt/rsbv2Ne5Lw2b696Vdl4HqxR0x+lTugY\nF6I9DtfPxY/JYZO1qfdkIvwimj3kqLXAsDNzJzd/dzO1plpKakq6pK7ZYDTw5u432Zu9l3Xz13Xa\nftsquSiZiZ9OZPl1y7l84OWW5TX1NZwoPMG+0/t4butzFFQVoEPH9D7TuWLgFcwZMIco/6hzjn1k\nLe0XjQxGA3uz9/Jz8s98cfQLHhn/CE9OehIXexerSq/BaKDPv/pQWl3aI0PgdEfX8KYXF40XdLF3\nxjLAZ0CbtleBw8bzYI1au+J1dXAlsSCRXZm72JWlTSXVJUwMm8iY4DGsiF9BRlkGkf6R7LxrZ7N/\n1HUn1zF35VwkEh06Vsxbwc3RN3dqmitrKwl5O4Tl1y9nevj0Lh8yvDFIAoS+E6o99McznNuG3kZy\ncTLx+fGklaTR36c/wW7BbE3fapVdZ9sqtSSVqUunklORg7eTN3EL4xjsN7ink/UrZmnm9h9uZ2X8\nSqBnbkg1GA30+1c/SmpKurSTSNNg/VXCV/x9+99Zc/MaauprLliyV4HDxvNgrdpyBXnGcIbdWbv5\nNvFbvjn2jWV5H68+RPlH0c+7H/28+xHkFsQLsS+QWpKKj7MPZmlmVPAobagN9xCGBQ676H8sg9FA\n+LvhlNWUER0Y/avgdbHM0kxhVSGpxanc+v2tlhF3/V38SS7WOhUIBLcNu43L+l9GdEA0EX4ROOod\nbaLqqTWVtZWsPrGaFfEr2J6xnaq6Kqt+6FVNfQ13rL6DzLJMDEZDmx912xXu+OEOgt2D+evUv3bb\nsd/f9z6Prn8UuPD9MxcTOLpuDArF5jX25jifYPdg5kXOY3b/2ZwoPEFiQSKD/Qaz+MrF5FXmkVqS\nSmpJqjbYoNQeOGSWZkI9QtmQsoENKRsAcNG78ObsN7HT2TE8cDhBbkF4OHrg7uh+zmEcWlaNJeQn\nYKg1YMZMfF48v+T8wiV9z90V1mA0EJ8XT5hnGJV1leRV5JFbkXt2qsxttqygqgBPR088HD1IL01H\nIik3lrNo+iIe3/C4ZTTaD+Z+8Kt/1sZOCdZSldNS0+/S2d6ZTambWBG/gh+TfmRS2CTmD5vP0quX\nctmKyyzBr6sbmtvDYDSwK3MXL25/kd6evdl6x1bqTHU9+n3X1NfgaOfYrcccFTwKs9mMGbOlF1lX\nBPduKXEIIXTAASBLSnm1EGIm8E+0Xl0G4E4pZWor2z0L3A3UA49IKTe0so4qcViJtpRQzNJMbkUu\nqSWpbEjZwCvbX7E8nrMpZ70zjnpHyo3lONo54u7orgUSB3fcHd1xsXdhT9Yeyo3leDp5Mrv/bOpM\ndWxK24TBaECi/Sb6evUl0C2QOlMddeY6y6ux3siZijNaGw46+nr3pZd7L4Lcggh0DSTILajZFOgW\nSIBrAA52Dq2WHqI/jObe0fdy1/C7enxk4PZqfJZLYkEiXo5eCCHo692X+UPn84foPzTrEGFN7RiN\nDEYD45ZobXD+Lv6cfOhkjz6DBLT7mXq93atLG8db03gfUWJBIkMDhrLr7l1dUuLorsDxGDAa8GgI\nHEnAVVLKZCHEn4CxUsq7W2wzBFgJjAVCgU3AwJZRQgUO29X0BBzuGU5aaRomaUIgcNY7E+Efwcy+\nM5kcNplhgcOoN9dTbizHUKs90e8vm/+CSZqwE3b8ZepfiPSPpN5Uz5mKM/Tz7sfig4tZn7Ke12e9\njq+zLxF+EXg5eWFvZ098Xjw3r7q5w0OPNz2BAvj+07fThproDvXmeg7nHmZX5i7WJK1hS/oWQCsR\nfj3va26MurGHU9g2hVWFPLruUVbErwCs55kr9/54L0sOLumRaj2D0cDMZTN5YOwD570Z1qqrqoQQ\nocBc4BXg8YbFZqDxksATyGll02uAr6WU9UC6EOIkMA7Y27UpVrpL0+qb3h69mbtyruUqfvOCzSQW\nJLI5bTNv7H6Dw7mHGRcyjln9ZjGr3yzuHXUvXx75khNFJ4jwjeCpSU/96mQ9L3IeK4+uZMHqBUgk\n0f7R7Lxba/cIdgsmyj+qw9UuTavx4rLiqDPXAXRp9UB7tKzGKzeWs+f0HnZm7mRX1i72Ze8j3DOc\nyWGTuSnqJnIqckgpTiHSP5LLBlzWo2lvi+LqYt7a/RYfHfiI6yKuY4jfEMszV3q6Cm1/zn5+OPED\nEX4RPZImd0d37h97P/9J/A+DfAd1yUOiurzEIYT4Fi1oeAJPNJQ4pgCrgSqgHJggpaxosd2/gTgp\n5cqG+SXAz1LK71usp0ocvxHnqwYpN5azPWM7m1M3syltE6fLTmOSJipqKwhxD+HrG75mVPAonO2d\nm23Xsq/7YxMe4+8z/o6rg2unVbsYjAZGfjySlBLtxNvTo9QWVRUxZekUThafxMvJi2C3YNJK0xgV\nPIopvacwOWwyE8Mm4uPs0ywP1lYF1VRjIAz1COXTQ5/y3r73uC7iOv467a/08epjNenPq8hj3OJx\nvBjzIvMi5/VYmrLLswl7Jww7nd05S8FWW+IQQlwB5EkpDwshYpp89BhwmZRyvxDiCeAd4J6Wm7ey\ny1YjxKJFiyzvY2JiiImJaW01xcqdrzHew9GDKwddyZWDrgTgx6Qfue6b65BIsg3Z3P7D7ZypOEOw\nWzBD/IcQ4RvBEP8hhHuGM9h3MMlFyYR7hXO84Dihb4dy35j7eGLSE51SMnB3dOfQ/x3i8fWPk1SU\n1KkP4TnXvTHVddWklqRyqviUZUopSeFU8SmyyrMsgbKkpoR/zPoHC4YvwMHO4bx56OlS0rlYnmVS\neByB4Obom9n7x7309+lvWcca0l9SXcKQ94dQWlPKu3vfZV7kvB5L077sfUhks6FWak7VEBsb2yn7\n79IShxDiVWA+WuO2M+AOxAKDpZQDG9YJA9ZKKaNbbPsM2uiNrzfMrwNekFLubbGeKnH8DrXWQO1s\n70xqSSrHC45zovAExwuPa1PBcfQ6PYN8B3Gq+BTF1cWWxvOhAUN5btpzOOudmRQ26ZwPfmrLw3RM\nZhOXfnkpE0MncuWgKy3rtudBPFJKquqqKKkpIbs8m9u+v4300nT8Xf25tN+lZJZlcqr4FIVVhfTx\n6sMAnwHNpv7e/fFx9mHmspk21/W3pYLKAv6b9F+WHFzC3mzt374znmXSFU4WneS6b66zjFPW020t\n78S9w0vbX6KytvKcvwGrbxwHEEJMB54ArgVygUlSylNCiIVopY8bW6wfCawAxgMhwEZU47jSRFur\nJ6SUnKk4w6rEVTy6/lHM0owOHZH+kSQUJPxq/b5effFz8cPPxQ9fF188HDz4/vj35FflE+wWzFOT\nnsLZ3hmd0CEQ2qvQXjNKM3g+9nkEgjDPMJ6Z/Ayv73qd0+WnCXYL5p5R91BVX0VpTSmlNaWU1JRo\nr9UllmV6nR5vZ28c7BxIL00HQIeOJyc9yez+sxngM4BQj9DzjmZsLVU37ZVbkcsPx3/gu+PfcSDn\nAHMGzOGKAVfwRtwbJBUmWV0glFLy0f6PeD72ef486c8sj1/e48OuGIwGLlt+GfOHzWdk8Mhz/gZs\nKnA0tHFcC7wEmIAS4G4pZboQ4ipgtJRyUcM2zwILgTpUd1zlIrVWSknIT7C0gQgEEkmAawDjQsYx\nttdYenv25uCZg7y/733MaAHnqsFX4e/ibxkB1/IqJXkVeWxIPfszHeQziJPFJy13zN8y9Bai/KPw\ncvLCy8kLb2dv7dXJ27LMUe94zvRaywmzsxiMBrakbSGpKImfkn8iPj+eKwZewQ2RNzCn/xxLm5W1\nBUKD0cDW9K38e9+/Ka0p5cvrviTCL6LH02kwGpi8dDLx+fFE+0eze+Fu2+2O25VU4FDao+U/dsuT\n88bbN3I49zBrT61l7am1FFcXM7PvTHZl7eKM4QyDfQfzzmXvMD5kfKv/kE335+XkhclswsXBhbyK\nvA6d/Hv6RNTZTGaTNnZX9j52Zu5kZcJKaupr8Hby5uMrP+bqwVdbAqe1Kq0uZfhHw8kszyTQNZDE\n+xPxcfG58IbdoD1jZKnAYeN5UHrW+U7OaSVprD21lh+Tf2Rb2jYAjCYjYZ5hrLppFSOCRvyqyqjp\n/lJKUlj434WYMbPkqiUM8h3UJSMEW4um7TluDm5kG7LZl72Pfdn72Ju9lwM5Bwh0C2RcyDj8Xfx5\n/5f3O3wvTXcrri7ms0Of8faet8kxaHcQWFu6/7blb7yx+w3M0nzBCxUVOGw8D4ptiE2PZdayWZab\nFIPcgiitKSXCL4KhgUOJ9o8mOiCaoYFDCXEPsYx4W1pdykvbXuLzw5/joHegqLrIZm4UbKs6Ux3H\nC49z7dfXklGWgZuDG856Z8zSzLiQcZZpbK+xlg4ItlIVdyT3CO/te4/vjn/HlYOu5K7hd/HYhsd6\nvC2jpdd2vMayo8v48ZYfKay68DDyKnDYeB4U29DaiU4IQWJBIvF58STkJ5BQkEB8XrxldNLBvoNZ\nn7Ke3IpcAl0DyanQrlQFgn/M/AePTnz0vN1ke0rLnmB1pjqyyrNIL01vdcqtyMXX2ZfcylwA7IQd\n3974LddGXNvqkPFNj2NtVXEGo4HDuYdJLUnl00OfklqSyp/G/Ik/jvojgW6BlnWsJd0Go4GnNz3N\nxtSNbL9zO8HuwW3aTgUOG8+DYjvaesIoqCzgWMEx1pxYw7/2/ssyHldjA3xLM/rM4PIBlxPoFkig\na6BlbCwnOyeSipI6VLXVWjdgKSXV9dXa0C1GA4Zaw6/eF1QW8N4v71FQWYCLvQteTl4UVBUQ7BZM\nH68+rU4h7iHU1NfYRAniXOpMdcSmxzL/+/nkV+Xjau/KR1d8xM1Dbz7nQJs9raiqiKgPosirzCPS\nL5I9f2z7zacqcNh4HpTfrpallJ9v/ZmUkhQCXAOorKskLiuON+PetHS7BYjwjaDOXEdpTSlF1UWA\nFnBc7V1x0Dug1+nR6/TY6+zPvrezb7Yc4GjeUSrrKnG0c8TPxY+K2goqaiuwt7NvNmBk4/vGV0Ot\ngW8SvsGMGb1Oz39u+A9XDroSezv7NuXXWq7E2yKlOEUbpTl1A1vTthLgGkBKcUqXPoCpM0gpWXV8\nFY+se4QzhjMdundEBQ4bz4Py29bWUYN3Zu5kyYElrEhYgVma8XbyptxYjkmasNfZ8/OtPzMyeCR1\n5jrqzfWWqc50dr7xs8O5h3l47cOYpMly8o/pE4Obg9sFA4CttD20VdOSl1ma2Zq+lfWn1rMhdQNV\ndVXM7j+b2f1mM6vfLFzsXaw+73tO7+GJDU9QWVvJSzNe4vmtz3covSpw2HgeFKVR07G1BAJHvaPl\nuQ43R9/MjD4zmBQ2iQE+AyxtB61VSV3syd/WSg6tMUszCfkJXPP1NWSWZuKkd0IIweTek5ndbzaz\n+88mOiD6V20w1pb3xr+vm4MbL+94md1Zu3l5xsvMHzYfO51dh9OrAoeN50FRGrVWtZVakopZmjmS\nd4Tdp3ezK3MX1fXVTAqbxOig0Sw7uoyMsoxf9dSythNgZzhXu01eZd7ZDgoNnRSO5R/Dxd6FwqpC\nJBK9Ts+m2zcxvc/0Hs5F2xmMBiZ9OonEgkSEEDw75Vmenfpsp4yHpgKHjedBUZpqywk/qyyLuNNx\nrEpcxX8S/2NZPixwGMMDh9PXqy99vftaXkPcQ1q938SW7ikpqipi6mdTOVl8kkDXQOYOnEtyUTIJ\n+QlIJEMDhjI0YCjRAVq36KiAKOyEndVXPZ1P0xJoZ7e5qMBh43lQlI5qWkLp79OfNy99k7zKPNJK\n0kgrTSO9NJ200jQKqwoJ8wizBJNebr347PBn5FTk0M+7H9/d+B3B7sG4ObjhaOd43i60jce9mKDT\nuP0QvyEYTUZyK3LJq2z+6N6W82U1ZZikCdDG7npo/EOWwSQDXQPPmWZbLnl1ZXuTChw2ngdFuRht\nOTHW1NeQUZpBWmkaaSVp7Mraxcr4lZauwUGuQdSaa6morcAszbg7uOPm4Ia7Y8NrQw+sxsCyJmkN\nRVVF+Ln4ccvQWwCtO2utqVZ7RK+54X3TZQ3va+prOF5wnBpTDQC+zr70cu9FoFvDI3tdg86+b/Io\nXwc7B6Z/Pt1mSw8d1VWBTwUOG8+DonS3813J1ppqMRgNVNRWYKg1WO7xqKitwGA0cDTvKO/ufVcb\nZVjouG/0fQzwGYC9nT0Odg7Y6xpezzF/vOA49/3vvg5Vv9hy6cHaqMBh43lQlJ7Q0ZNwZ/TYsuV2\nh98KFThsPA+KYmsu9spflRx6ngocNp4HRVGU7nYxgUPX2YlRFEVRfttU4FAURVHaRQUORVEUpV1U\n4FAURVHaRQUORVEUpV1U4FAURVHaRQUORVEUpV1U4FAURVHapVsepCuE0AEHgCwp5dVCiO2AGyCA\nAGCvlPL6VrYzAUca1suQUl7bHelVFEVRzq27nsD+CHAM8ACQUk5r/EAI8R2w+hzbVUopR3V98hRF\nUZS2alNVldDMF0I83zDfWwgxro3bhgJzgSWtfOYOXMK5A0eHbodXFEVRuk5b2zg+ACYCtzTMG4D3\n27jtO8BTQGsDSl0LbJJSVpxjW0chxD4hxG4hxDVtPJ6iKIrShdpaVTVeSjlKCHEIQEpZIoRwuNBG\nQogrgDwp5WEhRAy/LkHcAiw+zy56SylzhRB9gS1CiKNSyrSWKy1atMjyPiYmhpiYmAslTVEU5Xcl\nNjaW2NjYTtlXm0bHFULsBSYBvzQEEH9gg5Ry5AW2exWYD9QDzoA78L2UcoEQwgdIAkKklLVtSMNn\nwI9Syu9bLFej4yqKorRTd4yO+/+AH4AAIcQrwE7g1QttJKX8i5Syt5SyH3AzsEVKuaDh45uAn84V\nNIQQXo2lGiGEH1rgSmxjehVFUZQu0qaqKinlCiHEAWAmWnXTtVLK4xd57JuAfzRdIIQYDfyflPJe\nYAjwcUOXXB3wmpTyxEUeU1EURblI562qaqhOOicpZXGnp6idVFWVoihK+11MVdWFShwH0HpDCaA3\nUNLw3gvIBPp25KCKoiiK7TpvG4eUsm9D+8R64CoppZ+U0he4Evj+fNsqiqIov01t7VV1QEo5usWy\n/VLKMV2WsjZSVVWKoijt15VVVY0KhRDPAcvRqq7mA0UdOaCiKIpi29raHfcWwB+tS+5qtIEJbznv\nFoqiKMpvUpuqqqyZqqpSFEVpvy6vqhJCbKWVsaaklJd05KCKoiiK7WprG8eTTd47AfPQhhFRFEVR\nfmc6XFUlhNgmpZzeyenpSDpUVZWiKEo7dUdVVdM7yHXAaCCoIwdUFEVRbFtbq6qa3kFeD6QBC7sq\nUYqiKIr1ausNgE5SypoWyxyllMYuS1kbqaoqRVGU9uuOYdV3t7IsriMHVBRFUWzbeauqhBBBQAjg\nLIQYydkn+HkALl2cNkVRFMUKXaiNYw5wJxAKvN1kuQH4SxelSVEURbFibW3jmCelXNUN6Wk31cah\nKIrSfhfTxnGhBznNl1IuF0I8Qet3jr/dymbdSgUORVGU9uvK+zhcG17dWvlMna0VRVF+h9paVTVZ\nSrnrQst6gipxKIqitF93dMf9dxuXKYqiKL9xF+qOOxGYBPgLIR5v8pEHYNeVCVMURVGs04XaOBzQ\n2jf0gHuT5eXADV2VKEVRFMV6tbWNI1xKmdEN6Wk31cahKIrSft3xzPEqIcQbQBTa8ziAtj/ISQih\nQxsoMUtKebUQYjtaSUagPYZ2r5Ty+la2uwP4K1oPrleklMvamF5FURSli7Q1cKwAvgGuBO4D7gAK\n2nGcR4BjaG0jSCmnNX4ghPgO7TnmzQghvIHngVFoAeaAEOK/UsqydhxXURRF6WRt7VXlK6X8FKiT\nUm6TUt4NTGjLhkKIUGAusKSVz9yBS2glcKANd7JBSlkmpSwFNgCXtTG9iqIoShdpa4mjruH1jBDi\nCiAHbfyqtngHeArwbOWza4FNUsqKVj4LAbKazGc3LFMURVF6UFsDx8tCCE/gCbT7NzyARy+0UUOQ\nyZNSHhZCxHB2dN1GtwCLz7V5K8tabQVftGiR5X1MTAwxMTEXSpqiKMrvSmxsLLGxsZ2yr4t55vij\nUsp3L7DOq8B8tKcGOqN16f1eSrmg4XG0SUCIlLK2lW1vBmKklPc1zH8EbJVSftNiPdWrSlEUpZ26\nbJDDCxw0U0rZux3rTweekFJe3TB/HzBeSnnXOdb3BvajNY7rGt6PbmjvaLqeChyKoijt1B1DjrR6\n3IvYFuAm4KtmOxRitBDiEwApZQnwd7SAsRd4sWXQUBRFUbpft5U4uooqcSiKorRfl90AKIQw0HqD\ntEBrs1AURVF+Z84bOKSU7uf7XFEURfn9uZg2DkVRFOV3SAUORVEUpV1U4FAURVHaRQUORVEUpV1U\n4FAURVHaRQUORVEUpV1U4FAURVHaRQUORVEUpV1U4FAURVHaRQUORVEUpV1U4FAURVHaRQUORVEU\npV1U4FAURVHaRQUORVEUpV1U4FAURVHaRQUORVEUpV1U4FAURVHaRQUORVEUpV1U4FAURVHaRQUO\nRVEUpV1U4FAURVHapVsChxBCJ4Q4KIRY02TZK0KIJCHEMSHEg+fYztSw3SEhxOruSKuiKIpyfvpu\nOs4jQCLgASCEuAsIkVIObpj3O8d2lVLKUd2TREVRFKUturzEIYQIBeYCS5osvg94qXFGSll4rs27\nMGmKoihKB3RHVdU7wFOAbLKsP3CzEOIXIcT/hBADzrGtoxBinxBitxDimi5PqaIoinJBXVpVJYS4\nAsiTUh4WQsQ0+cgRqJJSjhVCXAcsBaa1soveUspcIURfYIsQ4qiUMq3lSosWLbK8j4mJISYmpuUq\niqIov2uxsbHExsZ2yr6ElPLCa3V050K8CswH6gFnwB34ARgNXCalzGxYr1RK6XWBfX0G/Cil/L7F\nctmVeVAURfktEkIgpexQc0CXVlVJKf8ipewtpewH3AxskVLeDqwGZgI0lESSWm4rhPASQjg0vPcD\nJqE1sCuKoig9qKfu43gdmCeEOAq8AvwRQAgxWgjxScM6Q4D9QohDwGbgNSnliR5JraIoimLRpVVV\n3UFVVSmKorSf1VZVKYqiKL89KnAoiqIo7aICh6IoitIuKnAoiqIo7aICh6IoitIuKnAonc5ggLg4\n7bU7tuvpfdv6/q3p72VNaVHOrbtGx1V+J8rKYMoUOHECBg2CH34AFxcwm89OJlPzebNZ+4e/805I\nS4MBA+DnnyEkBBwcmu/fYICEBIiOBnf31pe7uUF9PRiN2lRUBNdcA6dOaWlavx4CA8Hevv37brq8\n6edTpkBiIkRGws6dra93rn21Zf9Tp8KxYxAVBTt2nHu99qa/vBwmTz779/rxx7N/LymbvzZ9X14O\nt90GKSnadlu2QEAACKEd78gR6N8f7Oyguhqqqpq/FhVBcjL4+mrpqKqC0lJYvFj7LCAAHngAPD3B\n0RGcnLTXxqnpfH299ts5derC37/SOdR9HEqrDAY4ehTCwrSTb2Gh9g9dWHj+98XFWmBo5Our/ZPr\ndO4afM4AACAASURBVM0nIaCuTvvM3l47maSkdF769XrtpOLgoB2ruPjsZy4uWp6E0I5fUdG+fdvZ\ngY+Ptu+qKu27qq8/+7mDw9l8CaEFMkfHs99TWzg6gqurth+DofmVtF6v7VunO3s8nU478Tb97jvC\ny+vs/sxm7XtycTn7PYKWj866snd3h5tu0o5bXAxffKEdV6fTlvv6nr0AMBqhpubX8yUlkJ7ePA+9\ne0NwsDYFBbX+3tVVW/9Cgfu36mLu41CBQ6GwEJKStKvOpCTtn2jLFu0fU6fT/gkDAsDPT/tH9vM7\nOzWd9/XVTmgzZ569+m55dVxRAfv2wR13QE4OeHvD+PGQl6ddpdbXa8ccMEArcXh5aScuZ2etNLNq\n1dkTyxVXgIcHZGfDtm3a1TBoJ/aWadq3Tzu2hwdMn67lOTUVcnO1bdzcmgeQyEht3YoK7fto5Oio\nfS+NfHxg4EDteysv17aZOlULhHFxUFl57u+9Mfg0pqG1/TdycNACrbs7jBmjBYmEBKit1T4zm5sH\nLz8/7W+m02klFSm1E/+YMdpVfGMJorYWDh7UTsCNgdTFRQsOrdHrtb9JUBBkZGj58/eHv/0NQkMh\nMxMef1xLi17//9s78/goqmyP/04nIYGQQFhkC0uQNYRdRXFAUMYFFZ7b03GbcdTRh6PiuC/jwqg4\n6qAz44qgvlHn4RMcBxGEoESBAPJEZJEAIktkky3pkAiY5Lw/fl1WpelOupOuShru9/OpT1d3V91z\n7q2qc+6599a9wIQJjO6Kinj9iosZaXz8sX29UlJ4vTt14nU6cID7777LCKtJE1t+uIht2DDec717\n8x4pKWG57txpb8HfExOp265dvF7t2gFTp/J+bF7tzHnHBsZxxHke3KakBFi5kjWs77+3nYTlKMrL\ngZ49gV69+CkCPPwwf09KAj7/HDj11OrTdz7MVrSSkkLjvHo1t1Wr+MB27Ahs3EjDkZAAPP44MGIE\njfe+fcCgQdU32QQ7pZIS4LTTmJdWrXj+nDm2YQpH1640UsXFQFYW9d2w4ei0nTIXLKAhvuIKOr6k\nJBrfmrjoImD0aODZZ1kmlgygavqzZwPnncfvnTuzuWblSiAvj0a5OtLSaMgzM4Fp01gOR47Y6ffs\nCTzxBA3xkCEs7507gfx84JNPaEC/+IL5CiYx0XbqOTlMKyuLaY0cSVlNm/LcM85gBBCuWS24TGfN\noiPfvJm/rVhBJ7xtG51TRgavVceOLIe9eyl/6dKqzsNqyoskalCljNmzgWuuYaTm8/EZ2LaNjqNv\n36pbr1507Ja8eI9SjOOI8zy4QWkpsHgxa3avvMIaVaNGfKitB99yFG3a2M0QQHgDHQrLaBcUMJ2R\nI4F16/i9bVv7oevXj5/dulGXSNO3ZFgPKcDjy8ooY8UK4Msv6QC6dQOGDqXzeOKJ8I7v0CEapNmz\ngbvuYs0boOPo1YtlNHw4jWt5OY3Vxx/TGK5ezfS3baPxSUwEXn8dGDOGNflQZZiZSeO0bh113b6d\neTnpJGDAAEYshYWMumbMAJYvZxoiwAUXsP+kRw9uXbvazVfOWvYbbzB9y7CuX09DnJXFa5yezvxa\nTWVWMxhAHZxbz57Anj3sozh0iMdt2gS0b88IbMOGqpWPggJWBDIyaIzLyngvfPopyzPcNY3E0FdW\n0hl99x0wbx4wcaJ9vTIzWeE47TRe3379eD2iIdS9nppqX2vntnkzy79XLzrbvXvju0+lLo4DqhrX\nG7Nw/OH3q+bn81NVtbRUNTdX9cEHVYcOVU1NVR02TPW661QTElQB1aQk1SVLIk9/yRI7fScVFarL\nl6v+6U+qffsybUDV51O9777w50WavpOiItXu3Zl2erpq27aqGRmqZ52les89qtOmqW7YQJ2caffv\nz/z27x9ehvO4nBzVd95RHT9etXFjO0/WlpGh+sgjlJWby+MjSd/Ko/N67d+v+vzzql27Hi0HUE1M\n5FZd2pGUYVGR6lNPUfdQcm65RXX37vDpb9+u+tpr/KyJigrVGTPse01ENSVF9aSTVO+6S/Wjj1SL\ni2tOpzqc16tfP9WlS6nf9derZmfznh8+nPfFv/6lunPn0c9JuHQjuRd//FH1q69U//hH3o9WOY4c\nST22batb/rwmYDtrZ3dre2JD2Y5Hx+H302AnJKi2aaN62ml8aIYOpePIzaUjsY6NxIiGkuF84Pbs\nUX37bdWrr1Zt3Vq1Vy/VO+7gA9q3b/TpV8ehQ6pz5qjefLNqy5ZVDer776tWVkamfyTGoKBAddw4\n21k0aaL6+9+rvvuu6pYtqt9+S4dy662qgwfTIIqotm+vOn16ZPktLradX1oaHWDv3qo33cS0t21T\n/ewz5s8yusnJvJ7PPKO6bl34PAdfpy1bVF98UXX0aMoaNozOY+lS1T597LJs3171/PNVmzVTHTCA\nxnb+fBrHcGlHUubOe23PHubrscdoXFNTVU8+WfXuu21HUhsZ4a7rgQOq8+ZR3nnnqTZvTl18PtVu\n3eruuELlMztb9aWXVK+4gvdqdrbqH/6gOneuXZbR5tErjOM4jli5UvXii7VKLf/551VLSsKfE6kR\ndR7frx8NWZs2qoMG0diNHav68suqmzfXLX3nedYDVVSk+s9/ql5+OY3Z0KGqTz+t+uWXtXN81bF9\nu+rf/qb6i1+wNj56dGRRWX6+bdx9PhrCUaNUJ0+mkQxm507VZ5+tGlkkJqrOnh26LJz53LVLddYs\nOpcOHWj4xo9X/eQT1cOHeXxuLp1BYqLtzFu1Ur3mGkZi+/cfLWP+fG5WOR45orpokerDD6ueeiqd\nzbnnqj7xhGqPHpFFPsEywt0LP/5oO5IRI+ikGzdmWfbpE3vDunixfb0ARqv33KO6YkVklY/qCJXP\n8nLVZctUJ0zg/ZuWxvujffvoy9ELjOM4xikpUZ0yRfWUU1QzM1Xvv5811lgaU4vSUjYtOB3TCy/Q\nWMUSv5/GwudTbdqU2wUXMOTftevoY2vjmKxz8/NVN25kPoYPZ0302mtpmC0jHG3TlmXcp09X/c//\npGM9+2zW9l99lcY3NVX1qqvoKPr1i65py0llJY3dhAm8B5o1o1FyNjv5fCy78vLoy8jJ/v1scho7\n1k47IUE1L69u6YZiwQLbYQOq55zD3+pq1C2Cm7by8/nsZGWp9uzJpsd16+xjYx0VHDhAB2w1a/l8\nqm++Gbv064pxHMcY1k38+edsrsnIUB0zhobOMgx1Maah2LmTzVytW7MGfuKJ7jgmVdbOr7lGq9TC\nP/kktjJU2TSRlWU/tJdfrjpzJpvCgom0PEMdV1zM5orWrasa84QEGiyrjyMW12vHDl6fYKfRt29s\nr5Mz6mzalJHMQw+pfv99bGVYhr1PHzap9enDZr2nnrIrEHUx6qHKvbKSkcH48YwGcnIYjbgRFTjz\n2K4do8fhw9nkWlcnX1eM4ziGKCpS7dhRf242efDB2D6sFtbDuGQJO9AzMtjWv2GD/X8sHZMqO2Lv\nvpuyfvtb96ImVeo+YIBtXKMZGBANc+awExhgs97XX7MpyNlJPGVK7dO3rtPy5Syz5s1Vb7yRzVJJ\nSXSMgwbRAE6aVH2TZW1kW/dAQQH7fjIy6IAXL6bDrGstPfg+q6zk9+uvZ14vuIB5dKupp7ycUaKI\n7ewXLoytDGcejxxhM+KQIczXc8/Vrq8nFhjHcYyweTM7YN02dn4/IwoRPpAPP6y6d687cvLz2cF8\n5522c7JGn7jhnAoKVC+5hE16L74YWRNRbfjhB9Xf/IZRRnD/iLOWmZnJmuYll1C3aPD7Wfu2rtOD\nD9p9KcFlt3y56qWXUp9HH+W95IYhKiqyR4Q1blw1qoo1xcWq996rVSJTt56H/v3t6KpbN9UPPohd\nk1k4lixhM2fz5rxuXveDGMcR51RWqr7yCkdlPPqoe8ZOlcMmb7jBG+fUty+bUXw+1d/9TrWwMPZy\nLFkzZ7JG3qqV6p//rFpWZv8XS+dUUcG+hNatOaps+/bQ/SNOuaWlbHpp1Yqd3Rs21GzUKys5kiva\n61RQwGZAq9zdMuqLFlWNqnJzYy9D1W4y8/kob+JEd5p4nNdrzhw2mY0YwcEZbkcD779vRzxuOcdQ\nGMcRh1g349q1qr/8JSONNWvs/2JdE1dlZ92FFzJMzs52zzmp8uFzu6aoSt0zMymndWsOR3VLzj/+\nwc7pIUM4nt/5XyTXa98+1dtuowGszqgfPMjhnf37201S0Vwn5+gvEXf6j5xRVcuWql26qH7xRezl\nWLKWLOEAgWHDOGKpoMBdg/7TT6zMnXACI2U3owGrLBMSuL3+euxlhMI4jjgjuBb18MO8Ud2SlZ/P\ncfzdurEWa40kcsM5qbIpqkcPGnI3nZMqR8l4ET1Zzikzk801tSV4SK+lr3WdvvqKnbW//jWjptpc\nJ6dRz8hg5OdGtOfU7b33eL0nTYpN30c4Kio4lLpFCzYBut28k5trj4py6/5Stcty4UI2I99yC5sl\n3Yx0jOOIM5zGw+3auLMmM3myO3Kc8t5+myNHnn3WXeekSlnt2tWuVh4NL78cO+fkNOrJyXz7Pvg6\n/eUvsXvPoLiYzWQdOvAdCjcN0aZN9js/bhv0995zv8KgWrWS17SpO32BwRw4wJFzjRu7W47GccQZ\nkb43UFe8clCqzEO3bpTVqZO7HXx+P8fHn3ACm/rcdFA7dnCoZlZW7K6Xpe+6dUz31lvt/gK3rtPb\nb9uOyc177rPPvKuh5+RQTlaW+/fbwoU05lddVXV6G7dYvNj9cmzwjgNcaXAFgJmO354AsB7AWgC/\nD3PerwFsCBx3bZhjYluaHuF2bdySkZbmvrFQ5YPlVQ3QejejRw9387RvH2ub99/v3vVatarq2805\nOe7kyVmJcPv6WPOXuX19/H7Vv/6V0VSsphOpjtJSTu9z++3uD521Ih2AI9iOy4gDwB0A3rYcB4Dr\nALzp+L9ViHMyAGwC0AxAc2s/xHExLs5jh1WrWCvPy3N/iF9uLt9n8CKKskaguG0AW7emLLdGJqky\nP85oY/58d+RYUa6bhsgpa/x41tC94IYbOKLOi/cgNm9WbdTIm8qY388h2Gec4U76DdpxAMgEkAtg\nhMNxLAPQtYbzrgDwsuP7ywAuD3FcTAvzWMHv50Rvjzzijbz77uO7Gm5HUcXFfGi9cFBeRFDbt3MK\nEYAj3dw2RLfdxokq3aasjP1PU6e6b8wLCyOfUbiu5Od70xRncfgwI6opU2Kfr7o4Dl+k06/XgecA\n3A1AHb+dCOAKEVkuIh+JSLcQ53UAUOj4vj3wm6EGSkq4PsGcOcD06bFb5rM6edOmcaGiU091d22C\nsjKuLfHZZzWv41EXcnK4tkNiItdc6NMn9jJKSoBzzuFCUomJwCOPuFt2aWnAffdxXfEFC9y9L8rL\nuZ7IDTdwvQs3ZRUWciGm8nKuq7F2rXuycnK44qHP59594eTwYVZfbrzR/XKMhiiXPYkOETkfwG5V\nXSkiIxx/JQMoU9WTReQiAK8DGB58eogkNcRvePTRR3/eHzFiBEaMGBHqsOOGNWu42A7Az7Vrq1/B\nry6UlHDBoy1bgDvucH9Rm2XLgC5d3F95LS2NS7tOmcLFgtyQtWYNF0ECaPQ++ICr/7mZr6ZNuSrg\nL3/JMnTL+a5ZwxUFVW1j7tY9mJPDxaZ++sl9Y56WBowfz0Wxpk1zfwGnNWuAH36ITTnm5eUhLy8v\nNorVNlSJZAPwJIBtAL4DsBPAQQBvAfgGQCfHcUUhzr0CwCuO76/ANFVFhNWeLeL+iBOvR25lZjJf\nXkzN0KqV6ocfuifH2e9gvdfhdr6mT/emCc7v5+zAXjQfFRezf+1f/3L/nvD7VTt39u4edHMEJhpy\nH8fPgoAzYPdxPAngusD+CADLQhzv7By39puHOC52JXkM4fdzUrorr3S309C6sX0+vmx2LDmppCT3\nDZ/fX3V9FbfbzceN8+bFzK1b+R7CRx+532+Tnc2y88KQL17szeAMJ26N6ItHx9EMwCwAqwAsBtA3\n8PtgAJMd5/wGwEZwSO4xNRzXC1auZEeyF8Zv7lxO1jZjhvtOKiGBRunAAXfkqFYd7eS2gRgyxHYc\nKSmRLdVaGwoLOTx7+XJ3BzH4/XyXx4tauded1S+/zBc33Xa8XhAXjsOtzTiO8Hg1MkjVHr7qdnOL\nNTXH0KF8O92taMoZSaWmHr2aXqxkTJzIUTNezADbpo03xvzVV7277x54wDtDXlDAebmWLHF/9KAX\nGMdhCIkzjG/WjFOBu0XwHEyxXtMgmGXL3I+m/H7OAnvWWWz2i6WT8vu5Hon15nN2No16amrs55Uq\nK6u6op+bxvx//5fzSMXyTftwTJjAMvz2W/cN+Z49nOJ+0iT3ZHiNcRyGsPj9fAHwootYS3fLeTg7\n8dLSOIusWzPVqlZtSnLbUW3ZwnzFapryigrVP/yhqiGfP59O6sYbKWP9+tg4qg0beF0uvphvpbth\nzP1+tv0/9hgHL3z1lbszI/j9nKa/e3euXOk2X37JearcfhnUa4zjMNRIRQWnzjjxRNX/+z93mngs\nY1FUpPrMM3xr3RrpEmt5lqOyFt/p35+r77mBM5oCuGpbbVm9mtNWDBnCda+DDXllJV/arEvHvFXe\nb77J5sOXXmK6bhhz5ySAKSn2Gt5usXYtIxovXpg8eJBNYenp3vajeIVxHIaIeeEFez2IPn3cffCW\nLmUnacuW7q3nbM0AO3Uqh89OmMA5pmLdrGRFU126sBnmwgtVN26M/PwFC7hsbqtW7GCtqAhvyJ0d\nvj4fF/qJRtfsbJ7XqBHXrXcL6010L5rAtmzhIlhpae4b8cpKDlvu1ImjEtev92ZSUq8xjsMQMcG1\n54sustcZd4O5c+3hiz4f28DdorCQi2KlpNA59u0bW+dhGflDh9ip3bIlp1rZvj28o9q9mwYIYM01\nkuVjnY7qhBNYw77qKkYr4ais5IJNI0e6b8gLC+kEW7bk/dO9e2yNqjNC3bKFzVItWjBi3rzZPSPu\n93M98DPPZLNeXl7V/46FDnEnxnEYIsZplLKz7Vrw2LHsJ7CaNGJVY3c2KbVuTWMzahRrdEeO1D39\nYBYvtvs+LMe4dKk760dv386V+hIT6RS7d2f0U1HBCOP661lDrs24f6ehKirimhpt26pecAHzaF2j\nrVvZdNazJx3lpEmx78uwZC1axHmuMjI4Q+x33x2tayxkWfdLixaU9cADVdfBiLURLynhqnvp6bxO\n7dszaj3WMY7DEBXBD97Bg6ovvsj1NAYPZg05lk1LwbX1d95RHT6ck+A99BCXzI21o0pK4oibhx5i\nvnr1YpRgjViKlXPMza3qqJzb008zwohVDbmsjM1cVgRjbZddRqNuOcdYGtYNG1Q7dqTzS0xkU6Ab\n789UVvK9o5tvtvPl86l+/HHsZamyLKdPZ9mlp7PP6Vjsx6gO4zgMMaG8nMbVqiGLsNa8cKE70cHa\ntTQUCQmU1b49mwfquoxusOGsrLRHLGVksDknFs6xuJg1fcvQJSQw7fPP5yCErl3ZlLVwIUdN5ebW\nXtbWrapvvaV67bVVmxoBOsUHH6ScWJTdhx8youjTp/YRUySUlKh+8AGbojIzWV433eTOUF5rdOG0\naWz2a96cw6wnT2Y04+bUHg0V4zgMMcP5AGVl0YBYy4GOHs2mkK+/tjt361prD37/IyuLxmrUKA7v\n/PRTLqATrGNt5ZaVMV3LGAKU9fzzbNI6dCj8uUVFNP5PPKE6ZgydkNNpzJtnH1tZyWGc997LuY0a\nNWL+Onak8Q028M48VVaypj9lCh1F587s67j0UtU77qjqOE48UXX2bDqogQNpEC++mC/hbdkSvqys\n3/fto1N99FHV00/nCLUzz1R98km+YX7gQOwMqt/PPq6nnlI9+2xe57PO4lK5BQWxj5hKS5nHZ55h\nuQB8T+bZZ1V37Qqt37HWj1EddXEcwvPjFxHReM9DQ6OkhLNw9uljz/65bx+n4p4/H/jkE6CoiDO6\n+v2crXbmTKB3b043Ha2sYcM482d2NmdrPXIEyM/n/sKFwKpVQL9+wC9+AQweDDz+OLB+PfWrzeyu\nTplduwK33w58/TWwdClnE+7aFRg6FMjI4NTghYXA4sXAnj3AoEGcDXjIEMr/1a+Adets3UPpkp8P\nnHEGy8vnAzp0YHn27QsMHAi0bw9Mngzs2MHzU1KAhATO+nr++cDZZwM9e1IXp+6dO3N6+fbtbVm7\ndwPz5gFz5wIffwwcPMhZY9u1AyZOBFJTOWvtY48xPyKUc+65wKhRwOmnA02aHF1ewfdDTezda8/m\nunYtr2F+Pqc/z8gA/v534MILOUV+bSgp4cyx1izJpaW8hl9+aW+bNvGezMwEZs0CKiuBpCTg88/d\nm6k3nhARqGqoWchrPjfeja5xHPXD++8Dl13Gh1EEaNWKD/OJJwLdu9tbjx78bNfONnzOBx6o2TCV\nlXE69YULaQCWL7f/GzmSzqRLF25ZWTSoqam2rM6dga1bq8r0+4ElS/h9/346h02bgNde43+hyMgA\nbrqJeezYkVvz5sC2bVV1LymhvgAdzE8/0SB/+y3Qti1wySV0NvPmhZYzcCCn0t61i7Jmz2beEhLC\nl5cl8/Bh6rl9O9OfMqX66+jzAU89BVx0EcsuISH0NQpFSQkdKgBs3lzVURw6ZE9xbk1zfs89dJ51\nMd4HDwIbN/Le27yZjqdNG16D7GzeC9aWkwMkJ4eunLg9HXo8YBxHnOchHgn1MPp8NI4bN7Lm7vws\nK6NhKizkuS1bAuPGcVGc9PTwW0oKjYVlyABGHuvWAZ06cQ2QrVsZgWzYwM9ob4cuXVijT0ujQ7Rq\npnPm0JmMG8eass/HCGD/fsrfvz86OU2b2sa0d29uvXrRyZ17LtPs2JGOY8aM6NJ2kpDAMurZE/jo\nI0YhPXrQUaanc+2UUaP4mZHBci0ooKNq1gz48UdGfcnJ1EeEZVpZaX+Wl/P4igpGKGPG8FqOHAmc\nfDKjKnGYpHDGu6QEWL2azr2kBNi5k9uOHaH3y8up844ddl6nTmXk16hR+DKpTdR0rGMcR5znIV6J\n5mEsKqIxvOkm2whfeSXP8/vDb+XlPL+igkYiNZW16sOHmUZKCg1GcrK9NWpEY7l379F6NG3KWn+L\nFkzvxx+5lZWxuePAAdvxWAbTwuejcUxLYzpNm1KfI0d43oEDbP4pK6sqs08fewGlw4f5Gbx/6BDz\nGExyMpvp0tJ4TFmZra9zP5jGjflZXs50Kyv5PSGB+fD5mL/ERJ5v/V9bkpOZjyZNgP79q8ouL+d2\n5AhlJSRQ3pEjbLKrqKAuXbvS4bRrx+Y356e1n57OioSJIOpOXRxHvXdu13WD6RyPG2ozciUvz+4M\nTkriC4WlpRwBFqmslJTIR1BZncazZ1eVO3lyZPr6/XyPwuq8zsmJvLN10aKqMl97LbYyKyrYKX/o\nEMvQ72d5OmXOnx/ZNfL7+d5IUhJHqFlDkhMTObR74UJ2NC9frrpiheqqVarffMNO/+++U922TXXm\nzKqyoxmxdbx1ZLsBTOd4fOfheCLaJoO6tE9bsjp1Orofwm25X3zB/VNOiT+ZQGTXyFm+o0dHr7fp\ne6hfTFNVnOfBUD311T5dH3LjVWZt0zB9D/WHcRxxngeDwWDwmro4jihH3RsMBoPheMc4DoPBYDBE\nhXEcBoPBYIgK4zgMBoPBEBXGcRgMBoMhKjxxHCLiE5GvRGRm4PubIvJd4LcVItIvzHkVgf+/EpEP\nvNDVYDAYDNXjVcRxO4C1ju8K4E5VHaiqg1R1VZjzSgP/D1TV/3BfTffIy8urbxUiwugZW4yesSUe\n9IwHHeuK645DRDIBjAYQPE9nJLJrN49KAyRebiajZ2wxesaWeNAzHnSsK15EHM8BuBuMMpw8LiIr\nReQvIpIU5txkEflCRPJFZKy7ahoMBoMhElx1HCJyPoDdqroSVaOH+1S1N4CTAbQEcG+YJDqp6ikA\nrgLwvIhkuamvwWAwGGrG1SlHRORJAFcDKAfQGEAagPdV9VrHMWeA/R1jakjrDQAfqur7Qb+b+UYM\nBoOhFjT4uaqcDkJE2qrqLhERAJMA/KiqDwQd3xxAmaoeEZFWABYDGKuqBZ4obDAYDIaQJNaT3HcC\nzkAArARwMwCIyGAAN6nq7wD0BvCqiFSATWoTjdMwGAyG+ifuZ8c1GAwGg7fEzZvjIjJVRHaLSMh3\nPkQkXURmBkZqrRaR33isIkQkU0Q+FZFvAjrcFua4v4nIxoCuAxqiniJypYh8HdBxkYj0bYh6Oo49\nWUTKReRiL3UMyI70uo8IvMy6RkQWNEQ96/s5EpFkEVkWKKfVIvJIiGMaici0wDO0REQ6ealjFHre\nISJrA2WZKyIdG6KejmMvFZFKERlUY8K1XTrQ6w3ALwAMALAqzP/3g81ZANAKwD4AiR7r2BbAgMB+\nUwDrAfQKOuY8AB8F9ocAWFoPZRmJnqcCaBbYP7eh6hn4zwfgEwCzAFzcEPUE0Ax8CbZD4HurBqpn\nQ3iOmgQ+EwAsBXBK0P//BeClwP7lAKZ5XZYR6nkGgJTA/s0NVU/H/fAZgHwAg2pKM24iDlVdBOBA\ndYeAo7YQ+NynquWuK+ZUQHWXcugxVPUggHUAOgQdNhbAPwLHLAPQTETaNDQ9VXWpqhYHvi4N/t8L\nIixPALgVwHQAP3io3s9EqOeVAGao6vbAcXu91TJiPRvCc1QW2E0G+2GD29PHAvjvwP50AGd5pFoV\natJTVT9T1UOBr/XyDAX0qKk8AeBPAP4M4HAkacaN44iAFwBki8gOAF+D05zUGyLSBYyQlgX91QFA\noeP7dtTTDQVUq6eTGwDM8UKfcITTU0TaA/gPAK+gAcw0UE159gDQQkQWiMhyEbnGa92cVKNnvT9H\n1tx2AHYByFXV5UGH/PwMqWoFgCIRaeGxmpHo6eR61NMzVJOegebyTFWdHWmax5LjOAfAV6raqcQE\nywAABQZJREFUHsBAAC+KSNP6UCQgdzqA2wM1uyp/hzilXkYo1KCndcxIANch/EuarlODns8DuFcD\n8Tbq0XnUoGcigEFgU+W5AP4oIt08VhFAjXrW+3OkqpWqOhBAJoAhIpIddEjwNRbUwzMUgZ4AABG5\nGsBgAM94qZ9FdXoGXol4DsCdjlNqfIaOJcdxHYD3AUBVNwHYDKCX10qISCL4UL6lqv8Occj3AJyd\nZJkAdnihm5MI9IRw1uLJAMaoanXNhK4RgZ4nAZgmIpsBXAoaumpfJnWDCK/7x6p6SFX3AfgcQH8v\ndQQi0rNBPEcB+X4AeaCjdVKIwDMkIgkA0uvr/gSq1RMiMgrsN7pQVX/yWLUqhNEzDUAfAHmBZ+hU\nAP+uqYM83hyHILw33ApgFAAE+gx6APjOI72cvA7gG1X9a5j/ZwK4FgBE5FQARaq62yvlHFSrZ2Ck\nygwA1wQMSH1RrZ6q2jWwZYEGcZyqzvRUQ1LTdf83gGEikiAiTcCBEes8086mJj3r9TkSkVYi0iyw\n3zigS/D7Wx8C+HVg/zIAn3qln0UkeorIQLAJdUygsuA5Nempqn5VPcHxDC0FndyK6tKtrxcAo0ZE\n/glgBICWIrINwCMAGgFQVZ0M4HEAb4o9XPceVd3vsY6ng/NqrQ60KSqABwB0tvRU1dkiMlpEvgVQ\nCtbwPCUSPQH8EUALAC8FwtmflPOGNTQ9ndRXk18k171AROYCWAWgAsBkVf2moemJ+n+O2gH4bxHx\ngRXbdwPPzGMAlqvqLABTAbwlIhvBUV9XeKhfNHo+DSAVwHuBZ2irer88RCR6OlFE0FRlXgA0GAwG\nQ1TEW1OVwWAwGOoZ4zgMBoPBEBXGcRgMBoMhKozjMBgMBkNUGMdhMBgMhqgwjsNgMBgMUWEch+G4\nRkRKXE5/soj0CuzfX4vzO4vI6thrZjDUHvMeh+G4RkT8qprukawSVU2r+cgq53QG8KGq9nNJLYMh\nakzEYTAEISKdRGS+YwGezMDvb4jIX0VksYh8K4FFo4S8FFgo50MR+cjx3wIRGSQiEwE0FpEVIvJW\ncCQhIneKyMOB/cEB2YsB3OI4xiciTwsX5lkpIjd6WS4Gg4VxHAbD0bwA4E1VHQDgnwD+7vivraqe\nDuBCcP0CALgEQCdV7QtOQX9acIKqej+AMlUdpKrWlOrhwv3XAfw+IMfJ9eDcZkMAnALgd4GIxGDw\nFOM4DIajOQ3A/wT23wLgNOAfAICqrgNwQuC30wG8F/h9N4BaLwsrIungyouLHPItzgZwbWCeqWXg\nXGLdayvLYKgtcTPJocHgIcGRgPO7c4U0CfqsCedx5eBSnhYpEaQlAG5V1dwI5RkMrmAiDsPxTihD\nnQ/gV4H9qwEsCnGM89xFAC4J9HW0AWdxDsWRwHoYALAbQGsRyRCRZAAXAEBgud4iERkaOO4qx/lz\nAYyz0hCR7oGpsg0GTzERh+F4p3Fgmn5rFblJAG4D8IaI3AVgD+yp78NFIjMAnAlgNYAN4JoGxSHO\nmQxglYh8qarXiMifAHwBrnfhXJvjtwBeF5FS0FlYTAHQBcCKwDTdP4DL5hoMnmKG4xoMMUBEUlW1\nVLj29TIAp6vqD/Wtl8HgBibiMBhiwywRaQ4gCcAE4zQMxzIm4jAYDAZDVJjOcYPBYDBEhXEcBoPB\nYIgK4zgMBoPBEBXGcRgMBoMhKozjMBgMBkNUGMdhMBgMhqj4f88XICwNnq8rAAAAAElFTkSuQmCC\n",
      "text/plain": [
       "<matplotlib.figure.Figure at 0x120c2d710>"
      ]
     },
     "metadata": {},
     "output_type": "display_data"
    }
   ],
   "source": [
    "plotTrajectoriesFile('EddyParticles.nc')"
   ]
  },
  {
   "cell_type": "markdown",
   "metadata": {},
   "source": [
    "The `plotTrajectoriesFile` function can also be used to show the trajectories as an animation, by specifying that it has to run in `movie2d_notebook` mode. If we pass this to our function above, we can watch the particles go!"
   ]
  },
  {
   "cell_type": "code",
   "execution_count": 10,
   "metadata": {
    "collapsed": false
   },
   "outputs": [
    {
     "data": {
      "text/html": [
       "<video width=\"432.0\" height=\"288.0\" controls autoplay loop>\n",
       "  <source type=\"video/mp4\" src=\"data:video/mp4;base64,AAAAHGZ0eXBNNFYgAAACAGlzb21pc28yYXZjMQAAAAhmcmVlAABn/G1kYXQAAAKgBgX//5zcRem9\n",
       "5tlIt5Ys2CDZI+7veDI2NCAtIGNvcmUgMTQ4IC0gSC4yNjQvTVBFRy00IEFWQyBjb2RlYyAtIENv\n",
       "cHlsZWZ0IDIwMDMtMjAxNSAtIGh0dHA6Ly93d3cudmlkZW9sYW4ub3JnL3gyNjQuaHRtbCAtIG9w\n",
       "dGlvbnM6IGNhYmFjPTEgcmVmPTMgZGVibG9jaz0xOjA6MCBhbmFseXNlPTB4MzoweDExMyBtZT1o\n",
       "ZXggc3VibWU9NyBwc3k9MSBwc3lfcmQ9MS4wMDowLjAwIG1peGVkX3JlZj0xIG1lX3JhbmdlPTE2\n",
       "IGNocm9tYV9tZT0xIHRyZWxsaXM9MSA4eDhkY3Q9MSBjcW09MCBkZWFkem9uZT0yMSwxMSBmYXN0\n",
       "X3Bza2lwPTEgY2hyb21hX3FwX29mZnNldD0tMiB0aHJlYWRzPTYgbG9va2FoZWFkX3RocmVhZHM9\n",
       "MSBzbGljZWRfdGhyZWFkcz0wIG5yPTAgZGVjaW1hdGU9MSBpbnRlcmxhY2VkPTAgYmx1cmF5X2Nv\n",
       "bXBhdD0wIGNvbnN0cmFpbmVkX2ludHJhPTAgYmZyYW1lcz0zIGJfcHlyYW1pZD0yIGJfYWRhcHQ9\n",
       "MSBiX2JpYXM9MCBkaXJlY3Q9MSB3ZWlnaHRiPTEgb3Blbl9nb3A9MCB3ZWlnaHRwPTIga2V5aW50\n",
       "PTI1MCBrZXlpbnRfbWluPTEwIHNjZW5lY3V0PTQwIGludHJhX3JlZnJlc2g9MCByY19sb29rYWhl\n",
       "YWQ9NDAgcmM9Y3JmIG1idHJlZT0xIGNyZj0yMy4wIHFjb21wPTAuNjAgcXBtaW49MCBxcG1heD02\n",
       "OSBxcHN0ZXA9NCBpcF9yYXRpbz0xLjQwIGFxPTE6MS4wMACAAAALBGWIhAAR//73iB8yy2n5Otdy\n",
       "EeetLq0fUO5GcV6kvf4gAAADABacmWev4eSe1ALSKopsZrR9JDG49NUhYrrncS9de0dU4jZKfPI/\n",
       "7/+94t21Iq6q9rJ7Lfn8vZWzZlop4vDgNgJ0L3Eb/dAjxYWiV7Fuz9I3F7Dc01wCSiAc3EIMfbQG\n",
       "30+Ry6nYwFIpKAdEu2QHyBdEJwaSPHuOmZ5K1HUYcXdJ40+n88H9SiXM2EhBksUtd1A/dbipVVbT\n",
       "GZbVPNoSzkrFyWxgz3fuPVoDpGAGX2Ta4qSTvqfIRN5gMv71gmOeO2dZpU33VehJVGJgX1moR0a2\n",
       "UkIIMx/WZVseGOu+sXLDprSphzb/v/SecFBmuqCIGCdf6D8+WUjef30+bMKuLcd4nvoWP48DgHkB\n",
       "MtCiZM8oimzS3Czo1ErllIAo+NlmpCAF98EZXoJCuvVSsXTCYNs85UnUXQyskfTr4tilR6AyU/6W\n",
       "Vf+uVXZ8J2/Iq1lAYwjgSVjNU2HUAEiaPVFXZF9WLJxgKJNHjfVf26I9kQUYdXt3PrACRqImROTa\n",
       "HI+A60ffV+E7zTvKqcSsCpt0FTSRujk6K4T25RloSDKSbiuK29uFthXwl0uGaOe69oBHMkJAActd\n",
       "xzlomiJExBKs8sfEDi69wksb2Y9TJ7qbMmP+2L4kHXHWdSi8Pi3BYiJd9saYrv3IHX+aHaQi4iTz\n",
       "zobe0QEWEwzAMWthDL7/NoLDU9u/fb3J6IeAegiZ2nI+Unq2ZTdspb1JO7SADTDeDPS/NjTE7pCO\n",
       "q8pdbdgA4NXHmXAETfIXbJvA4fmjLsR5e1s4MrV24fSpTleXRqOkcMnyFrSSLX2VuigsQxostAGk\n",
       "s1wPNv3LNj0fOW7rPNnxVc2PBuuJIbF1seeb2JScea3eWTNUxw7v+cmeOKoyp6WlahsLJy8FRZWW\n",
       "xaRB0d6pJXHAu2mcE0xD3cfWEnvswvB6wr5z3fYu+c9w4cC6ZPv2tQrMmCVDsv4nD2prxDY4s3u6\n",
       "OALCvWXftUB7ykHJ+wV1bB9WJmEx/y+aTAAuXRXqtHbvCts1S2reAYKJcejn1ROKTlok3OeJRjgF\n",
       "afC2UkMEpnWMNfUM856Oop73mihnjBG8zVTunwfkoJ11JPAYE2Ax76lHfwc5r8m+Z3JWXwumpdQ1\n",
       "SOmQk9N003lsXKP+b8vybHsWtHtnErHzCrmBFxnwIETJhC5ZO29HnyECF+bDZlQlhHgipGTfsO5W\n",
       "1deFjF2RDEr95hI4ouAtd1nIuNnfVryyeH0l6u+Bn1He9UjTSBr81ROclVXlDnSO72gG6a43E4Y9\n",
       "6tcl0cD5WGHFUnD0mBJJyu4tXWD2RUUSEyGfEbdTOzQJxa0CtiXqafRqDOS391/qf0cZBglzwujc\n",
       "XqR5h+p1DQnJLt4hoGBVJzFQ9pKjJCRTHUxmaXXBCocnGmsbLhfvu6OCC0tRZjaTxESgN/t+inLv\n",
       "3TgTQtgT54AGDu85LP3POPulSaJMLm4LHIFqv1HOWPUYpmVxFIsW8NrVsRAYMVTGnUATDHQUtvWc\n",
       "NPIg3m2fbmCg3wBqsaT4tj4gj7Pd8396LKyDj1gcU/mtpRbFXxBIxVs+qRXnWP5BI3z5NT9wmx22\n",
       "O8gBE9gZRowgDIOUyb25+Ao3i2+AqQOJqquHZhF1ZuRefpM+0P/3/qUB70o50qiPXWx5xB+i/UF+\n",
       "0Jff1YAwm158c16Je6/YAUv1QKYbIVADtHbZEqTMdC1SNiP+aUatj7S9Zi4vC3VgjLgcX9kt9QN3\n",
       "0BR8etfdiuvtsJKxfkrY/LjanRtkg34Gd1KcsnphkVXxIccDw/ZSI2vk+BfcEbc1MRMZi+kJGA4R\n",
       "ySqBO3P0vQQeOwBM9LzXjaMLJW+E9fF3Oj/He7yyRQYGuOtHWBB8WjaEiVJ7fSNKbI9i3jJ/9dbU\n",
       "67gFgLyMJv2n/xy3qBG8lVhjlEhWJhh5S5rhmP/CMHUFtOsYSWgiQC+yXRtwwM7wJiubeffb8F+D\n",
       "bg6Q/aZKUSHykPz6brx7Xoy3JpoBRefGd6IYQ9D7Js6VTrIf0U0hj7MVcbv4TpUJ+G1PfS/DbuW0\n",
       "l+Ztfemf7RB9GBb2B73YT88j4KV8ByeaWqYJ4Jy7SaPoNFLkutxDjQuQ7QFjZz3BATei7gtJlrpY\n",
       "pc1opnJcmS1hxvAAe0mMs9tAoXNeJugShKfgZ/x1v+GC1c1WQEIRdYTBHa2qvW30jIDi5QthItzp\n",
       "hnLykFOvhyTY0dv+kDgo80UX3tTKY8SyoC55raCouwvpyH4MJg/SYVNLek3V9x5Y7N1U1ZIvvmhJ\n",
       "QW7Sp8Y+RvqVb0DISNHZDp2qL0v+wBOL+dleX2T7vKFe4IrxRTbItsAOFIdX3Dd4bXgeL2dK7ba8\n",
       "t4xLQlTrb16qkgUUolYtgzgEoJkoCBXjKKm6JBkKRdNr6/ur4ZlS/tk9+0BZ32IxEFhhMyMWC5eZ\n",
       "9a0yAATqhbGk4Yr2/hShFwVzFvONupt6pv0csFBPgiLYNHqW8MuIZ8Sr2+vYc0g7seRSxTigh48E\n",
       "8GF28+3l6Tq5mQu2EycOLp7MelFXWDMNV2MmceFPa8Fj6iKfQu1SXFr1ThEypA56ZaVwKbVQxI9l\n",
       "GGI8DAOkBLH6iCuyrbMjBZJCegvnBYlcgifXS+4sDcsTUzRXL3vgTk+HVPclmivvweSGQJYD8Gf1\n",
       "qo6OnriQUpgxcm2sF9pACEHFDwoT5BcpRv4CRzf5vkqwmi0cBW5JADkX+0PQZdiiiMs9fP/B6kgD\n",
       "Rs61uOjdrfPUjDJkjdkqcyAhKUz2gV63IoMu0kRXgZixFnDDnGzexQCYbjeeG1g1PeTMv/OTTaG2\n",
       "kk6pk0LloaDQkPAHx3jXsFg04vnPIpKgr6xxXx6IJWM/8rOq2oYWbJq2DVXokZgS+sJ0OhJGcpcG\n",
       "vSTrJbgSqsMsXuw3E6n2cqs+19eu/Ib6/Gz8oXRu24XkWdkntjQsS71ophgKG5YabYGpaYbtoVMq\n",
       "+SPZa+FGTvBfs3b7Pqo8zTsOB3L9oEu6ZGic2tMGz93dboBsJUAUpe1X0NBglPe3YP+wVDycC60a\n",
       "9HZ/nDVVFHsdnBPTeTgiHrbkMi6+N13HCSGGSWarJ+9pBLa1V+40385/g52tITul3CpjxtEjk494\n",
       "Qw/2RuW5PxNWAmYZo9hS2Wp+1WxSafr+MrlsQ3+0iS6tFZaFPNtKEGTs3GGDN3t+VssG+GqqKO8B\n",
       "BHch8LQjN2PyjzBGlbpPAxSiDCDjWTc0gtx5grFl357lFwAK2hM+/nwwaGRI60vkjcHIHEWLRVAi\n",
       "LL/4LW/u37KFY4Ltnp+lX6B8tTwyB+3zTV6QBRMhd9iiSxIydw76h2rXo7P84aqoo8iOV3f1ycEQ\n",
       "9bchkXY3g3dQB4gwm5jfChSvnDuHk9VnKydeIt0sobofduwB2ZQ8EHDIrrlaCzazCt1fk7m4RJhR\n",
       "J/5Sy6SOoTY5C4yq7lwC/w1poo7gHpV5HgOzGTdZ01s8zbBH9Wmduon11yWRHyDNWDtaZfgUstO/\n",
       "AmHxIUiuP6NyeHogLqhzQKAw9pyMbE6oeYdKHby1ECyPnYB7YAlcpru7Qm4Uj24CLGPXpgZhFc+o\n",
       "+iNlJNg4TniBswNs+aBPkCpYMA1KqI4CvVa0fj7M2wR/VpnbrtxVL15/bsOi6S0y/ddixKK0qw2R\n",
       "x2Pdmm7Tw0gYAsqJ7uKx0+or7+SM7oBi5FRuIdAdXeNuOBBqhFAlTIRLnt/ij+iJ8LVHeAz08w2l\n",
       "eyt+IkiVABIZsQAAAYtBmiRsQR/+tSqC8p1IATX5OnFvf8PjmVDnxfr9/aN0pqaJxBLcVPTDNlRr\n",
       "9IuJC2bwXj2D8oiQv++oHnf+NLQDjLzTPr8N5yxPNnvO7z5cE1XVQ/5i24bSWgf6807K88L7SZKx\n",
       "iLXKcny7LQ5iHtS63J3X/0JGpStuzzxbkQtw1Op8dS9AXGar6coQUyhudiKaR4pKteqePIoAspWN\n",
       "DC6qGmK0wddjbT3jYJXWIn3yEy7WE+jb/legakIrIg2zLqwkKQU2PVOnz8TZVvWDNUE2ouojUA3h\n",
       "gmz45l+PxtrBnQxzKtMNkC1M44cXKUrfoeWhQ6S87qrrBtvPb7o76aNLb/CMS8bYZN19bRRKchXi\n",
       "t/z9BSGcBTaUURZE3nyH+8jPjhrK+9B1PeycL9MjwxJ398TZkVGSCggwSBA+HJ92LAVP62hNTzDX\n",
       "J4/Dpx0x0sdbjm5yj4dpBiuSrLdg0zrVPn3hNIchnxcm4fsHEdwllz0ibc9VLabtPckZB8ktYIBS\n",
       "t2wKirhbQCYDSgAAAO5BnkJ4h38BS6oG0Dx6ocvS/3EGrvyWRvbB262jAA1dJVSHkpbeHLpOBYpZ\n",
       "Kk0mG2uGzvXKVEYYujskUs9/y95bh/hbksd44+Y1OlHJnbQ6oSkBdFr9FiJqOSoH51u5XTFJAZLw\n",
       "3cnGF/D8a5XrE2AAZuAOilLaPUhxk5EG0feD+EVxBTde1f+yLsf3E6I/6iynn3niXzRIrPkY0zRv\n",
       "JUBrh+ynIYtLEW1ZYlbxw93xf+pNNuQH8kw3H0wNWkYPMPb+5a43hyQj4ALACjs7b/3lmi85pFLu\n",
       "DGjpv27+s+OK3SBG2ToEOVXyZmZY1xgxAAAAiAGeYXRDfwHM75LI4bqe3ZouMRFNTKHBy/CAB0GV\n",
       "4k8zxBaOM2erqv8707DZ3e+QkQxn+9iVLudngbojNgp1fDV6CccfTn/f7U91khrCIB0B+ZYmecz4\n",
       "VyD2PdmuarDTfSs8akawpIw0R66K4AI2bnl21wjrtjH2lM24pLDCE4L3+hJDQ3rZ2fAAAADqAZ5j\n",
       "akN/ABebciAaRjm/+pB0PgK1K6ib5qH+/+iggLLsOYHWRMbMBo/lwaFrdCPdmUt+iCawSfpVFPBr\n",
       "zJ397empX88Bi4Lz+yCso3+iq+tOOq7cVzz7Jj+80TtVGIy9kW9Tn/36sLlIXspm0O/XCVvKyS3h\n",
       "C1pgMljn+zp0PNYxpm+btl+qkM4PHW4ocPZ/EVBvdi2nMAtUyR9r5Xb3phi0qRPJwgcBv+Bqj/R9\n",
       "pkyMZ6o6Oea/Elwi7QTrOuK3qfnaB4Che1Uya1MAftAt66WStbiyU+GvTD8Q0jauJIs+eozFi6cA\n",
       "Q155AAABGEGaaEmoQWiZTAgh//6qVQASnlz+NOaa9ABZMsU9LdwDs/hc7X/DeyZ0M6DWrzUvXwB8\n",
       "hGYfu1wYr/Ld2XcPrupIk7X1wsHArAWOf3YpEoCeK6twiy5jgyFm+tmmsemYpyiJvtl0BETnYQAA\n",
       "d2AqXRTmpE4gE5aQARWsELcuGIAXXmYd9TrpKLDzmRBwSZBLqpSF7Yh9u5HGRAgnl0C5ZZ9i6nII\n",
       "42g8x+VrdEH4kalOdlkGjeh+okthOqOKvVYN12LtB/434Q1ttqT7BNPsoqzSK/xueoeTqWvStzBi\n",
       "FjxGu7Ll+FJoG0xAhBkO3tdchHXn7QTey2ogkAwQCeYO+oGMrAQYBJQgGIfwgLn9Mw+LPavbs9G0\n",
       "JBMAAADdQZ6GRREsO/8AJBH9duF/BV9QACMUGqt5YX4mwn1BHz+0ncxDcCGuueFmh0sut9Hoehoe\n",
       "2+Jcrm3lHePnyF6pxMMqavUc0vmaZcTEeULIfQrSXUmSbHlrsvx40QHko37+qmBXViIRSI2stN9h\n",
       "HEivN0KFusZ1nP87TQ9+BXhV/yhL8TbEXCXzaz0UyA9btvAlcfaLZxs1N16/ZWDFm9CjG/GWGsUd\n",
       "9XL57cKbYtgsia2zqF4uZ9lMkmbS3pq0kZbACWpISxH1gVSjyRNM0czbrKWWiWg0ZMVTnBQaYykA\n",
       "AACZAZ6ldEN/ADEILL4BzkKMbouWqAguu6wnJfMLQk4AEsoDOVxYDIhR10/Q9L4oZI3Epq8TDn/l\n",
       "oH9pWljibJ8SRO3+YfZQvMhgsUrJyvH0Mvvwx9Zc75Z58LhqKTCVqwTaO8OUgIX2arCiBnLHKy4Q\n",
       "OgRiEVAsjalRiD6mvxbs2lYoi6VOUsx12CexTDaZHor0zEdEtgqhwKqBAAAA3wGep2pDfwAzhb9X\n",
       "+HtS5gANXLxCYZrRktQoiX/RHdCqDSQwdNtsjGeiZVloAAU2xpTKj/nquTM8OfihtOM7pcmKO+4j\n",
       "E3vxffhltc4vmpYSMsrIzrzbf402Nx8qlv38lh/9FO/Lix+VRIl1FsfTGpXaXoAusGRpRjd/4St8\n",
       "pWzcGogt1TQqV/pCX8D7847EpG1RLt82VbgZWG+vA26qO9770LqnPMrBxtzPdi2EoKZeKskgvMUJ\n",
       "IeToc64cV+fTFmjhDbP2cTPPE6EqCFzJyP/Tmj7sJBEsGZYaypLI9sAAAADYQZqsSahBbJlMCCH/\n",
       "/qpVABS+G9TJbIaa4AInXlejcl6RjJ0oO8cVvcstTrA3hflOmvHe/G0gqq6a/V3ed0zI6nmpCLVr\n",
       "SQPZjhqQTzvzmmZwFdzODa2yHep1ZCciM1WmKsuwDCKUjQEY8OCIDKQX2oG+h0y/gg6R6YdvwzMm\n",
       "DLi9bXow4Iwqg4b0Sk53aTAr2IeNh5OY05JC5j5KfIqjx+uI7tRvM05sw/+Lo6DlnNl44R32Gm9+\n",
       "ow4uPj2gN/0AoHOadB4RF+gHu3ebOv8ue1yLPTseDxwwAAAA0UGeykUVLDv/ACgqvXbhfbqxshnw\n",
       "AGi13dkrlDioPsVP+YWxd4FaeCPQY3d5STZ/UdwMzogdm0dGYb+WMRruP6MkmakWnStQQ6+fxUYV\n",
       "wvOiPgO5aedgqzpnh5vJAPi011f+f0l0NP+g8yyDc53ZZvC0if0ivjkpYbUe23x6sr+Ih4DUZJIU\n",
       "rjr9vomjaIr8v+FvdIZE6qBELSWJd7WkxLY+HxaTOp2oV8tVlpdPXb5InzosvLy9Sp85MJ7Ji3dq\n",
       "s6B2xCtKNPbU64+9XiH1r/KtAAAAzAGe6XRDfwA2CC7326vUuk2ADmz/jIhWl4ZVEPtnt+Gfhnrl\n",
       "0Re+p55THSubTIeoMGEQ8GZukd90qsPmUgsIEiE3FwU1CRiSDjowDBcBqKR8biiqThrtiqZC4oeU\n",
       "zp/SNKLR9Hi+AHVPH/NbdBdV9ecj0Q7Yj2Qtyd5318xBINW0PY7U9elTAalzicUrQyr2qsknLt7c\n",
       "+gsUs99mKzpcvaOIFz4VSekqRML8fqM74hGT9mIxm1uDlr6DxzHfwanARiALkoI0+WZrv7BrLAAA\n",
       "AIMBnutqQ38AOKTr16EZ45Fn1oAOcuS2uDcxCEoh+sCcS1fRhFVbXS3gICxUmrimoGf+LfoPqAPx\n",
       "K4H4HXLyYwPA/kSWS4CvNZN49ki82oQad+4ZhHGUeSPUEW5Vz1p/792Y5ez0eV7NdvPel8s01Q37\n",
       "fyBBvWqUw87t3MGtbENsucgLgAAAAIVBmu1JqEFsmUwIIf/+qlUAFU4b/RizIFIAFF68v2QScJlC\n",
       "RyurF3ByEjC+N7VfUXYSTaoq6E11qd4HiodKkv3MA7xnw0uZajuIjMvJY6U9VTZgCvL5gcwZbXiU\n",
       "qdIQxp4R4GCgutHUiVtdk2YZKxMtGfhYhnIXHdni70M0+lnKItiE/OU1AAAAqUGbDknhClJlMCCH\n",
       "//6qVQAV3hv9dqY6eYAF061zB0ox45CZ1WANUBYkq6+ynLZhvPIvByOrLAC0mKTQKEN784D4y+IQ\n",
       "XB9buGHVd2kWMw79KB4vbIbtVs9aW2okqstota82ar38NHmafehmAOURYhuU5UmEsN3fqOS+19mg\n",
       "UOuxNkt4jTtcUfVkh40ipGyKC7O/f7uKwyYibE4oFb39A2aLc26ivk1geOMAAADDQZsySeEOiZTA\n",
       "gh/+qlUAFd+L2vl8f7CY22AB2aOGn3/wZFfuETKDc6Fb5JoILB5K2PVxV754GFbl43aOete0mjKw\n",
       "WQnchT/Wz1UKUdS5wpbEu9q1B41gjqmUQoCM7HzmZ/9+8C0Rv4I8lhhrOTPP9mLCda0sepIf1qJ1\n",
       "DKwpHIkI1XUY34xAibOEtS7u+WrAAODWnAX2wMBITipz0kSgw5GB8dvogKfOVwNbSHSF4DPKGrN7\n",
       "BW1nyz3BY1/7B7j8wiMDAAAA0EGfUEURPDv/ACpmLFWtXV8+adCMAJmS0rjVaMiPoHT/h9IlJ8WY\n",
       "+TZmr9HOYtu/R3jKqi8+KQsHMpwXJ+EZbyvsgzhXKTwNlizZDRHTM0z1c1UyaLibd/K98BJ0qwVp\n",
       "aQe9ae2UrzFIA9eVYpG2gaD5zNrHFWkBh4AYjOKd79hdZjPCZeAhrBxLCqV1iIM9yoKTU7Q8xgfc\n",
       "nkpvEZCnO9CfCjJqlnyvRVlweqEyqveAmD+y3pUb3zQFP7r13E6pNCZmN39rdapOCXqZTnYIn6gA\n",
       "AACBAZ9vdEN/AD4nlq/wXeG4AW6gJ21ekE0OFXAmjcKNunJE4E1UU64b9WXjqXC3IW/9X+2V+8wO\n",
       "D08X6jtRQJDIGW+zejM8H3SHvyiPfN4Ehi2mudawGfhgcJQ81MBy6i1hU5xQkOZJb8HyhuNhSxSk\n",
       "XplHkUvfQwrabHxHsKKalpOAAAAAbwGfcWpDfwA+Hawz8dNDtKAC9bV6zzIpsAYMHOS+9C6Pgt7k\n",
       "0tCHSbKEOW7yF9Yyi2//Pz0rRitzCiogAVM/Wcw6D0V97n86Kbiu2OUeS4cHwixh0hCWPupWLdlA\n",
       "lRTJ0Z08oBI55Q3cbVn3rOG/PwAAAGBBm3NJqEFomUwIIf/+qlUAC3Dbji9CHAu2fsRg/UwBIyVZ\n",
       "DY8sCGkmMUu9f+hx47NYOEuMG3bZnNSdWtBsTwaYRxKdqTunx6agd8MD7M7npkY1gVLOJlFgn9an\n",
       "o5oReTwAAABhQZuUSeEKUmUwIIf//qpVAAW4MHTxVIAALcI31K/lfSS0G0duyKptfULp5P/6G+Am\n",
       "TWDhLjBt22ZzUnVlsVlPR1bPd/C5+6fHpqB3wwPszuemRjWBUs4mXYQ/rU9HNCROUAAAAOhBm7hJ\n",
       "4Q6JlMCCH/6qVQAF4+L1+W+ddhfb1Q6DENcAETrzjaeCdyFjxky0QgSF5IPFEUYQNrzkzqEwf6j0\n",
       "ikxPCWNkhlIxeekGTIQ4gwJRhmG002Dxjk5OeCz6pUrVNT9BQH+15d3h9nUnd/T0kzlEw0oCUdhS\n",
       "H2L5RgM7zn+KzOWIH8CNqZY2wtuc1px633q4ePjvY4O1UpbYfo384Wvxy0GV1bBbamYMVLP5me3p\n",
       "PCwynGlny2pfyqFPBhwHQdYzaienb2eUpHHQWbYBKiHabuTRosqjJ8NLEPLGOWeQv+NjkI9skBnB\n",
       "AAAAy0Gf1kURPDv/AClMXC3bxF4V+Cz+gAC6UIlbcfuxU3HXjKvl0sj6Z6n76Fxtm7czsMisJwoj\n",
       "Bso8CNlB3yHZvocpEPQ6qMFUmSkPzKQWECUdf6rkivRumCm/Y9saWzKNFPThEJ+lcqWfwMcwsJ9p\n",
       "cANfZ3BxIgUEj4qeSdGBT05B2T1Kia/wLzZbOsM3hDTOBrlPABHP6CiLgS9/pZcAMIaa/7uM5g/0\n",
       "MlzIlPIVaYJqAsJNuds9Exb9ejni8ieBKn+MbyKnnBj+69SAAAAAdAGf9XRDfwAP3pwSLERW2B5r\n",
       "uKC6Ce1rv115hhOU4bvSUi0g+4s+w2ACIPd8cCNR0ejdf97mLadWcae9S7AcKi8sxGp3C9SrptXE\n",
       "EwlbSE9DgeadDiFLUb+zWyfZBGYyZWZkJoo5DMUkNGtjc8M0c6eeKJnhAAAAfwGf92pDfwAPL2sN\n",
       "AYtbW+QKCPsAHOXJcawImg6LDUxYnNI2peMQomhJBRjz+NAgcwPeQEr5xiToSj88TkQxPQ2KYNv/\n",
       "VZ9/HzWD5ekMpTgJOgyb4+BlQ0/TgC7HaBCIGMoNES2XvwyRN3rMYRbOZcKBd3x0c0iKf88v0zqm\n",
       "KQ0AAABHQZv5SahBaJlMCCH//qpVAAKp8XXSIOc5rYAKWNcwAPY9X2QYZ2B+pWS49a9Kp4oXfFfP\n",
       "VReCEu2qwmCFO5O3PcmXlJPKmvAAAABBQZoaSeEKUmUwIIf//qpVAAKX8McL8uQsqMWkYKdZ86en\n",
       "v/q/rndIf/K0bvXkAESUZstdVgr+NVfK2I9gmtCoRlkAAADbQZo+SeEOiZTAh//+qZYAEZ5X/YMO\n",
       "3qgA4hqX/fCmHUY2vkoR35xJN7L2ECre//hR/yuCLhvoWBmXp00eeIZ21LzKE+Efo+u0ho1+2HeC\n",
       "dEDQYYlRhwzYkkZHgarA7NB1hx2MaWkBtSPqmSmNL4mHXQsd/VvL83yF6KlusRhfFriLhjMjPm33\n",
       "Df2lBWqoHObktZinjkA3gUI0J0nwT7iydnSAdbt8m/7Y2ijOiL4yozUzuGDJfhrNEI+FJE4/a95m\n",
       "xeObKtwr0guzk2NfjF8j0JaLv5gwWdqbCcS4AAAAyUGeXEURPDv/AClMXCf3rIVKmx5c47L8wwAH\n",
       "Qe9HeTtGaJ2ujJvug6R7h/3pzL/fiT5D1qFODr8ticzPNdZjlF0Q4VCi2LPtKnvhTv5ML1yeQWwq\n",
       "H0fiM5wnQgHPxU3NdUOotq5UOUdodGqvsj2lQtOq2elfw82mfvfBIHtquV6in8AHTsQcwwGCQMFu\n",
       "DTKJeKE9fKQSbPCi83gfFel6eKOckv3SbUHMajfV72DdRK1ziJzNkMm++XXJN2xM18yddCjdxMvh\n",
       "r8zegQAAADYBnnt0Q38ABuem25loAV4APyUhUbwR3upu/WOyEH+Mf2LmsWQ2CxFrVC5+fESvovsJ\n",
       "yIll9T0AAAB7AZ59akN/AAzfchKKXb7TB7VoqaOmQi+9vHX6rNXxwsT9ojXjjBAAL5rWkFiHI7sN\n",
       "WS8WE6C0CtLTEQY1sZpwJazFqxBWbYGhZvecCtoO7ai4/lUSwyZVG4Sw07JV04zql9NHYw9OmTQT\n",
       "rXK/av8Dk3/o1J2emvaKW4dAAAAAjEGaf0moQWiZTAh///6plgARiQwjuuRyUAH5arN28svoa4NA\n",
       "RSzdRyH0uHnxM+SY7jYmAbHlXy3h5rYs5OTwIQgHemfMK29DflJ7RLB25Uw3aYnCofLzeaTUZB5q\n",
       "GQg24NqBd1Xd6T8a1GCuarARjeAgj9StXw+PmVCtI15ME/Naib66lWo1wW9C0FKvAAAAqkGagEnh\n",
       "ClJlMCCH//6qVQAJAbHS4GfAFBK1yzRi8D+35Tw3G58ePc/HzWj9RQcK9HmK6mwN6f3aET0ud0k4\n",
       "FbcTOzA5ls9H9qNu1Uy7e8XbPJhajkXd//+DIZeN13ekm02PtNvt00AcOpP+qJ1ejcb/vdBA8o8f\n",
       "0H/Bg83FhE6NTKblGmX57geok6h2n+ts7kSHTNNSCR357s2XUJBWM0sl1onkafSf2JMhAAAAqEGa\n",
       "oUnhDomUwIIf/qpVAHVpEIFmXWnq5APWzPBb/+y+aMdf35UeTll+oXqUws2yFapJNEUpSbmD+Eel\n",
       "kC2XMI3HrWw5w0J3uEYeoqaNubRbrHI4MNkBL8FLQudCOwj5UmRxn2MejLno4wnj7iFmauqo25Jn\n",
       "ywrjT+5BW/jsueHRDEFRNM3Hg30cIITDLyUf8D0LDid9wwEXimS86+IBgXIzdRSiWKel7gAAAIFB\n",
       "msJJ4Q8mUwIIf/6qVQAJAa1lHUcADKfHetbxfoNfVG8r7Pz9FUbuJ4b3MoEcoWss51ESJQK8VLSI\n",
       "Lr23YKJvseV//+3UOFlduSG4ct1hz9q7CWVgGEwo5CIOd5j8Oh2Jiy+Y7L0vZN/bsDmWsBaqiP5m\n",
       "EkD6rO4LT/DY0G3NgeEAAACDQZrjSeEPJlMCCP/+tSqACQM4oHpDrrgjGc11B2PnN1I7rMa8FmJO\n",
       "T6egAJKPVxBTVmVBKpNYbrh05O7t6pfvDq2fS16/5cew8W59ViM9609bQ4dqfDHM5XTSoD8NJs4C\n",
       "aI7cyg1P8xFl4+1bncd90Ii4Hnf1w7Y9NXwcgO4u8bKjaHAAAAC3QZsHSeEPJlMCCP/+tSqACc8l\n",
       "mbqMIq2H3ABJTqv/T5ngzKjM78h4ZVJzImRcMLDawLU/lvXUMa5S+X4JkyMcQlBXn7glU8d+Xn7t\n",
       "0Y80sCNfaCmek0Vcn8rUZ4ag9jECbCyKUdJZVg+Iq9q/rpP4doDc1cv4shJ11ntsYTpwT/MKFUHp\n",
       "a0a66vlIcTx2cNRVnHe1VsG5iKpx3KfCGcj0aaJyYwVRREdwrnsmH2uFrixz4vLjTldzAAAAvUGf\n",
       "JUURPDv/ACYR9F/8EXKMAE5JZ0p+GRMD/7f8lg0lj80+nz5/WqGPII3dInQnyndgcZC2NNvMfG7g\n",
       "qgGN1PkWC+K1zwL6wFGtq3oApotwnYs5bmaONeBBgteD3AKlRbTNUJ8WepJPkuY+Y35EbWlV7evR\n",
       "s5BCPWGeHZuB13t2A78BUhc8Fqmv6bGgVCCLxhz9wG/WaDcMhIA6M5FgMU+xeJJqZ+BNyNugMDZu\n",
       "zdUkSzBHJboMlf7/1C5fwQAAAIwBn0R0Q38ANMhMU4eEzXsMABGzn+C3rcAvMITYOf0MQdHwIvur\n",
       "e2GYnz13vcpcl93e/nBufncadD79evpmkyQ1bhaqD6uqZaMKupZRDZVgC9DqzoEC1h8uVAsT1+mF\n",
       "NjgAGUZQH18KjLWZRBwerJFLqRIT0fWnfx9qCIds5B7ZZqCt4r7wEF46ApzmUwAAAG8Bn0ZqQ38A\n",
       "NgW/OVmkhPEPpaADiOEfUAtPrcEoL6GghRv2Jg0I9BOzANp7SMSrvfnWHfthIy6/sxcwzo8bH0S9\n",
       "s/JXeAqwvm2g0sl1sEFr+gAuA9a0FwznNy99kCjD2Qs2sfOueKDBagpFIWVgbRsAAADGQZtLSahB\n",
       "aJlMCCP//rUqgBbH1JAAhT6LoiLzHK05kSn7n/+G+t5jeibr7FO5d9TYBGFzQ634j74P1MtB9/gh\n",
       "ki92Ot3WHlflsJMQ4dqb8Rotgx0qul/J9r45+ApcnuamO34Ole+VyshluyP3guE4nXsGhiXOleKA\n",
       "zdcUePxI5xQRdYaAjnEEYmiopQC+9JooyGcQhIrBFgtFKhrfhgFWCFEKPQ2fpu3oIpRLlbPfu7Vu\n",
       "5gZ9exnhsHGepw+4IXbW3mSbk5xwAAAAl0GfaUURLDv/AFcVevRH+AETXQC+4OA20g2QN4Gxh/sq\n",
       "1vO6cmSM1LJgfB7eHY9hgX747ISti6IKqF064eUCzkiOWMqqiP1MzPKHDusQJPltHAwe5MGFhVdL\n",
       "cmn9+EYXxn90HhRcR6bWTFWlzQqibIprsEkv6EPJS9+zuy/1isEIJB1BQpwW/YIwU5dVHNWrOLnj\n",
       "Z4UM5UwAAAB5AZ+IdEN/AHPPeylv88RNTgBuh76Vetek863R60ZqjnDJB55fUSmVUYIgEv4jcWQZ\n",
       "sK8tf3utHhV/nCTNH2XJP+6yfYbQxq9n3FLvzxhun8yG4SHwOeix66NYLMb2TfmCzr0WXWjo8lVl\n",
       "wGKopqvOpAdUurQC3AXS/wAAAHYBn4pqQ38AeUoQW5AA43vJ21fFP74dQtzfov2KEfVWVgY10VRf\n",
       "lReW+t2e/84q7xfzGulva8Sd22FNSSwQkUgBuR36mb/e0gS1bZVzGiuVHJv/5PXB1oTgU/Jx7gDQ\n",
       "Zl3D+fHdaAM0rp4exGhD2Ma93ZA1Ya9YAAAAvkGbj0moQWyZTAgh//6qVQAtjCyhsOcn/hsl/kAH\n",
       "OXnAd/ye0wYf3RkGxf+USmpQJdmZ+a/5lVLHy3X4x/SifszBuF0FtoOvCf+MePhTfLCg0OfhYnvv\n",
       "bDvJT0IL7NKNvUHxx6X+C/gBCo2vzCl8z7aKpcy/JnAMOVuCdqCBmj6GdG0/pF2WcbxbsKDwYOdf\n",
       "IJoBEtHqfp4OY0O3Sqxm+5uuBRE96ELYa68NlSTH6P4AoA7uCZv4F6nJ7s+ub5gAAACwQZ+tRRUs\n",
       "O/8AVwxThQH1/X4TzgLwAc5dATx4vPIWB9J9LLAYas1lZgO5W6tTETh+aTcYPhkiU4/eaJ0KN+Pm\n",
       "Kg1AO1zScew5U3I1ulFbB3WPp4WsyiDzHH7+zyRImMeTv0dsqmusN5m7/O4crUzhebdvRk9CyLJB\n",
       "OP772bL5xMUnnlG77BtejV1csw9I6KY0luBzLtSqozXKgaytX9kqALHDipKHZAFaDwjOL3XYK00A\n",
       "AADIAZ/MdEN/AHk02mFFfvW56F3/VEACBqsaIoowHZ9YBLIX80ImF4yKetgFeQ/+gmkj5Gdm2CE+\n",
       "6UVou5ls4nStTwpPM76z3b2qY61xAoB5BiVo4zDyKDfpkhtFCYeKDA08Vh7fXNpiWDfXCRJ8Nskl\n",
       "lIgAkeHS3kkUeTJIbwsJHrrXYPoHmaWnykotNPJUkUjcJvtkVWzz5OiBwrvEpONl3mo0mtyWJegz\n",
       "kkxngO2RG98tgJqVuUWZRKA4lHmZVugpeJjm3p+VcKEAAAA7AZ/OakN/AEFgCgwcCJLJgAW11zMn\n",
       "3egPbUD4/uo55iYHkmlPZYJQh7wvKVrmwnPPocZW2vNWOUU+0sEAAABPQZvQSahBbJlMCCP//rUq\n",
       "gAwXyDD2yNIHwBJAeURhGqJ8hPRkgA/rdfPpbHcHbSZGDJ3wqh4T/2xQQ6OIEoa4Z6EJa0qnrr5J\n",
       "Y7SbHu29EwAAAKtBm/RJ4QpSZTAgh//+qlUADBe9TO3a5kyeaHV7NsAFHEXmEkn9hgkJ2qUUlf3O\n",
       "aKU8VLE9GuuF80d7AT41Iiv6zHhVPTno1H74HRlT/riAZXRQiNWNcEXnMMrp8bJ+6McJc6/Jtccc\n",
       "wJJBVQkrNhl+hO/QER542NZu7y1mV9oNPFgw4DhYWHwUYz9j2EpEQWIqYF9q4WUoct/lChI6GAip\n",
       "NgiGDNX4pK+i+pgAAABGQZ4SRTRMO/8AF3YP+g1+by2VNrGiyFOgAnajHJ6hAEpPiniq5tHFkWA2\n",
       "38iixEYqOkDYZ+mEGZbQPyBbD++AciYdMpwppQAAAEkBnjF0Q38AIbY/XbRwDtaU9/iOzg5qMtqJ\n",
       "TYBEugRWxz9SuvZ8uCEUoYOScIAL2Q+wZV56RVcy9k5Y7bUU17iLpf9jF9r+LetAAAAAQgGeM2pD\n",
       "fwAgsZSqUR4+cXTI9BqPxg63QEPrwnrWgbJqxkkgWeCeu5sAAvmV2OiVIh++oIJ/9Ky8EbS7fbci\n",
       "jeguGAAAAJpBmjVJqEFomUwIIf/+qlUABeOG/wc2BAANCVzgUAsE1PxE4/gB/SR8DG3gr6mz7bnG\n",
       "ezQqmENihr8LJryc3YiNrnMWYHHMaqDR3EGN5f9535CFvLutTzlyIfqQwHLQSyZEfcblJ1uIznP7\n",
       "JyRdwh9UxPXrT5kVYmjQZ+p1z0XiibFTh6QGey8flQD2IZfwK2C6ZLomZM+tmJLxAAAAoEGaVknh\n",
       "ClJlMCCP//61KoAC7ek7038IHQIAEvUlfEm+l41/AMCpYA1VOORzxoM+pWy32FzXRxNMliJYIqmI\n",
       "09fw7smNq51glh5v4X97VaBg+eXnrQDIZGNiJJ6J0lbzEQRMyFFdyWZ/eXsq1zvCJFYWAgegOk70\n",
       "WUPYdYcvRJKSr+9tJ4Uy9nUTHErxegng5Fi6dU0x00aZL+/7Mio629AAAADJQZp6SeEOiZTAgh/+\n",
       "qlUABb/i9erJBeT4AHaXnAm/Vez9TCz4KR/+ZKD9Y5kRoWvvfowXstjz7cqfibrTntsEOjEKwbfh\n",
       "DrcDxEsOuhwRZBJ1PahJeWiywBAL80rDMyGJ8NcX+PrzugX5otLaJk0t57eStu4X5tMtzaP32VhG\n",
       "133Ge2NEVoYvsi/jaH6eXtaP8n48nsm3L46jsyeuJ807kDdUlqOrcA/C/zI/iENMqGNxYUgYiLwt\n",
       "RwrzmZKVo52BFjf/aR/+LIMtAAAA3EGemEURPDv/ABbmLiEBkIC7oAON8JOrSHebWCdaDb//3fG9\n",
       "Gf3M2L7fDHxx5f8hsjdcSbgla3N4qf/nAnPUbrq3EPozmJKpv2S5KdLKqSkguwHSC2fSyOp1hrRE\n",
       "qX43XO30U2zHeK65tFW8OEgaXiOpjNKQLEluJfrdll28TA2ViCIYFny5YL9oNQQhtD4SrxkJQ6wj\n",
       "gQKxxO6XhNf33nr/8bq/1raTXtTsI6x4pGPax/fhJdA/bBBkyn6bv9+z2P1fQwcjxe6hX5/b1RgO\n",
       "d1swIepGSC7Q6HxkloUAAADYAZ63dEN/AB+9PKgya4+gBbSETtq+Kf3w6hbmZ8ffsbp4NlcmU+nj\n",
       "tcBLRBLfW8EapJg66ziYbZYSwjg7EJqKjPj19yO/Uzf72kCWrJ9gwJgQ041eXSsjp9Fxnx8gJtKL\n",
       "TBxr1nyB45uP0dTue015Cdt5X7hrMgEvGye8q+Rih4BFlqRZcmtOTcFl/cpjmWfCVPjwxlvkxd1U\n",
       "x5zZ/BOw3Zjw3PyzzvkzHH/O1gSAvb2lNFccghoaRLC0wBaO5uzzllYws8bNqgpvKOwytFpnq/IV\n",
       "YBu2Ry3QAAAA0QGeuWpDfwAfwoigO4tAQBE1yWJVLUhS2yZvQeL6+yav7sRZJkS4DrMADh6I7RPp\n",
       "OIaZ41yRebUH4/fVRlVbABGggwYEJ3FRBGPqhdKXTIUfrTgGf3h0y9m34bNkvqBLtxf5bqPSpWGM\n",
       "lgYkjjXXCWP/lo3ipZECTvPWMeu1EvxF2FuqyzoSxfnVvIS2c6cKyvO2SjrRCKxB+G0V2MFAhxX8\n",
       "h5S98MpqLNujszo1kQM5nzJwuX+BXpPPL2a/AalgDZJUmNyPD7ABU6cnSHXFoEFvAAAAzkGavkmo\n",
       "QWiZTAgh//6qVQAJjy5/HszcwARB896Z7rVNVh3LFljY98cyjua/ddbtZDVQ3zVUQCyc2MlxmAv3\n",
       "qdDH/gzOHzDFe+0pNZ6Bzk+0l1as6g2VP/O8AeWkWA7QCfn01O4vD3qX5vk+ThIjPXVjo6eus5AX\n",
       "AG3ACKhUK2YGCzDytZZvoiNSgDvyBd7FOKIMaEWs77NJSJN8J2fp+3dkXwjPp5rkpFU6Jc52TpsJ\n",
       "NCbMv3HYaNkOEk8H+0fMCw4rqX9dl0Fapd7NS+aQAAAAykGe3EURLDv/ABbnDHotgG/ZmPPaI142\n",
       "wwAGi13vEfDkeHG94FGpCI1ArS0y7KbO7tOAdTV9YWaZiBoWb3nBLaDyfwWvSX9v3YGgVQvCAw00\n",
       "x7W11OhU8/G0rcYNPJ/av8Dk4CrDLNfNqmAZVo93c3H17kXFt69RLeYHEAervAZrKUZ1HqTtdu/B\n",
       "+G+xTOx42CDQ5IGttuRBYOU/z0kwnwej+IK7rHden+sIBruuNo40AJq0KK6rC+GOz9I+HroQ9fZh\n",
       "gzJcmnCmbB8AAADlAZ77dEN/AB+9PJgx8N/BB+bgBMyH0Y57zxqXqr7ElGFj6B5+3y5B/BlZm76w\n",
       "gC1gyhUbsJC9RanKiA/pPdH9xpOA8m91gPlAqhuIMwjP+BoRwjD7B6BAY7aKdwoJza/5aSJjbIOg\n",
       "aAPWrEj2rgUSqv5iiXasVSJ1oaj2E9lSAiJwx3McZiRaKt1YblX/5q771w4qD/LSlbIzgJz3jBFT\n",
       "iXLptPSXp2/LZ222Mhj0UsQbnSoZAhkImhbp1kIghdhoJ1HhoTe0vshMxn+x0/jwfiqz87ywp3rj\n",
       "zAbE7muH0xzu0GLOeQAAAIYBnv1qQ38AH8KLA9CLRjvNcjhmAKyrDLBvqIBNGCv7xcuHOuR0cAFy\n",
       "gr77r9tqTAvFJH5zbMwA21HmrEkjLXTAccALVm0RuYdwJjFfqdF7UMK4zoVAxRtGX6nc9vO58O46\n",
       "KCpS6xFtOPFSkICJzb+tJfmNpU6KR1uxwiU2tOAoLjKwqI8K1AAAAHdBmv9JqEFsmUwIIf/+qlUA\n",
       "CYSDwHh1XFUQ10OJhCsse6Cxbkbz/M5ucE6PDUQgARDqyLUDB5pFeFT3QivY5Q9ji6X3IOlfK8aL\n",
       "9ZXB/RBuPARDuI40BVQn0GzVOu5WwtM4WcJeQ7rfFVwjCzp1UGL2qJNvgDKTOAAAAChBmwBJ4QpS\n",
       "ZTAgh//+qlUACYXNReG+zWGhuZJkTGKaAMCblltWR5qBAAAAO0GbIUnhDomUwII//rUqgAmDNqIg\n",
       "znOTaRuQYegmoX5vReHCQa+8Ztxw6iIY392IBKwT6p9IO/4QAdOaAAAA0EGbRUnhDyZTAgj//rUq\n",
       "gBTdwfx7MxAAETrih6bSsQUnYgMgdI+Wsvb9gaW2+td4f8KGqbVI3puFhqshKsAlBYM1zhU67CaK\n",
       "f/KX5CHvGpeeXN8GkftmThS28CtiMsndC1tXuH0uOoLSZgXzZ9cs30cL51oS/PV5J36q9gThuSx8\n",
       "ssDiSsC+2l/p4JT/4523bgKf/30dWMQS05Qa7UWBTYVTlCwuqmRs9R4uYs4X9Fts9NN4SHqPf3kj\n",
       "l71MEuZ0NusWnqjnD/AGbfs8hqJc6y0AAACGQZ9jRRE8O/8AUFV69TNn5QWigzcnf8IgAqBKWiT1\n",
       "P/O7LMwjHAHHWTVMc30bH9zajUSzY8izq3Vah+/+PCBePu5ZIfRTPYWPdQKX03pAkO4N9rftiYCi\n",
       "oi6pvb5xW4jAes+OuVWRIgG01S6WRHKbgJqn0Xf1UeTb4SFqar1wUgfD1Gw0pOAAAAA6AZ+CdEN/\n",
       "ADYGZd82GgAlPfp7ZHzmnA9kr7eD3eKuNEF8EofGwsg14JWm6wgd/c2VS138NgGsd/ye6QAAAIoB\n",
       "n4RqQ38AcQnXr+ECpLMALeuS7q0HuIhR11AE5wXxs3K6qUt6+n/loHyal3BSrD2md73v/Q6CLZYx\n",
       "9DL78MfWNfiPGBcVjM5K0x51FEX7E4SKOR/qPUqUhSpeyTWlkEbzCEk1H1PJPrsAZjLVSHb4Lh/4\n",
       "Hau4EadrrRSA71JFd01CCu/b35YVf4EAAACtQZuJSahBaJlMCCP//rUqgBetSVGfJYplwAAtUjN2\n",
       "2FjoAUfMHpI9J5f+kZTs0MzU872zQ3d5HRv/zUUcqSP1LQj+j4Y3fwmIpclAzcMM6LADq6Nop7dD\n",
       "PH42A6pSIlrRI8e/3iRIZNQOQDUak7IBnX2H9XPXnPWNaRRRjaX7KkeXS5LD8kaxm40rFYGwgYJN\n",
       "ES29FvhKCgtfmDC/05ePSKSiXmKznCe1G7nls4EAAACZQZ+nRREsO/8AW5V682lG/W14i0XZgAZb\n",
       "XSOhjRn23MRAB3ThxulzYWVTahFizlo8pfUKi6a6Odml8OomGG+yp3PH6SY8ay2/HjRAeTM+kWng\n",
       "u7iQdyixc3gxg2ovUqPNNxo4WPnm4Ov/aJ9m94LvxqXqvBhTRyGs7qsHUcLv8iVjB9VqJMo5zTJF\n",
       "2BgkYIB3h6E2JMcc4CphAAAAaAGfxnRDfwB2j2ZgOWtRQAF8q5Kf4mwq+Dw2vaUT6oKtPYHFLz1+\n",
       "fm5T1ZDwy+pL/MwRsg89/VtoUYhqSl/6BPuycA/L2wezaOd3MWWa0RiLOINzzpFfQTOiXVFUjgnH\n",
       "T1/Nz23tu1/fAAAAVwGfyGpDfwB/V6Aa56tOOAB12tAK/4PjERmYuVzQ8fLKwtKl72v45PPXqe4/\n",
       "CetKftVFNVoVP0XwIwY+pKL40Jw8kUvXUbZLbYfzTt1A35+Gq5/ytqj0jAAAAMVBm81JqEFsmUwI\n",
       "I//+tSqAF4Fptijr1JnDXJ3dGAA7eXJfxP7DRITthW3K/uc1AEgzaCq25QXzR3sCblUiK/rvflsF\n",
       "RxOHZh4Pg63eKwyskV+d2QiHdTgRogZ5cDD1cVm4/FiGiQWRRHfwEtLH2F1NC6Od3swhzunr79kC\n",
       "psPy9NfYojx3RbWMLs/QUTQLb6X3jgaAiw6IK657xBhvVOMGFfvz171MMARePavmsKRNiOn4WqU5\n",
       "6atoxsMGJNXnaDK2IRexgQAAANJBn+tFFSw7/wBdAU/4oYUTsAHEfT7ntHLn7toiY//XjIBVbJWC\n",
       "J9o0/ZDaepk9BtMgJyUvqm1k8aU1Y76Qg99sJFZrijxLy4xgUjdC/RM6ZbjchuxhsxBhjpP//EQY\n",
       "8x15rfJcXfS+bKXXkdHnDhqZeTpB7nfv3x/qbvbgE6u8VqojuXqVOphHg+wXhlLldCFZnyJHQRlM\n",
       "8upHAiIUXl2T7jevvYifHx83D7BVH+/0NUgPv2D//mrvqobj3GkaX5uOcHJD1OQNs73hBtdW0Ybh\n",
       "M+AAAABfAZ4KdEN/AIdeIsfg8ME0OADm3rK9vFAZw9s/PfbFrA65Dht3Q8196h0bQdIKx2vcq4ZS\n",
       "/4Nw0iL0JlC29cJ9jiDDPMnmTH21Sx6vq78etvxXYT01KWU5fLeeARMWg4AAAACCAZ4MakN/AIdH\n",
       "gEAF1XITh8UvaN5l/p7s4bn7ez7hzDLhwySLlW0HZryrOdcJsryPn9hpwjSLQWiopVlLlgrHltaI\n",
       "v0MIeNqzWy2AZN2Tbb0v/3HtLIEqiRG5yCWlExYqSh83uGFRSk+QQZD3V5Fl4Xl6HN1DijtqIVth\n",
       "xizQNOzdgQAAAMNBmhFJqEFsmUwII//+tSqADLfHzJXd8nb+K8VUgAVORp35zk9iiVJNfHNFjw72\n",
       "psoX6zF3xns/NX9L04q0mfe5A6oGnADOlkcdGzQX9l0X0q6zNV6VBTsWa6i1Y122zK0cCigiypZk\n",
       "X3N+Gdl8TYklynOpTOxehnaaAFmDy3w8YizpMJqyGskbNcieAKsIvGWXPVYVTvi3DXCv1oao8Qnr\n",
       "bbfTHztx7eVyrAqviET+oDQG7dhWfG+3ILFVbZUb1gaayYEAAADQQZ4vRRUsO/8AMiTz4KNfcALd\n",
       "QiMB48rIm1Og7YkwIR5iIwPwdwDd/gtATHj2AJvjsoGbxMUhbILzpOcqcub1WjQAJqUoOZBhKR4a\n",
       "fVr1DOEMavm00bCWtVCI7By34j2arjX56qd+P56iOUyUxhw7ovEOdCl/Cskn5mNnoVZXRBxag+8h\n",
       "488mUO94a5V+tm7XVtLhqK1YjodDr06I7VdWSFGXT15hXrFIGklft9lavb3ChZUjQS4Zaz8qdJRH\n",
       "HeBtjOBpAqN9nsVFHH7qptAxYQAAAD0Bnk50Q38AR12xMOAhAULBGemis2cwomCy/dVTk6r3rvoz\n",
       "WWl4XlZOfv3YvIJggSLwGlCpQiMgyiohIyLgAAAALwGeUGpDfwBHYyUxV9rumMH9ZWe/EjfSILtA\n",
       "UW+6gqKzfbfswPi6XjmFX2hZtFtAAAAAz0GaVUmoQWyZTAgh//6qVQANB71KyXjuRye3z2pg1ABE\n",
       "05Mj+TVmVBIRAYm/h05O4MCxXvDq2fOYAeIDN8x3c+qwQQMLh/82P6T9+EIyCJMu1CiGarxyZMXn\n",
       "wnNhT1SvKivxEg7C3dCIuB51tmokN1f9yYH9mZ8xLVqS6AXHFymZDiI1bn/LAG2OpxehVutl9c27\n",
       "m+klmASaU4OrTRf0uePihdDHCQtEY/I70N/8HBxtSKwzDzIM6nPMhbnhwFzczk6T2vsOQ6Gx2RyI\n",
       "ITIOoQAAANFBnnNFFSw7/wAZTad1NwD/ugF9wcBtpBsgbwNnxfdEvIIlx5dkpNpfC6jY3l0yQOUX\n",
       "+uggV2KWfWjwW9LhYfbDjpv3ycmfr5oHnV0tcjM6cT2HTG5W5WKyivfdzNDMCUXwCyw8r9VCV3ys\n",
       "afkcmhh5XUBEMPuCYoqSJ6WmgBApjDQ31sVlAXZdjcJDBYHl2shQbuwbuniUi4Oz21VlqWhWo14C\n",
       "znki6cFLt7/mqks+FRq6ikD4t2V8iLpTuEOjXw8gh5PygcParovQ3IVKBPhjWgAAAHoBnpJ0Q38A\n",
       "I6+sodGzLUZx9H/HgsWVKMqkJZW4zwr0oEzeU649/7cgAdeCFIhKvo+txVelZRcvymGJ2ulrH9yJ\n",
       "E4BuebD8W4lomdG4d0PePuufEeb5k4SPdQKUCSr4za8qpw7uaapgcoi6L3esWyieAS/P9yeYrwqm\n",
       "DAAAAM4BnpRqQ38AIrGSoYoDdvYp3rKWR3AAAbKCD5UNGcmJtyZQs3YjL41+HHjg6ICEfHMTZPHi\n",
       "PtnLFyNwijocf2VtpNwf/z32iyr5FZo14RMrWpP4IIER0QjBhltCuoznW0kwxcQKVChI+0mNb4VU\n",
       "oifdT3mO1TJNIb14V0elD9u0uHlCbU2Az62ctHmAUKxY01SSbDo5UGdqjLpWUJofBBeEp5wZNvD2\n",
       "gcZR0BiLlhciG0Xnb+8zMDoWrvujSRHQxVJYWklJInKBDnWqC1p5wQAAAMdBmplJqEFsmUwIf//+\n",
       "qZYAF494QBQCa38pcIK6gA0JPlMpXwyuFqAwk0n39bH03//SqfKjUFD3WR9N1DFWa5T6gtxZ94og\n",
       "JxoWctvqG1jvea4em6YaIPmnDSUIbgNyPJ0SuFxu23e+zGFRbBuRi14faALPCW0ZSIyaFLtVMqF+\n",
       "vdPXwFlhwSDkBVhtfExWCdK+v1E771QvLNZxyRCJzQf+77yIiNz1fZj7Anz7MuZPZHgEJOWiB7K2\n",
       "j18JFQfI+GhylGeBldVAAAAAyEGet0UVLDv/ABbnDL3wWK37rDI2BhPxh8Jc+gAvr4S0WUIBXQN+\n",
       "yrT48Z7sVP2cwX2rhjsyn6hKt/fq0oaCYVI21xdQH2z6sURIrP3yxdsBhX/oz+zkt6dmSNWoxgM9\n",
       "mbLdIbNdAwHlUiHqAs3NyOJmjWfgG7Ng4XLmqiZtDkmapzlp6hjC3TQf4kUZuJBaX/thyn5laFup\n",
       "6BvNFJahNlvt/9ypGAgP9DyeO0/9ySQwaWymdrDOD9h/WPK1xFBhc79scduc9fXdAAAA2gGe1nRD\n",
       "fwAfvTy2yEa6dm4P/bgBCdazXeV0rg7ccelSV04X18HfOx9kAWwndWMkkiXhMjRIP5JiNzFlnHj1\n",
       "Y4mrq7+/ZoDI1WYa72j46NBG/T5wjjXIUoJJCNplPlUJ8e24iQdHF9TX1XEZFLO5UU4fIs59KC54\n",
       "EPp7gGj9J1ybOti360R7U4aiplQLguHsRTkikRMuv0BQo6i5RUryPB1N6TWarsunbhPPnX90Jp8J\n",
       "Me7B/yHYmgIOOnwo3MzgfZsXLPyUvVXZQrZEo+SVG7UuS6MzsPMrC/09AAAA1AGe2GpDfwAfwozG\n",
       "mznJi14+FyR2QAG1XJZTKHmfW1RhHZm6cPDnDJFD0x+GIifwolVmyNEErQ9KP+KcNueztkt04F4G\n",
       "WnciFIoN46PdiJjWVg/RQF6w8O9gxyHwO33r5qgC8dn3GLobwilbOIAGKQLLOWW++RJyRWPkHol8\n",
       "cid4ZHTUYD6fjQxJJDDEmr/Yk6DWSvk3dj3lmMEPRrbiNdzh4l14sjKJNGc2yzc3iQQWtfmPlLYg\n",
       "4Sga2+niYjIR/lrrleCzcnIMWRIj5Ac0qPdqXgtIAAAAkEGa2kmoQWyZTAgh//6qVQAKmH+6VdGc\n",
       "F2pbfQpBJK19mXTPgAlW7O2kfaM2fNdGjc6CCAD1tNTxZH/YRRko0IfkBo7LYoH8pK6db7k9PQ4g\n",
       "xiF42d875mF65PM+tlvvawOc5jm7NL2jRfiK4sW1eNkiw5rsnB4koAHFOtw1f5RhK/zP7fD2fSc2\n",
       "zqUF6IvDUQAAAKdBmvtJ4QpSZTAgh//+qlUACqfGQofiv4bI9WCy3zZ19/8GRX7hEy50sZl0SaCC\n",
       "weStj1cR37ylvR8uaeqSGnNSO2CNy5mO1FYAgYPe1ag8awR1e2mKtgEDu0U4ERtkMRD6nBWiOZz/\n",
       "Di5e8l7eZ7I0xIa3N9bO0wVhLzudLhEiOGG2nP8psnpTWKcgtfNaKLnI8esoASCh590SpENxRtaS\n",
       "9yYJ3j/B5AAAAD1BmxxJ4Q6JlMCCH/6qVQAKTygOjr+L3kyBAByy1fg5sZKrzVQmsIj8HfQ3uF2n\n",
       "6Y26e8GyJ/EZeJshvnORAAAAOkGbPUnhDyZTAgj//rUqgAoXRvZkk5bGHU1iy0/nrm0AAsFy2z2J\n",
       "8QySbn3G0hQ9OmYI8EO0EYK24oEAAACwQZtBSeEPJlMCCP/+tSqAFN3B/D64KwAOcvPmkgwXSx13\n",
       "QySHGm3JLat2pn2Qa5TZPpJTW3V94VRxh+I0BkEJTqy8XtkHkkA5gvBGzbZblZJF2kH4ZSM7kzHf\n",
       "Hx0Xdhdy4UUy/2VY3k7xt3fzhorrDlt/8V6Sv/AdodCF4eaMGCNIuD5rWUtCt1S2Jb6R8pu1d6Id\n",
       "S1Y7mBaTIlbdDFazio6Y4S95shBcJWMCOkB6bGgAAACOQZ9/RRE8O/8AUFV69TNadvV2VGgw3vuY\n",
       "MTAFW/vkkVVTT+zKHv6mBVw4C6XbJvCbGP1rQvxFf3qkUSlok9T/zuyzMIxwBx1k2tAALWwR2kec\n",
       "NIPBWPYY3dQJOFtK/WyPl6/0nfW/2XwJQTyzIPiFeMSnyxlXLVYmQWiybphkir2JfS0aivsDvJKx\n",
       "oU2foAAAADcBn550Q38AN0adetN5xNFxwyU0AECbnMuTBVV9Hj64W/zI6AZ2vncFhl5dQ2b0P3US\n",
       "RHBsPhaBAAAAZgGfgGpDfwBxChAiJ5ydhBDMbWzz76lVifqMBVAcdWX/Yc9FUH7OSfZcLgA5tAX/\n",
       "tIbC+A073kPXuhfO0uMHuJKXmOJP2iv3UXgtoLMnNvVwgJC56ibjEGWvE0a3WZCiWLC2PQ1wuAAA\n",
       "AMlBm4VJqEFomUwII//+tSqAF61JgNu21SABUd93Dr3zUtUEDlfEgFPR07wgmMPWkLcZqHubBtf0\n",
       "vmR0fDMGLBo8uJYuuZ+rV5KPz3sgsdaA5/b49xP8mSurcmSEh44k0j6knFp9rva/G+2rNVqyWS0h\n",
       "kTQzvWSJ1sfPzOLSWtCfl4kiQyyg2zT9rAQZPfPWjBafUVznhkZS9bHWFsxDjKY2/riJJuYzkvJk\n",
       "4O02E+tHWnyYJKh4dIrQ/IsbUVPGfR4rx/G5SiF2bYEAAAC0QZ+jRREsO/8AW4xXaebBfhckRBAB\n",
       "zlz8Qn2rGyv9uYt3fXil6ptUag8KQkHbhuvKLR+NyBKF43WIjd3acz57FwMruvnYVkj2tL+loRKn\n",
       "sGKSQJb18WjOwH6+5vNjjhzp/cBeCRATrxtTYjxg+F+BfjmcF7Vjoshqa10cs9T41HZ2uHZ/6cWd\n",
       "ec/STpTpfC/bErQUOaZrPSostMsdC1Zut+7OhMaylK9pbEcE5qkcNwDVq86IAAAAYAGfwnRDfwB/\n",
       "PtwfgUEneOjYAPrTCiURdgI1J71KfcKqpUU0z97X3kI/nYsa2uD9gtuEt5BFfaX2qbLtKcUjjEen\n",
       "Tch0haF+uDCPQEQp1YyxZEChr/X5v/62MWFHFkr/JwAAALUBn8RqQ38AfAnXr5cl1ybACZkPoMpj\n",
       "3GlCkVws4H6N3UlJCR59Ub9/hGEwdRP7AZWAcsLPD8adpTejh25oTNAyXm70YGp2G142MsHe8dxA\n",
       "wX3WgFyOhKDuBTs9UTbixM0ydMGwMrxYh3QKRemnTVcouqi6ReKmVDtTCsf5/nifSpv8ScIrH79L\n",
       "Gb9MZwZqsGAaBe/8DqoBl3qgjyktxGU4IRulqUK6rEfh3EMtTyfee+dqft6BAAAAt0GbyUmoQWyZ\n",
       "TAgj//61KoAbjEeKMkhBH0ACUX0qsnYZ/cRpW48D5Gm1TeSswiWx5f+XwsbrUxk1RDsa8m2pLQz3\n",
       "5bBUcTh2YeFZNHZAiMrJFdnbGJL6OcPIn2G/2EXRsJu1ghBhSQeqaYMnuVhA4l0THE/7oIMvGMI0\n",
       "IZonUCJzepTCns9lRNEJP+FUTUb/ehF5G0pmCwCGLVLPHArSup4GhwHJRiohTcFpS1mmqftl94Fr\n",
       "6H3VQQAAAOhBn+dFFSw7/wDaQ1AA7NBlf4LS5+O7FaThVrBKR0pltLmLLu12ODzctzHB9w5fAriM\n",
       "OY2h3tQWI7mEPQ6qMFUmSkPzKQWECUdf6cz/gfYVMfE+JJh+TBOs3L9N2SX5P2uVLP4GOhyFVg0E\n",
       "BGZtOVT8u0YFASQVlF0IuPuZGAetY4q7iTpMr30VhT6PmtoRAzbOGG/L87esGV91Jk6DHW4gO0ZA\n",
       "hVIx8IGBKKyQ1Q1R56oLu9RwaR/OyYtUVQyCQgfHcTJ8SCO08RtmeaXSSdRLRe/1epKZoN+SXQUo\n",
       "43KAPwbLzmCBDAxJAAAAPQGeBnRDfwE1eQUam1pOhxfRKQAGh9CyeD/u/mxfbM8c3i+fab1U8eW4\n",
       "eJ2SKH2bW5OMyWXB1bFic8Ip4ccAAAA0AZ4IakN/ATUZzSCmTk3w01Y7djgyQOvzrSpnF9j8JZ0l\n",
       "l5xHdCb9f2ZJtCQQZya3HnlXQAAAAM9Bmg1JqEFsmUwIIf/+qlUANx5/GYZNAPuF1hUhEj5wAOgs\n",
       "muiTDoz8+mEDvXinevGdoTdjBvaHgRgxF31TsD6oP2AKi7iagcNfA/Dm3YgsUavXTIxkJN8QURHi\n",
       "bp8suv44tmNeQjmUM76zmMeO8HAJEPMv5NimpYPM+a5XhTyj8M9yfFPSdXatAa3lm5yU2mCltH6r\n",
       "MZ4Nic5d89g045xnBdouBwmlzVqSgL42XQAflj2kl8/wuEr8mUJE4XLG3uuWmzZR19d5tw52lcqd\n",
       "9x8AAADNQZ4rRRUsO/8AZ+yYAA4BogEZA56O+tcQXTfFe0nCHxt+9q5nssT4K3tFzGekPwo5YnFC\n",
       "8/N4e6H8pGdb2g/7DKOpO0As1XhJcIoPfWQ+ruNrDnuCGHSyfSSsRvUWu7cwyWM5JzPygpcVoQe1\n",
       "GX/Vg/4s86Ka0cedfXP//OGYV5rH5mlB8iJt5exYqnQsUw58G+HidrXawwilLtWcN4bp/C5YLvZr\n",
       "HyOYIYi/k3drLTTbWt3+H+emK3BEelri811hRc6X5h1ArpDjhmmAgAAAAIIBnkp0Q38Ak12vX26s\n",
       "bIdwAC+a1gWuyhxUDTu8317oXzweOhENasPykmntHuSg81RmZ0PFeDRCpsDYy69QKslhrW7iHhqf\n",
       "iowheQIydC09yOTX7B+5E2bzLDeB/XgtKo7J15RHOv3TbY+4FkFlKB+KCpprtn9xedrvd8yqYjT9\n",
       "yHOAAAAARwGeTGpDfwCTP/OA+MuADZNbcjisf/3M+aDlS1DCVtpi4/FotbQYDorHPJa54Ajnn6vh\n",
       "udPop7wuxGZqeKe7gSr0006ByNSBAAAAeEGaTkmoQWyZTAgj//61KoANlmcVGuQACuZSoSmYd9cG\n",
       "J3Z/hKjmkmTpLXX2FQLx6niujdORQIx3CSZK11uKzBDDIrFcxNLSRy6ajtSx1GWGKySK1e3E7kIh\n",
       "YF3oFWHnMOpKJ4V617NZ6bNwfogEX+nAxYH8vJ91gQAAANVBmnJJ4QpSZTAgj//+tSqADafHzLLf\n",
       "mrGp/ByuDABRe1YAFGA0zhvyTsPX0dyGmvxyT0F+av6XzI6Pc+s7np04qqtPWefhpZvjN32wjHGy\n",
       "/4X4uUomrsMdnB78hS2VvBeNtQfLskfDCgDy+iX8TpArDk6XaKpRI4yjqv4Vaul1Cks87gOc82We\n",
       "In73xJrV8Tt79djMVyTagA+mAg4iNcCRoky/qjxPVVAuloYLZhXDaS+MvQOoYjN2G5Mge66qKiUG\n",
       "PZP5ajvdw92oYskJUDrhS1S+yakAAACXQZ6QRTRMO/8ANRsAobOcNmBhXSB6YMnsE6d/aqtBAC+E\n",
       "cNidSk/Y7hRb+3f4QK1c0ArkhiVxqtGRH0DqAJ27JUZuV1Updl5uJMzPA2U2QTSdpY8/c37lYt4m\n",
       "6MznAxCUegViM7r5j1jZHiuUk28XW6aA+dRdaBEt0kCS/sLH5l/SXXbC5vYuMLLCSbVv7w5iGqjp\n",
       "chWwIAAAAHUBnq90Q38AS12t9uCupUPEzLfWYu603Wky8JJRz+C8t9wAt0/9g+KXtG8y/rxiSofN\n",
       "bEpj1Kw7Y36IIOD8FO6bc5/i3RhB04K9/EkOQVJUFVgAvIEyjeCWBhcUvfj05KMzwfdIe/KI6Ddn\n",
       "sFyqbukaLDukxYAAAABzAZ6xakN/AD4lEksC7esuaYb0BsvqQhzGf/ifDGvANxem0BWDYhvO5Keg\n",
       "M+EuADltLX0ufK2x4ny70P0XrrRNLM48rwGjHcDAteymspo0FKw1vjIBvt62HtsuTx+cU2X0iykd\n",
       "IeM53QjFABer6YrztS8jYQAAAN5BmrZJqEFomUwIIf/+qlUADVe9SsmJ0X/gluoAj5F5KkdgqSaf\n",
       "0yffo2d1q+NYlWEC+X/hrlt6BmG+54snBIztbwuLt4+wh5eEVcFLPt+yjI+QXvWmZddDZcFw4VKY\n",
       "C3PNSqGjreTHdNWFYykJo3ULCLeRd031XcCQCYS9ZT25lcTOO0KP+pX062lzsMwU2sOEZWKUiJC8\n",
       "R800xSpOO8VCY0Tra7lVXFWwtpE1XfyA5efBlPr4zwP7E8xOG3i5MlcE4R/xwA7aZzRhPlCOay0x\n",
       "PmLy8cCbBfGwNKFa3YQAAADsQZ7URREsO/8ALK4YYBDu/P+C0DiACaa6QluI+MykhkYyhl539icu\n",
       "s1SsbMABCEG8C5/PD/yJJ5wjbSnLo851LlFBy9xsQ4UwKCtqylA50HrFVeedgcPJxbYbTmKRBBuG\n",
       "/mQZitaJ5hw1xwAstJuPdGZxKM2m0WY2tLzrpaY3jpBA0FXEgdF0xVclrl5g8wxIWEfweH+52uVy\n",
       "blVgCkOfblBLdz6wT3kMA4a24/4d3khPYjMSWkKw6MRqWwQXT2nD5OcT+GmXlUUiIyFJaLv6lDVO\n",
       "NY68Su4n9/3Cebf/AA6HR7M7O3IRnPPQOuAAAADUAZ7zdEN/AD4aeh6AWXwUfm4AQnWhG/5c622x\n",
       "orobAw4HeJ56Klf5p26i6LzsHGD46bOt+vwUcyyw/NiSyJD/W9Hq9o0F69t9AqYTZ5PK92VXH0W1\n",
       "Fdi1LAYdjpBhwa3JS7FKTpKUKlmkwHET+yLClWgkIC8tcIhFQOfgMgSS6LnuKlvRle+/+8KH4aYJ\n",
       "LnL2ySlUzBfxsBGstpRebaYd+7H7ugYlJmkyMPmjJf0QpvDAqYiO1eVX1Wahk5sN4xS3+2hvjSHB\n",
       "qYwsNkrsAUSCRCBIAh8AAACFAZ71akN/AD4lEdDHtfQA49yEgghmOVoNdjMGX3hBi+uzPEthZA01\n",
       "vIaroRkTE0NLhw7PH+x+oxClb8EH3G2rKtpkKx8QxTLEpg9L4ilvJ65UHYxvjOD5FA+npjISl08H\n",
       "Q/dl5r3c99+JPxXRyBFToUpW+MvhndXyWpPiO2lETDxGzGDFgAAAAJ5BmvdJqEFsmUwIIf/+qlUA\n",
       "DBe9R6P8E54gBNXz2f3xzzGMEX30APDQiWlrxsWushXH9IzM+5UJYxjvuJqBlxWv9mcw7Bb2HWbq\n",
       "fILMsL0GjU4GJj6qbWzE/KlolK0QOcMZ2N/7GMLr7sELD2VvbtxktKUxnhs2JehW0uoWd3JObCYW\n",
       "um4bsLo4fSu7qA3PkqKGJorm7lotbPPSxwpsQQAAAJxBmxhJ4QpSZTAgj//+tSqABePoL/L/BzJ+\n",
       "ABoS1ZWpidTHlk7JfzdnRgTDnrYEKuQS3CSSBt73bJ+Vw9gsux+VrRymzL6hdbY7W+BG/VqNAm2M\n",
       "VxMgBH3BZ2craaS4NNXJAX29VpvoL85n8whTSvUBXI/W3mkQl/wwGK0HsBOz46u3ceiyJhPyUdEW\n",
       "JDvIotwAH5lwEYCE9fENJYEAAAC/QZs8SeEOiZTAgj/+tSqACu8R/wZYCAAi0xi4dIKkpQIMoE8T\n",
       "1Sm8O0Oh+MPkaE83k62IXF8W/+CFq99MEeLsohir3ZzYDhHILmBYPy/AXX8AOrqRG94cuFvAE+Vr\n",
       "lVtHM88UUx1i81/jZANoH2X94J9aUO8T5kVupnbvsMic9aiPTbGWC5nFUHeGZDjyUs7/9JwYQqXD\n",
       "W2t4Cp8rrmVyFWi1qi5kh02Pkwjd/XLjbFES6JbZd2JBvPby8Iz8laAAAAC/QZ9aRRE8O/8ALKxd\n",
       "oxRLo42mh3pCn6o/R0AHLhQi4psGuhFuqxHS4SGkpkE3imfk7bCBaAqKX3AqIPunRA/c0XPb4U0k\n",
       "HtoT9AxZJzpRakmPAcrnKbN0zjG8SjTZAXvYgnRxxoJWhMIwyu+hJZD+0S9lwjzKS4stnp2sXvmR\n",
       "aBFMj7c1jAvCbgp5gGChmGoJKTU1EKwVsF9g+tYeQ1pbYsU9GKQJp0n/KHk/WNFGGw1J5r6JeT3T\n",
       "gPaaow1gUUEAAABfAZ95dEN/AD4ad5idZRtOYtuxOggOMmTZNmvqCBMISbRL4qp4m1rTu5GADlwW\n",
       "B0ZHKN7JfwsbBagoDsFbVtlqxriooF+IW1b1FkLq/s2oYd/wWaCobUQV/pn7jDo29PgAAABqAZ97\n",
       "akN/AD4lGnNrm5Op6y5qgAH4WcJebvT0rLcNAEJS4ifdo+PlRIekrbW40m/HKAII3uQj6qHv6x1l\n",
       "yMRQ2C6hHQ8I3fZDRN/jdnw/Pen+TTceBrJElQkaR02xY/s3XaiFn+N+BsL6gQAAAOJBm2BJqEFo\n",
       "mUwII//+tSqAFu3B6f+tbQ4AFTEipItC81GGHIE4jYesfiUF7ehudKLvqU0CUip5lDVu9NJT54vp\n",
       "Hy65ZZ/ShdgPA/sA80tqx4OxBDf4Tef/AxaC6X5eU6mHLwOoQYLtxq+pmMTsT9sXY89YP7bIMIYf\n",
       "K2JxaaBBY494RYCam2HE4euEJVfAY1gGwGImlHOUfc5eRXdSIxf91k5VH/9hgAhmhNiyGlTQoZng\n",
       "4T9OTqW3lFNBNiQEe0rF2WpRw2VDVFZ/uwz9LPgvvkC9MQCiH2OPeFURpZe1UcFpAAAAa0GfnkUR\n",
       "LDv/AFlVevNPjO1LwrjcSsP7uuexKLvrtCx3Z5jNVP3qKf2MtIgZKnXRl0KWzcAHaXO0CyhAK6Bv\n",
       "8c37+0cv+9fLd3Elca6p9w8sW56IcebhI1iPJDXLi9PFrPeiX9ystovAPYFTAAAATwGfvXRDfwB2\n",
       "j3tm0XPKdC/lOXO/ncKRbvx8rQIjgUSsXbZTPPKJAAvrTe/FtoR2p7Tl3KKcGv7WGKl3eedoTQU6\n",
       "h8xPfTsHZVWqV5FjDFgAAAB6AZ+/akN/AHwKEBysPudGwAbc2HHTrOqShD/vlQ/2vQ2Bj0SocjF7\n",
       "GhyBMM0pFIYdcuTBDizfSoPXF6963BKC+hoIUb9iYNCPQTswDae0jEq7351h37YSMuv7MXMKcwju\n",
       "N5UP58Poq/aywu9pVhfM/5PWXWwQNlN6MAkAAADLQZukSahBbJlMCCP//rUqgV+hooBUt2o8o8xo\n",
       "9qmRrFjmsheOWAcD6GMTt/nCDWQ17dZ2O5eRbSFBMUPxNRgmeCSNl/ltctxvf/FO3eCdZzDxsqeJ\n",
       "IYUbhfM3n+/+QcqHMcUZU2C/7CzGdYbI+imKjum0e1m5qU5A4PtsG1cJJVUhS+XGMEXq5v7RgJqZ\n",
       "cSJBWqpLcV7+nYn/FbBQtlcjSDS+q4tcz/27a4vpIW1iFGXmiYki1aWU/EhlOAb3UMbduVyFD40V\n",
       "JrQKNMAAAADIQZ/CRRUsO/8A5Q/XuzSLgA5tAZ4DctZBlkyK597wPUjhb3xYAZJC5d7DnoFtn/ki\n",
       "1efh/NbV7p9yKLNY4u0JlupFoH3QoW0FXDKbjeOVsvF+K3OMxGZRY84ZDdu4LlvoDnAGWT+YOQ54\n",
       "2yfHzG+8Mt/SElRZ6c6HbYXaCwbcx6+m0CfiPoNHlTbuPUUHeWRSMUZm0Am+d8Wqh02nW0C7TyxD\n",
       "FLOscGcc650Ykw+zZKsEpSiuetx/7SJnFjxLXP4qVSOMPq65rfEAAABaAZ/hdEN/ARrZB5pdNuUG\n",
       "lSP3gBKfQi+Hvasty5bjqMTEJ+cPj1k5tqFOUAWQG/4fifiGisTzCy2F58JOfi5c/SWC9MIeRjiH\n",
       "+Qcy343qyuDN15Bre+KV6UFsAAAAdAGf42pDfwFF5SYxKMAG0RWf5CA3MSJTT4SYqAU1gQg6JSSg\n",
       "1ptes1B+gsxiDF9gwUJ95ITV/OtWNMueoFI+t2GDysWRl8vzH0rhDu0EY3LXMLCxLBGCYhmvw5zY\n",
       "hWxQF7WFt/KyJCxDHByIeeskFiHhIOUlAAAA8UGb6EmoQWyZTAgh//6qVQQkuf+hrvQAWoR7tEKj\n",
       "rHZ/CmnP2qO5e4BF1fgpPiW5HNRN3qYs28v0mH+WcG7++3TUWBRSj9jRhArNdlYLi34y3UJKDKWY\n",
       "/KUBLJPb5FpV4bxNfOuzW0B3bQmM/fpEs/hqCx3Kha7rqWZ5A1hzz8wovVFqdb7ajYUbh+BEge9Z\n",
       "Tv87QvI2SXOt+pQkVt25KlNb0DlSEffjeSLlVhV25NMdJanLsQlrgMdNzMnjc6wDhzPXE/PqmxWD\n",
       "Cl2gQ5YF3zkFBjg+YSH8R2oyBQn+WN+qKNLo8mdOqpwyeaX3NzbUWpkAAADQQZ4GRRUsO/8BIgj/\n",
       "rfcgAvmu9UEfQl4lecyqR38mQayGvDVbdmAjbAwhaNqhy6wnxmGQDSYqbhI6mWM1G0Q97OOLfonj\n",
       "OulRzKvQ1QKJ7JbN16qIAuq7pDTgz/k2mxqxWC8MybWzDgzqZgGgLP0Oihfmk7l2CPi609mj/i8r\n",
       "YF9QpBswrtOhW3R9K60hdSYE0g/MADfhmlXbFTqbeYHkmEwc0UakfRq7H/7QKZ4fPCVEm6nUBLVX\n",
       "KG/FkwLXt2Y5H53S2/NPE9QkJ+Eu2sc9IQAAAIgBniV0Q38BaoTQa8AG1XISa64lAf6WihX+tCxS\n",
       "6cOhxfv8Nah35z1k1uycpOoWvzxVlatXPITTs2M6ORZt5UY5SuqxdLqO9x7/hvNIVbjMDsqm0bU9\n",
       "Ld/ijplpZuVT3ke+BrR2DXtzYxokbTPiK3vwLrM9Zk17SSvGh0cB7RbIV2rZSZv98oG1AAAA0AGe\n",
       "J2pDfwGYez1/cEEbgBCc9009X1O85IJDuAbvjFBPxj8uqszchPXOukfToSzPHghbyrrfiO76YJGd\n",
       "iCS1RoIeZK17mc6lZPgkk5Gu5W72PNaZ0MI1ykOYuzsY4gCeJMthbB6CJf/BeQBNBLEYiJZU9FcI\n",
       "XcCS7vWC7NuVUwHSHYhfIf/xC8XJv11XpIgXxnaIlN7mgb7vrYn2kf1o3Uffs0G+FaYmhIdtjYtz\n",
       "fCHqdvQPKTEm8KPg1VuL85+d1sjnad1PM/w0flGowpmyUS8AAADBQZosSahBbJlMCH///qmWDP04\n",
       "i8PgQdABCnqrBRYnxEGHfPEd0ElJVNLTqtMna0LuGvh3LGyme2A9lPjpnfW//8Nv8aFmFI6VopvQ\n",
       "BBbgY8prUd665/4PJrO7c/E35v2LX8Q39p3n1FqKXBC7sT6Nk7PAXMyB7gFGhKxjMfzX7w8UxNyP\n",
       "nXqHJ9StknEds5bSMvwXn0Oh7pzhxWFwN292TWA0iXd9b6E4gsr/sIIGl3SgTR9vaZeecmaDkX4u\n",
       "FUT9gAAAANlBnkpFFSw7/wEhtLbrT6/kZUr/Cx9ZwAZbXSVax9/fQA1eTMppqOvlbN3MCZc03aXx\n",
       "v7J3N23XfJ0uB6L/7RZ/AGG3aX4pxeLBGLkqDnngiMH23ddyJglKDi/eG1v6On77Kl1m4Kzvuclg\n",
       "Zyf0a+eziX2su3HXKfYE6Gty36HrDJZgoNInt5d9aeMfmd0+qQJ6qrxRtJeWUEyxXyUxhiPM5iHt\n",
       "IeooFKvIXm0Z1XzFGWiDMFKSpqkz7C/mpBgjBjYocgM95957FmKHU1pqS+qrGmLgHKblEMz5AAAA\n",
       "3AGeaXRDfwGXtZr8q8eHNmeIADZQWkFkvPIJh9J9Lr79evpmkyRCWi00QbkdWSyzfPLTfUUx1lNh\n",
       "HZBski3r9MEYT1nO0ZPaF6FS+43Kr0erJEYaRwVu33doJPW6RFC3N36UU1I7Ryj6EjnAXRtTVOVH\n",
       "8wOJIEFouWyO4j/b+aOPjwEnvmArg5J24+Pni1Y78EPixATb8iRC4tvrmOar226+X3+OJKJXVqwP\n",
       "3WDX/j+LCMq5Pr/R/TzKBbvkMIcbuE5A7vN5eWClyFD9zvKnHEZ74ZIlH4pFami5iqgAAADQAZ5r\n",
       "akN/AJ1yukZbdbeaAC1H/mAjh3JZDnMyAwxcNjNqs/xiaruTM0bIxnomVMTTJWm39eMMyeBHfrRO\n",
       "e725xcS1e4QtF3lNee5b2uAqtRNoY03mWvtZ8KMutlsySqUQJVL6kpKSYhQ75oWEv7KcU3L9JB8S\n",
       "Pq9Pi+6+yuqA2hkYYo3D90E4i3MzxsJTnCH1M59aKZY6maI/AwhuBBtRWg5WfgNN3b6Hi/pBBjX9\n",
       "2IpRu79hEKIz9tM9B1H9Orxo0ioTS6JKiMZHN3M80cBDwAAAANtBmm9JqEFsmUwIb//+p4QCBUHp\n",
       "/LyACIPeX/tIfZc3vORPwyVVu/vIH7pl6MyvVRxiM0BJ4SmVVPcDwgYqurHhQsrNWoq/zGpWfmHG\n",
       "GzMLAdGTjPYyLUBGu73ovAcgCfUh6iZD5teERaxZLY9U7NmjcB49LJcoa7ROXMxBmzba5RnJCD+9\n",
       "9sK6mM5Gc7xXAPvVNsfAnMx5F9NXHAM09c1Hf4tjQGqvbT3jRYfD2iTQao7jNF1RFswv/fzmJ/Dt\n",
       "k76KYIIIoRDuPtqKeHiW3ceA5yh+iByGGsZDGJUAAACRQZ6OQhv/AJ+nte976j1+u3whk4wAcuCz\n",
       "XeMXo0/+kVrUrbBfjBmopD+yCxquXgLneY/h+oxfkIdunde/FqIYo8RDDNo2RN8t48IcpLpN/aIV\n",
       "FnwrUAr8wfy51tQPB0mjDUkCoZLSoNkv5r86yOvsIxjKR+wI6s9pxLpfNsi3SQ0mkN+wgWjtN2p9\n",
       "1J9JRdosoQAAAIwBnq1pEN8An7GyFu+CdxqjNe3EYPgAujam6QAkvQwEr8CiFsHXUXS0OfM4sIhV\n",
       "dyOfd28JVOzkdC/91MpmA5iUt+ffsSae6NG2YF9o4RUVDENFC0oTrMq7T3iLSwItV8oAlYJ4BMAt\n",
       "+mlzmY9BE+z6Je2pcHAtJXJzWc9Bazi5eGTs9rOXlq7yRgC4gQAACX5tb292AAAAbG12aGQAAAAA\n",
       "AAAAAAAAAAAAAAPoAAA4QAABAAABAAAAAAAAAAAAAAAAAQAAAAAAAAAAAAAAAAAAAAEAAAAAAAAA\n",
       "AAAAAAAAAEAAAAAAAAAAAAAAAAAAAAAAAAAAAAAAAAAAAAAAAAACAAAIqHRyYWsAAABcdGtoZAAA\n",
       "AAMAAAAAAAAAAAAAAAEAAAAAAAA4QAAAAAAAAAAAAAAAAAAAAAAAAQAAAAAAAAAAAAAAAAAAAAEA\n",
       "AAAAAAAAAAAAAAAAAEAAAAABsAAAASAAAAAAACRlZHRzAAAAHGVsc3QAAAAAAAAAAQAAOEAAAAgA\n",
       "AAEAAAAACCBtZGlhAAAAIG1kaGQAAAAAAAAAAAAAAAAAACgAAAJAAFXEAAAAAAAtaGRscgAAAAAA\n",
       "AAAAdmlkZQAAAAAAAAAAAAAAAFZpZGVvSGFuZGxlcgAAAAfLbWluZgAAABR2bWhkAAAAAQAAAAAA\n",
       "AAAAAAAAJGRpbmYAAAAcZHJlZgAAAAAAAAABAAAADHVybCAAAAABAAAHi3N0YmwAAACzc3RzZAAA\n",
       "AAAAAAABAAAAo2F2YzEAAAAAAAAAAQAAAAAAAAAAAAAAAAAAAAABsAEgAEgAAABIAAAAAAAAAAEA\n",
       "AAAAAAAAAAAAAAAAAAAAAAAAAAAAAAAAAAAAAAAAAAAY//8AAAAxYXZjQwFkABX/4QAYZ2QAFazZ\n",
       "QbCWhAAAAwAEAAADAFA8WLZYAQAGaOvjyyLAAAAAHHV1aWRraEDyXyRPxbo5pRvPAyPzAAAAAAAA\n",
       "ABhzdHRzAAAAAAAAAAEAAACQAAAEAAAAABRzdHNzAAAAAAAAAAEAAAABAAAEIGN0dHMAAAAAAAAA\n",
       "ggAAAAEAAAgAAAAAAQAAFAAAAAABAAAIAAAAAAEAAAAAAAAAAQAABAAAAAABAAAUAAAAAAEAAAgA\n",
       "AAAAAQAAAAAAAAABAAAEAAAAAAEAABQAAAAAAQAACAAAAAABAAAAAAAAAAEAAAQAAAAAAgAACAAA\n",
       "AAABAAAUAAAAAAEAAAgAAAAAAQAAAAAAAAABAAAEAAAAAAIAAAgAAAAAAQAAFAAAAAABAAAIAAAA\n",
       "AAEAAAAAAAAAAQAABAAAAAACAAAIAAAAAAEAABQAAAAAAQAACAAAAAABAAAAAAAAAAEAAAQAAAAA\n",
       "BQAACAAAAAABAAAUAAAAAAEAAAgAAAAAAQAAAAAAAAABAAAEAAAAAAEAABQAAAAAAQAACAAAAAAB\n",
       "AAAAAAAAAAEAAAQAAAAAAQAAFAAAAAABAAAIAAAAAAEAAAAAAAAAAQAABAAAAAABAAAIAAAAAAEA\n",
       "ABQAAAAAAQAACAAAAAABAAAAAAAAAAEAAAQAAAAAAgAACAAAAAABAAAUAAAAAAEAAAgAAAAAAQAA\n",
       "AAAAAAABAAAEAAAAAAEAABQAAAAAAQAACAAAAAABAAAAAAAAAAEAAAQAAAAAAwAACAAAAAABAAAU\n",
       "AAAAAAEAAAgAAAAAAQAAAAAAAAABAAAEAAAAAAEAABQAAAAAAQAACAAAAAABAAAAAAAAAAEAAAQA\n",
       "AAAAAQAAFAAAAAABAAAIAAAAAAEAAAAAAAAAAQAABAAAAAABAAAUAAAAAAEAAAgAAAAAAQAAAAAA\n",
       "AAABAAAEAAAAAAEAABQAAAAAAQAACAAAAAABAAAAAAAAAAEAAAQAAAAAAQAAFAAAAAABAAAIAAAA\n",
       "AAEAAAAAAAAAAQAABAAAAAAEAAAIAAAAAAEAABQAAAAAAQAACAAAAAABAAAAAAAAAAEAAAQAAAAA\n",
       "AQAAFAAAAAABAAAIAAAAAAEAAAAAAAAAAQAABAAAAAABAAAUAAAAAAEAAAgAAAAAAQAAAAAAAAAB\n",
       "AAAEAAAAAAEAABQAAAAAAQAACAAAAAABAAAAAAAAAAEAAAQAAAAAAQAACAAAAAABAAAUAAAAAAEA\n",
       "AAgAAAAAAQAAAAAAAAABAAAEAAAAAAEAABQAAAAAAQAACAAAAAABAAAAAAAAAAEAAAQAAAAAAgAA\n",
       "CAAAAAABAAAUAAAAAAEAAAgAAAAAAQAAAAAAAAABAAAEAAAAAAEAABQAAAAAAQAACAAAAAABAAAA\n",
       "AAAAAAEAAAQAAAAAAQAAFAAAAAABAAAIAAAAAAEAAAAAAAAAAQAABAAAAAABAAAUAAAAAAEAAAgA\n",
       "AAAAAQAAAAAAAAABAAAEAAAAAAEAABQAAAAAAQAACAAAAAABAAAAAAAAAAEAAAQAAAAAAQAAEAAA\n",
       "AAABAAAIAAAAAAEAAAAAAAAAHHN0c2MAAAAAAAAAAQAAAAEAAACQAAAAAQAAAlRzdHN6AAAAAAAA\n",
       "AAAAAACQAAANrAAAAY8AAADyAAAAjAAAAO4AAAEcAAAA4QAAAJ0AAADjAAAA3AAAANUAAADQAAAA\n",
       "hwAAAIkAAACtAAAAxwAAANQAAACFAAAAcwAAAGQAAABlAAAA7AAAAM8AAAB4AAAAgwAAAEsAAABF\n",
       "AAAA3wAAAM0AAAA6AAAAfwAAAJAAAACuAAAArAAAAIUAAACHAAAAuwAAAMEAAACQAAAAcwAAAMoA\n",
       "AACbAAAAfQAAAHoAAADCAAAAtAAAAMwAAAA/AAAAUwAAAK8AAABKAAAATQAAAEYAAACeAAAApAAA\n",
       "AM0AAADgAAAA3AAAANUAAADSAAAAzgAAAOkAAACKAAAAewAAACwAAAA/AAAA1AAAAIoAAAA+AAAA\n",
       "jgAAALEAAACdAAAAbAAAAFsAAADJAAAA1gAAAGMAAACGAAAAxwAAANQAAABBAAAAMwAAANMAAADV\n",
       "AAAAfgAAANIAAADLAAAAzAAAAN4AAADYAAAAlAAAAKsAAABBAAAAPgAAALQAAACSAAAAOwAAAGoA\n",
       "AADNAAAAuAAAAGQAAAC5AAAAuwAAAOwAAABBAAAAOAAAANMAAADRAAAAhgAAAEsAAAB8AAAA2QAA\n",
       "AJsAAAB5AAAAdwAAAOIAAADwAAAA2AAAAIkAAACiAAAAoAAAAMMAAADDAAAAYwAAAG4AAADmAAAA\n",
       "bwAAAFMAAAB+AAAAzwAAAMwAAABeAAAAeAAAAPUAAADUAAAAjAAAANQAAADFAAAA3QAAAOAAAADU\n",
       "AAAA3wAAAJUAAACQAAAAFHN0Y28AAAAAAAAAAQAAACwAAABidWR0YQAAAFptZXRhAAAAAAAAACFo\n",
       "ZGxyAAAAAAAAAABtZGlyYXBwbAAAAAAAAAAAAAAAAC1pbHN0AAAAJal0b28AAAAdZGF0YQAAAAEA\n",
       "AAAATGF2ZjU3LjQxLjEwMA==\n",
       "\">\n",
       "  Your browser does not support the video tag.\n",
       "</video>"
      ],
      "text/plain": [
       "<matplotlib.animation.FuncAnimation at 0x12140df50>"
      ]
     },
     "execution_count": 10,
     "metadata": {},
     "output_type": "execute_result"
    }
   ],
   "source": [
    "plotTrajectoriesFile('EddyParticles.nc', mode='movie2d_notebook')"
   ]
  },
  {
   "cell_type": "markdown",
   "metadata": {},
   "source": [
    "Now one of the neat features of PARCELS is that the particles can be plotted as a movie *during execution*, which is great for debugging. To rerun the particles while plotting them on top of the zonal velocity field (`grid.U`), first reinitialise the `ParticleSet` and then re-execute. However, now rather than saving the output to a file, display a movie using the `show_movie` keyword, in this case with the zonal velocity `grid.U` as background"
   ]
  },
  {
   "cell_type": "code",
   "execution_count": 11,
   "metadata": {
    "collapsed": true
   },
   "outputs": [],
   "source": [
<<<<<<< HEAD
    "## THIS DOES NOT WORK IN THIS IPYTHON NOTEBOOK, BECAUSE OF THE INLINE PLOTTING. \n",
    "## THE 'SHOW_MOVIE' KEYWORD WILL WORK ON MOST MACHINES, THOUGH\n",
    "# pset = ParticleSet(grid, size=2, pclass=JITParticle, lon=[3.3, 3.3], lat=[46.0, 47.8])\n",
    "# pset.execute(AdvectionRK4, \n",
=======
    "# THIS DOES NOT WORK IN THIS IPYTHON NOTEBOOK, BECAUSE OF THE INLINE PLOTTING.\n",
    "# THE 'SHOW_MOVIE' KEYWORD WILL WORK ON MOST MACHINES, THOUGH\n",
    "# pset = grid.ParticleSet(size=2, pclass=JITParticle, lon=[3.3, 3.3], lat=[46.0, 47.8])\n",
    "# pset.execute(AdvectionRK4,\n",
>>>>>>> 0eb39d2a
    "#              runtime=timedelta(days=6),\n",
    "#              dt=timedelta(minutes=5),\n",
    "#              interval=timedelta(hours=1),\n",
    "#              show_movie=grid.U)"
   ]
  },
  {
   "cell_type": "markdown",
   "metadata": {},
   "source": [
    "## Running particles in backward time"
   ]
  },
  {
   "cell_type": "markdown",
   "metadata": {},
   "source": [
    "Running particles in backward time is extremely simple: just provide a `dt` < 0. Extra keywords `startime` and `endtime` can be used to further control the length of the exection."
   ]
  },
  {
   "cell_type": "code",
   "execution_count": 12,
   "metadata": {
    "collapsed": false
   },
   "outputs": [],
   "source": [
    "pset.execute(AdvectionRK4,\n",
    "             starttime=timedelta(days=6),   # the start time of the run\n",
    "             dt=-timedelta(minutes=5),      # negative timestep for backward run\n",
    "             endtime=timedelta(days=0),     # the end time of the run\n",
    "             interval=-timedelta(hours=1),  # negative interval for backward run\n",
    "             output_file=pset.ParticleFile(name=\"EddyParticles_Bwd\"))  # the name of the output file"
   ]
  },
  {
   "cell_type": "markdown",
   "metadata": {},
   "source": [
    "Now print the particles again, and see that they (except for some round-off errors) returned to their original position"
   ]
  },
  {
   "cell_type": "code",
   "execution_count": 13,
   "metadata": {
    "collapsed": false
   },
   "outputs": [
    {
     "name": "stdout",
     "output_type": "stream",
     "text": [
      "P(3.299995, 45.999901, 0.000000)[164, 49]\n",
      "P(3.299851, 47.799862, 0.000000)[164, 139]\n"
     ]
    },
    {
     "data": {
      "image/png": "iVBORw0KGgoAAAANSUhEUgAAAX4AAAEZCAYAAACQK04eAAAABHNCSVQICAgIfAhkiAAAAAlwSFlz\nAAALEgAACxIB0t1+/AAAIABJREFUeJzsvXm8JFV5//9+btXtvnc23BDCIAOK+lMTJRiJcYFx35ck\najBfFyQuiTFqXKISiRBcookxJsZojPsSJS6gRiMYMxA0REBARXBBGAaRUYQIM3Nv93Tf5/fHOafr\n1Omq6uq+3XeZPu/Xq6aqTp2qOlU993Oees45zxFVJRKJRCLTw8xqFyASiUQiK0sU/kgkEpkyovBH\nIpHIlBGFPxKJRKaMKPyRSCQyZUThj0QikSkjCv8aQEReJyL/XCPfB0XkL1eiTGsBEbmHiHxLRH4p\nIi9Z7fKsVUTkBBHZtdrliKwfovDXQESuFZF9InKriPxURD4gIhtGvFbfH6mqvkVVXzie0q4eIrIk\nIncN0t4gIh8d8ZJ/BvyXqh6kqu+aVMUnIm8VkZtE5Oci8tYBeY8RkYtFZK+IXCQi91sL1wLigJxI\nbaLw10OBJ6jqFuBY4AHA64e9iIgkgHDg/pGWPdeoz7sNuGLEc/uw7z9MexHwZODXgPsCTxSRwkpY\nRGaBs4CPALez67NFJF3Na60kIiKrXYbIGFDVuAxYgGuAh3v7bwM+b7dPAr4H3Ar8CHihl+8EYBfG\ncv0p8ClgH9ABbrPnHAq8Afiod95DgK8DtwA7gefY9A8Cf+nleyJwqc13AfBr3rHXANfbe1wJPKzk\n2bZgROdn9jn/3Dv2XOC/gb8GbgauBh5b8Z6WgLsGaW8APlKS/67AfwI32ft/DNhij/2nfU8L9hle\nALSBRbt/ts33K8Cn7flXA38S3PvfgI8C/wecXFCGrwPP9/ZPBr5RUt5HAbuCtJ3Ao1f5Wu7/2SuA\n3cBPgJNq/sbh/71t9necsfv/BbzR/v/aa3+zk+y7vtWun7naf6NxGW6JFv+QiMhdgMcD37JJu4HH\nq/kaeB7wDhE5xjvlUIxFdwTwHOBxwA2qullVt6jqjTaf2usfAXwJeCdwJ+AY4LKCchwLvB8jiHcA\n3gt8XkRmReQewB8D97flegxwbckjvQvYDBwJbAeeIyLP844fh6k47oipAN5f/YaGQoA3Y97RvYDD\ngdMAVPURmErnj+17eh/wceBtdv8p1vr8Aqby+xXgEcDLRORR3j2eDJypqrez54fcB7jc27/cppkC\nilwuIid6eb8dnP9tL/+KXauAQzG/42HA84F/FJGD7LFBv3H4RRbuP8teczOmkn4n8Bj7f+tBFPz/\njKxtovDX5ywRuRk4H2MFvQVAVb+sqtfa7f8GzgEe6p3XBd6gqvtVtVXjPr8PnKuqZ6pqV1VvUdVQ\nIMD8Ib5HVS9Ww0eBFvBAe88G8Ksikqrqdap6TXgBEZkBngG8VlX3qepO4O3As71sO1X1A6qqwIeB\nQ0XkzjWeYyCqerWq/qeqdlT1F8A7MNZrXR4A3ElV32Tf1bXAvwAnenn+R1W/YO9X9P43Ab/09n9p\n01wZ76eqnyzJ6/JvXulrFdAGzrDv4cvAHuCeNX/jQXxIVa9S1SXMV1gX+DURmVPV3ap65RDXiqwB\novDX5ymqegdVPUpV/8SJiIg8TkT+R0R+ISK3YCz6O3nn/VxV9w9xn7tgPp8HsQ14pYjcbJdbMBbz\nYap6NfByjPW8W0Q+ISK/UnCNOwGzwHVe2k5gq7fvvkhQ1QWMlV4mQF17PZ9ZoPD5ReRgEflXEble\nRP4P4+q5U1HeErYBW4N38DrAr5gG9XbZg3GFOLbYtDp5Xf7bVvlaAL+wwuzYh/md6vzGg+i9Q1Xd\nB/we8EfAT0XkCyJyzyGuFVkDROGvT1+jlog0MP7ltwEHq+rtgS8HeQd9RofsAo6uUZ5dwJtsZXQH\nVb29qm5S1U8BqOonVfWhGHEE+KuCa9yEEeVtXto2jI94FK7DuBN8jsIITRFvwfiTf9W6Yp5FwXv2\nCN/dLuDHwTs4SFWfVHFOyBWA35vmGMoblK/ANLT63Bf47ipfq4pBv/FewO+hVmQg5N6hqp6rqo/G\nuJe+D7xvhHJFVpEo/MujYZebVHVJRB4HPHrAObuBO4pIaO05Pg48QkSeJiKJiNwh7OZneR/whyJy\nHICIbBSRx9v1PUTkYbZiamMaSLvhBayFeCbwJhHZJCLbgD/FNIaOwqeA14vIVjE8EtMA/emS/Jsx\nVuytIrIVePWA6+/GNC46vmnP/TMRmbPv6z4i8htDlPkjwCtE5DAROQzTQPrBkrw7gK6I/ImINOzY\nAsW4/lbzWqXY3/jfKP+NLwOOF5G72DaB11ZdT0TuLCJPEtOdeT/m9+sMW67I6hKFvx6FVqOq7gFe\nCvyb9f+fCJxdeSHV7wP/CvzYuicODY7vwjQevwrTk+ZS+i1DVPUSTMPuu+y9f4DphQPQxFj4Pwdu\nAA4GTikp0ksxboEfY9ovPqaqVQJTZUH/JfANTA+Qm20Zfl9Vv1eS/3Tg/pgeN18APjPgXu8H7mPf\n22etqD0JYw1fg+m18j76XSjlD6P6Xnvv72AaV79gG5IBEJHvisgzbd79wFMx7/kWTO+Wp6hqZ6Wv\nVefRvO0/oeQ3VtWvYirsbwMX2XuWXQeMZrwS88VwE3A88OIhyhVZA4hps5vgDUSuxTRMLQH7VfU4\nEXkb5g+2hfFnP09Vb51oQSKRSCQCrIzFvwRsV9VfV9XjbNo5wH1U9Rjgh5gGuUgkEomsACsh/BLe\nR1W/6vVAuBDTGyUSiUQiK8BKCL8CX7GxSF5QcPxkTE+YSCQSiawA6Qrc40GqeqOIHAycKyJXquoF\nACLy5xi//ydWoByRSCQSYQWE34UkUNWfi8jnMCEALhCR52J6rzy87FwROVCDmUUikQmgqssKInc7\nEQ2HU1ewU1WPXM79VouJ9uqxfX1nVHWPiGzENOqejnExvR043g7VLztfT9WyXogrw3mnnc8Jpx2/\nqmVYK+VYC2VYK+VYC2VYK+VYC2UAOEPevGzhFxF9Y828r2f5Fc1qMWmL/xDgc9ZyT4GPq+o5IvJD\nzMCnc22U1wtVNfYFjkQiq04Yc+RAZKLCbwODHVOQfvdJ3jcSiURGZSUaPlebaXjGZbFt+7bBmVaA\ntVCOtVAGWBvlWAtlgLVRjrVQhnEyv9oFWAEmPnJ3OawFH38kElkfjMvHXzcuxguIPv5IJBI5IJgG\nUZyGZ4xEIpHaxMbdSCQSmTKmQRSn4RkjkUikNtHij0QikSkjCn8kEolMGdPQnTMKfyQSiXhMgyhO\nwzNGIpFIbaKrJxKJRKaMaRDFONl6JBKJeMzWXIoQkfeLyG4R+XbJ8d8XkctF5DIRuUBE7usdO0hE\n/k1ErhSRK0TkN23600TkuyLSFZFjx/GMUfgjkUjEI625lPBB4DEVl/8xJhz9McAbgX/2jr0T+JKq\n3gu4H3ClTf8O8NvAeUM/TAnT8FUTiUQitVmOj19VLxCR0qh1qnqht3shsBVARDYDD1XVk2y+DnCr\n3f6+zTO2uEBR+CORSMRjBbtzPp9svvG7AjeJyAcx1v7FwMtUdWESN46unkgkEvFYjo+/LiLyMOB5\nwGtsUgocC/yjqh4L7ANeu8zblBIt/kgkEvEoE8WvA98Yw/Vtg+4/A49V1Vts8vXALlW92O5/mqxS\nGDtR+CORSMRjtkQVt9vF8fZO6SXELv0HRI4APgM8W1WvdumqultEdonIPVT1B8AjgO+VXHvZROGP\nRCIRj7SuKhYIv4h8AlM/3FFErgPegJlfXFX1n4FTgTsA77aNtftV9Th7+kuBj4vILKb3z/PsNZ8K\n/ANwJ+CLInKZqj5utKez5YwzcEUikQOBcc3AtW9jvbwb9sYZuCKRSOSAoLbFv46ZgkeMRCKR+sw2\nV7sEkycKfyQSifhMgSpOvB+/iFxrY1NcKiLftGljjz0RiUQiY2GZMRvWAytR/CVgu9dfFbLYE+9d\ngftHIpFIfda5qNdhJR5RCL4sJhF7IhKJRMZCstoFmDwrEbJBga+IyEUi8oIVuF8kEomMTnT1jIUH\nqeqNInIwcK6IXKmqF9Q9+bzTzu9tb9u+jSO3lwa+i0QiU8S1O3ayc8fO8V94nYt6HSb+iKp6o13/\nXEQ+BxwH1Bb+E047flJFi0Qi65gjA0Pw/NNry0o1U9Cdc6KuHhHZICKb7PZG4NHAd8NskyxDJBKJ\nDMUUuHom7eM/BLhARC7FTDrwBVU9R0SeKiK7gAdiYk98ufIqkUgkslIkNZd1zETrLVW9BjimIP0s\n4KxJ3jsSiURGYp1b83WYgkeMRCKRIZgCVZyCR4xEIpEhmAJVjFMvRiKRiM8yfPwi8lgRuUpEfiAi\nfTNoicgRIvJVG8bmayJyWHB8s4hcLyJ/b/c32XA337Lrn4vI3y73EaegbotEIpEhmBvtNBGZAd6F\nmT3rBuAiETlbVa/ysv0N8CFV/ZiIbAf+CniOd/wMYIfbUdU9wK9797gYM4PXsogWfyQSifiMbvEf\nB/xQVXeq6n7gk8BTgjz3Br4GoKo7/OMicn/gzsA5RRcXkbsDB6vq10d7sIwo/JFIJOIzej/+rcAu\nb/96m+ZzGfC7ACLyO8AmEbm9jVv2N8CrKR/bdCLwqaGfp4Do6olEIhGfElXccSPs2F15ZpFgh3Pb\nvhp4l4icBJwP/AQze++LgX9X1Z/Y2JVF1zoReFZlCWoShT8SiUR8Shput281i+P0b/dluR44wts/\nHOPr76GqPyWz+DcCv6uqt4nIbwEPEZEXA5uBWRG5TdVMOi4i9wUSVb101MfyicIfiUQiPqOr4kXA\n0SKyDfgpxkJ/pp9BRO4I3KyqCrwO+ACAqj7Ly/Nc4P5O9C3PBP515JIFRB9/JBKJ+Izo41fVLvAS\nTOPsFcAnVfVKETldRJ5os20Hvi8iV2Eact9Us1RPZ4zCHy3+SCQS8VlGdE5V/Q/gnkHaG7ztzzCg\nO6aqfhj4cJB29Oil6icKfyQSifhMgSpOwSNGIpHIEEyBKk7BI0YikcgQrPOQy3WIwh+JRCI+U6CK\nU/CIkUgkMgRToIpT8IiRSCQyBFOgilPwiJFIJDIEUzDZehT+SCQS8ZkCVZyCR4xEIpEhiL16IpFI\nZMqYAlWcgkeMRCKRIZgCVZyCR4xEIpEhiK6e5SMi1wK/BJaA/ap6nIjcHjOTzDbgWuAZqvrLSZcl\nEolEBjIF5vBKhGVeArar6q+r6nE27bXAV1X1npj5J1+3AuWIRCKRwczVXNYxKyH8UnCfp5CFHf0w\n8NQVKEckEokMZvTJ1hGRx4rIVSLyAxF5TUmeZ4jIFSLyHRH5mE07QkQuFpFv2fQXFZz3eRHpn/dr\nBFbio0aBr4iIAu9V1X8BDlHV3QCqeqOIHLwC5YhEIpHBjKiKIjIDvAt4BGbKxYtE5GxVvcrLczTw\nGuC3VPVWEbmTPXSDTdsvIhuAK+y5N9rzfhu4ddRHClkJ4X+QJ+7niMj36Z+AuJTzTju/t71t+zaO\n3L5tAkWMRCLrjWt37GTnjp3jv/Doqngc8ENV3QkgIp/EeDeu8vK8APhHVb0VQFVvsuuOl2ceb7J1\nOzfvnwIvBM4cuXQeExd+V2Op6s9F5CzMy9ktIoeo6m4RORT4Wdn5J5x2/KSLGIlE1iFHBobg+adf\nMJ4Lj96rZyuwy9u/HqN3PvcAEJELMC7w01X1KzbtcODfgbsBr3baCZwB/A2wMHLJAiYq/PaTZUZV\n99ha69HA6cDngZOAtwLPBc6eZDkikUikNiWquOMy2HF55ZlSkBZ6N1LgaOB44Ajgv0XkPqp6q6pe\nD9zPGsNni8ingcOAo1X1FSJyZMk9hmbSFv8hwOesfz8FPq6q54jIxcCZInIycB1mIuFIJBJZfUpU\ncftvmMVx+kf6slyPEXPH4RjffZjnf1R1CbjWur7vDlziMljX+BXAQzETsh8rIj8GZoE7i8jXVPXh\nwz6Wz0SFX1WvAY4pSL8ZeOQk7x2JRCIjMXp0zouAo0VkG/BT4ETgmUGes2zaR2zD7t2BH4vIVuAX\nqrpoxzk9GHi7qn4WeA+Ave4Xliv6MBVDFSKRSGQIRlRFVe2KyEuAczD++/er6pUicjpwkap+UVW/\nIiKPthZ9B3iVqt4iIvcH3i4iSxh3zttU9YqxPE8Bolq7g82KIyJ6qp6y2sWIRCLrgDPkzajqsnzg\nIqJ6Wc28x7Ds+60W0eKPRCIRnxirJxKJRKaMKVDFKXjESCQSGYIpUMUpeMRIJBIZgujqiUQikSlj\nnUferEMU/kgkEvGZAlWcgkeMRCKR+mh09UQikch00Z0CVZyCR4xEIpH6ROGPRCKRKaOT1J2YcGmi\n5ZgkUfgjkUjEo5vWlcX2RMsxSaLwRyKRiEc3OfBbd6PwRyKRiEeLRs2cY5sQa8WJwh+JRCIe3SmQ\nxbqtGJFIZIVp0xjrEqlHl6TWUoSIPFZErhKRH4jIawqOv0hEvi0il4rI+SLy/9n0R4rIxSJyuYhc\nJCIP88451p7zAxH5u3E844FftUUia4jVFOBh7t1Yxw2Xy6VM1AchIjPAu4BHYKZcvEhEzlbVq7xs\nH1fV99r8TwLeATwO+DnwRDvt4n2Ar2CmbgT4J+D5qvpNEfmSiDzGTdA+KlH4I5ExcyBY11XPcKBX\nCqMKP3Ac8ENV3QkgIp8EngL0hF9V93j5N2H7hKrq5V6eK0SkKSKzwB2Bzar6TXv4I8BTMRXDyETh\nj0SWwYEg8sNS9MwHUmXQGV34twK7vP3rMZVBDhF5MfAKzOTpffPnisjTgEtVdb+di/f64JpbRy2g\nIwp/JFKTSYv8MgRnJFK6Y7vWgVQZlDXufnPHAhftqOzJUzQNY9/ctqr6buDdInIicCpwUu8Cxs3z\nFuBRw1xzWKLwRyIljFPoV1rU6zCoTMutGPz3t54qgbLf/ZjtDY7ZflBv/59OvyXMcj1whLd/OMbX\nX8angPe4HRE5HPgs8GxVvda75l2GuGYtovBHIh7LFftRBH41uw8mdEqPlT3LKBVC+F7XckWwjEr6\nIuBoEdkG/BQ4EXimn0FEjlbVH9ndJwI/sOm3A74IvFZVL3T5bWPvrSJynL3+c4C/H7WAjhX5H2db\nuy8Bdqnqk0Xk4cBfY3xclwB/oKrrN/BFZF2zHLGvKxLDiPsyGhdrkXjCPahcRRVD0TMPWxms5a+B\nUStiVe2KyEuAczBd5d+vqleKyOnARar6ReAlIvJITLyHW4Dn2tP/GLgbcKqI/AXGnfNoVb0JeDHw\nIcwUMV9S1f8Y+eEsorpsd9Hgm4j8KXB/YAumlXsn8DBVvVpETgOuU9UPFJynp+opEy9fZPoYVewH\nCf0g0Rgk6pMWfcgL/yh5qr4SHKO6iZZTCZwhb0ZVi3zitRERvUDvXyvvQ+SSZd9vtahVtYmIAP8P\nuKuq/qWIHAEc6nUxqjr3cODxwJswLdl3BFqqerXN8lXgdUCf8Eci42QUsR9V6MsEvErYx/X1MEiY\n3X3KxDmhW1hOVxkU3T+8p/8sw1QC7jdaza+Alah8V5u63zTvxvQ3fTjwl8BtwGeAB9Q49x3Aq4GD\nAFT1JhFJReRYVf0W8DSygQqRyNgZVvCrBHgYoQ/Tiq47bMVRh7JzQyve3btItOuKdVFlUFUJQL2K\nYDVdQVH4M35TVY8VkUsBVPUWERn41yQiTwB2q+plIrLdO/RM4O/sNc6BchPlvNPO721v276NI7dv\nq1nkyLQzjOAPK/ahOAwS+fAag84vS1sORe6b0LoPhbzq66Hoy8CkpUFacUVQt3Ip+wq4dsdOdu7Y\nWesaw7AWe2CNm7rCv19EEmz/URE5mHqzEDwYeLKIPB6YBzaLyEdU9TnA8fZajwLuUXaBE047vmYR\nIxHDOAR/WLH3r+Of282lF28XlaPO/QdRLPR5EfbF1xfyrAJIcpWBf374ZTCoEgnvP6w7KKwAjgwM\nwfNPv2DgNerQpjmW66xl6gr/3wOfA+4sIm/CuGdeP+gkVT0FOAVARE4AXqmqzxGRg1X15yLSBF4D\nvHGk0kciHssV/EFiO6rQu/Wgc0apDMoostSNuDbscSO0bfIVhDsvFHS3DiuG8vsP9yUxzFfApNsB\noqvHoqofF5FLMMGHBHiqql65jPu+WkSeaK/1blXdsYxrRaacuoJf17ovs+yLhLuO0Id5y44X5RlU\n9kEUCXj/ti/2DRK6uQohrAycqPtr9xxFFU5RJTDoK2A1K4Cpd/WIyB283Z8B/+ofU9Wb695IVc8D\nzrPbfwb82XBFjUTyTFLwi6z7MgEvEvKiY3UrgCLxH9UKLRL7KkF366LKoFtwXij+WXkHVwJVXwGj\nVADjYhri8Q96wkswfn3BDEW+xW7fDrgOOGqipYtESliO6NcR/DJrfJCgV6WXVQzDVAB1rdEyV41Z\n54XbHfOPp0F6/hxXrrCCyF+nqEy+6I+7AhgXU+/qUdWjAETkPcDnVfVLdv9xwCMnX7xIJM9KC36Z\nQA8S9bI0l163UgDoLnnC36kp/Kkn/DP1xb0/rSy9U1gJuAbfMndQyFqsAKZe+D0eoKp/6HZU9csi\ncsaEyhSJFFJH9FdC8KvSwv2itL48Vtg7nYRuJ6Vrxb3bSejsN9tLXe8ZBom/J/ozibXIZ7skNj1J\nuyRphzTtksxkJYWsQugX+Kq0rBJw/nuXlm8DGL4CWM4Yg1GZeh+/x00i8nrgYxjXz7OAX0ysVJFI\nwDhEfxTBL7Pk64p9m0ah0LcWm3Q7SU/cl7qpEfROAh1xD5SNcHHr/bmHy9N7vNREwQKWUtM1sZ2a\nZFI1FUPaZSbp9CqEssqgSauyEjDHnWzn3UF+WpHo+18IoQtoNa3/2J0z45nAGzBdOgHOJ4g6F4lM\nilFEv8zKL/KXF/nchxH8No1SsW/ToLuU0OkktK3Yd/YnLLWamch3gEWMqHfJBN8X/bACgHwlAD2x\nB7K/7DRcBJIUZlOW0ma+Qphr9yqDxlybJO2wkM7TmGn3nrhJtu1b9H6l0M3t5yuAKvzrrab1H109\nFtt752UTLksk0sdyRb+ule8L/yCLvkUzZ/e6/RaNnNg7q7610DAW/WLDCP0imdh3CraLKoAy8Q9J\nC9b+kmAqiBQT69GlNwVmmyzNmcqgPdeBtEtjrkVi12napW0rAfcl4Pv0G7QLBb9o373r8CtgkPW/\nEuIfhd8iIv9F8UwyfdOGRSLjYtKiX2TlD7Lw257o+4Lv0lvtRs+yby8282K/ALTIhN5Z+X5aUUXg\nKgNTWPfgxbjH9wW+SvTnbPp8kDaXQprSnmvCXIdWs9H7EmjOtWjPNGjQ7glzg5a3na8AzANW49oG\nsscoHytg8pePIF4uy/Hxi8hjgb8jC8v81uB4AzNv7v2Bm4DfU9Xr7LHXASdjft2Xqeo5Nv0g4F+A\nX8VETDhZVf935EJS39XzKm97Dvhdqu2OSGRZTEr0h7Xy+9w2AwS/tdAwbpzFNG/ZVy1O/MOKILT8\n3T4ML/xu3xf6FGiSiX5O+P0lZWkupT2ntOfatOcaNObatNIG7UZxBWDSzJeBeUf13T+h77+oZ1BR\n+IhxMWo/fjvvyLswA11vAC4SkbNV9Sov2x8AN6vq3UXk94C3ASeKyL2BZwD3wgSt/KqI3F1N3Px3\nYuLwP11EUmDDqM/mqOvquSRI+rqInLfcm0ciRayU6IfHilw5+W1P6GnSplEu+M66d+K+h2LRd/nC\nr4GOTSsSfl8v3Xbo4gmF34l6k6wCCJewEvD3NwFzAnNN2nMN2nNtGnMtunMp3bmE7kwm0A3adEho\n2hG1TvAH/ap53/7w4j8uluHqOQ74oaruBBCRT2LmH/GF/ymY9lKATwP/YLefDHxSVTvAtSLyQ+A4\nEfke8FBVPQnAHr911AI66rp6/BG8M5jPlEOXe/NIJGQ1Rd/56EPRb9Pos/LbSw1ai03ai43MpbMo\nJmC5E3xf7PeQibvLswDsJV8RdCiuBIqE39e8NNj2hd8Xe2ftNwvWm8lEf5O3vdGWo6AC6GzcZxqs\n5xKajXbvnTrRBzx3T2Og62dY8Z8EyxD+rcAub/96TGVQmMfO2PVLq69bgf/x8v3Epi1ielV+ELgf\ncDHGDVQ56/sg6n7T+CN4O8A1mE+WSGRFqT9ZSd6n79LCXj1Fop9rpPWt+yor34l80doJvC/0TvzL\nvgR8N1ChUeuc/qHJP5vPJuTF3rf2N5IX/b1k4r4YbG+y+TreuR1hqbORha4Ze+Cs/8ZMPnZO1pib\nuX7GJf6TsPpbo3fnLJqNK2wbLctTlp4CxwJ/rKoXi8jfAa8l+2oYibrCfy9VXfQTbGTNSGRsjBJz\npSrAWVFDrjve3/e+eHug6O9J+4U+3PZF/jaqxf82AqFfsMt+slogFH2HL/7WFawpdGbhtnlzbSFv\n1TuLfy9ZReBcUG57E5ngd7393tdHk7Y/qGwO4xfoYax95wICaok/lAv7JMW/zOKvEf//ekxoG8fh\nGF+/zy7gLsANNtT9QXZ+k+ttenju9Zi5yi+26Z/GRDReFnWF/xuYWsfnfwrSIpGJUdfFU5WnvCG3\n3L3jjleKfpHY76VY7PeWnNOzDRcwbtz9ZMLvBN9fF5GSCf8sWSvuPKYimIeFeXPJ28jcOwvkRT5s\nZO7YY9mP0Xfftt/mWCD+CUlO8PMROn3ffdKXHlr9k6TMADls+905bPvde/sF8f8vAo4WkW3AT4ET\n6R/v9AXMBOv/Czwd+JpN/zzwcRF5B8bFczTwTVVVEdklIvdQ1R9gGo6/N/rTGQZF5zzUFmJeRH6d\n7HNkC2NoWY5EHOOKsFjm4inD9/9nXwie2Hs+fRdOIdeI6y9Vol90zO33RPRWMqEPl/3eumgYL+QF\n323Pk1UAbtli1p15E3ZxnuoeRGW4huPetu3CCiRph6ThKthub23eb5rrr+9vu32fulb/uBi1h5D1\n2b8EM6ug6855pYicDlykql8E3g981Dbe/gJTOaCq3xORMzGivh94se3RA/BSTKUwC/wYeN7oT2cY\n9LYeA5yE+ez4Wy/9NuwEK5HIWqWOte8f87ezPGbdseEV2ot2xK3zvxf55V3Drdt2lUKp6DtRv9Um\nhqK/j6ylMIf5AAAgAElEQVTVt67w+xb/vD13M5nLaEu2rmomTMgEvmhcgNvuYBq3UzMyudtJ6aZd\nujPmnSe4dbf3O/jWvLlVf03TDfKthNW/nEpEVf8DuGeQ9gZvu4Xptll07luAtxSkX069+c1rMyg6\n54eBD4vI76rqZ8Z540hkGFYicFbYFpA75gVP68XSKRpd63S5S6bnixVpQLmV70S/zN2Dd5HU5glF\n3wl9+IE+663nTXncaXNkFn8rSPOfNfxCSIFOwlJq3lWnk5A0/C8vJ9vFI3eLvgAm7dYpYupH7orI\ns1T1Y8CRIvKK8Liq/m3BaZHIusXvUZJLTzswijtqtiQtxThO1SU4s7vsT9JdaL+379Q2vPCsl+67\nfcKeP16+JMjiKEorw+ZzEUHNZftn+qrC5VkNwXdMvfBj2vkh36zj6AvhEIlMipTu0FZ/Qqfvsz2l\n25eWdRHs5LoR+g4KMOGMZ5IOS2nDBjsjGxzlW8PdYLvouNtfAGOZO5wo+z6VDWTunnnKLX53vi/+\nG8j7930//2aTT8gGajXt2u0nQZrb9pecG6jbi/jpzwngv2sn6vlKodsn9qsl/svozrluGOTqea/d\n/Kqqft0/JiIPnlipIlNHg/ZYGnhLLfaceyFveZrGw6yvub/tmibd4CSAhW4KNDKXD2SCXl6w8hAK\nt2EaWnu+eLf2G3VDVw/U8/G7Bl63+BUB+ZG5mzCm3uaSfX/brwB62x1mmq1eiOfGTK4jbK4fVTax\nS7Zd/NqyY0VTRE6CaPFn/AP9XTeL0iKRiRFa/b5FHwq+y+vHg3f5QvyKIKFDA9PLqBn2M/fqpQWX\nkIq7oVluIy/ubuSsb0U7UXXdOTeRjdbdM2+6XAJ50Q+7coaiD/mvBd/i93v3eLtudK4Tcte1MxR/\nv8z+fm5tRL8532bDpn050XdN5A1v28X1GTTpS/j7lLES/fgPJAb5+H8LeBBwcODj3wJT8HYiK8oo\nVn+R+Lt1KP5lNG1AsRbN3jb09ydP6JA0jAsjSbtZuIa0aQTcCbzb9sW9aCRvUTgHf92dhcVZ2L/F\nfE0M61z1R+0WBl/zFjd4q1TYg3WvojBx/BtzLeY37aPZaPeic/pD33yhz0fvrCf6Vdb+uEfuTr3w\nY2ycTTbfZi/9VuBpkypUZHoZJP5Fvv5xiD9Ak1avu2dClxaNngi5azZp05pp0NhgolS2Ftu051pZ\nvJ7NNgTz7egX9TBgW6HYe/n8HjPu46MoRHP2Igx1onKWVQB9gdmCpZeWWfiNuVah4PtWvj+TV9ms\nXu7380U/FPz+7fEHaZv6qRdV9TzgPBH5kIs4F4lMmjriD/k/0FD865B4VUQY3sGJfpekVyG48MMN\nGnRZoD3ToLMhob3BDPBys2zlYvhUhWXuFGy7dZ2QzGURGwZF6CyK0unSSkM0Z5a9m5glFHtf1H2r\nfpCFn/0Wq2fl+4xzMNhape4T7hORvwbug/lvANSfiMXGqb4EE3PiySLyCEwc6hmMV/QkVf3xUCWP\nHNA0bHTHYSoAXwz8BltH+BXg8hkxd4O3ulbkW/gDvcyXwEJvv28Wrpkm3UZCq9Ggu8Wc51cG+cFf\naSboYejl0NLHO07Buv+l9K+LJmXxF1/k7Zy8M81WbgrGZqNNaLGHPvrBPvvhxb5/u//B4wxcw1NX\n+D8OfAp4IvCHmFgTPx/iPi8DrsC0DQC8G3iSqv5ARP4IeD1m5plIJIerAKC8EvD/8IsqAZ8iV5B/\nXtVELe540ShgP18vz0xCt5HQaSR957kJvbskvTl53SAxN1CsNwk7mAqj95ADhMl1o7Rr16/edbME\nSidXr+N7L8vj3m9Zmtv2f59BQu/n7T3emIU+pDWm8CFrmbrCf0dVfb+IvMxz/9SaiEVEDgceD7wJ\ncA3ES8BBdvsg+iPYRSJ9+JWAI6wMikShqDcQ5D/pncWPdw8n6Pm4P2nuWLguqkDcuvTYTGJ6hzby\nx/08ZftlVPWJH+RKKfKtFwl2WX/8onuU5QvLFFJX5Iv+b4xKdPVkuI/On4rIEzBCfXjNc98BvJpM\n6AFeAHxZRPZhGoofWPNakUiOun/wg2y45Y4hGKZBcBzCUlYBjKNv+zD+8+Va3+MU7HERXT0Zb7QT\n/r4S039/C/DyQSfZSmK3ql4mItu9Q38KPNZOLPBKTOXwgqJrnHfa+b3tbdu3ceT2bTWLHJk2hhG9\nUNwatttMKGR1LOfwvCpL2D+vzBou2i8q8yCKKhhf1Pztoq8aP8+o55Xtl1WUw1SKV++4flB8/JGY\nBuGXLPLnkCeKvFxV/25AnjcDzyIba74Z2AHcU1XvbvPcBfiyqv5qwfl6qsYgoJGMOuJepwGwyj3h\n5w/902WujuKGy7wvfFDeouv2l7We+FeJd1mbBeRnJatKH3S+u88gV5h/LNwuqhyqKobT5K2oatFM\nVrUREX2InlMr7wXy6GXfb7VYzjfnK4BK4VfVU7Dhm0XkBMwXw1OBG0XkaFX9EfBo4MpllCNyADNu\noa/TZbBIiKsaNV1f9bLui337rRZpd4mkA0kHJIzyGcb6gfLePGGoHoJ916vHbYfhlFPQBLoptJoz\ndNOUblLSc8nbdw3URQ3dVftQ3XDufge/Ab6KSfjjJ+XjF5HbYzrJbAOuBZ6hqr8M8hwBfBbT43EW\neJcLnSMixwIfwvS/+pKqvtym3w94D1lUqBd7M3YVspwnHKmmU9UlEXkh8FkR6WKmgog9eiI5RhH8\nUcQ+7FJYJvR+V8VBfdebtHvi3lgEcTNZuUFcbpCWn94p2K6qAMJt82D57TLBn/O2myCpGXycpksw\n1zb9+VOguQfmTMXQnoNWs0E3ySanMZVBNj9xWBmEFUVZxeB3pTWPVeYG6u+FNYn+/BN09bwWE/fs\nbSLyGuB1Ns3nBuC3VHW/iGwArhCRs1X1RuCfgOer6jdF5Esi8hhV/Qqma/wbVPUcEXkc8NfAw6oK\nshzhH8pH5HoD2e2zgLOWce/IAco4LPy6PVEGdV8sE3t/VGovCFmrRbO1ROrEvWg9KK1TsA4rAby1\n/6p8rQqtfX/Qlr92I3WbcM0tcOq/w09uha13hDOeB0dtM8dkEzSb0Gy2TUXQXOhVBO0km6LSn66y\nZefY9SsHv0LwB845S9//EqiKxlpUAYyTcc0GV8BTgBPs9ocxbu+c8Kuq/597Hmtg29kQN6vqN+2x\nj2C8J18h30vydsBPBhVkUKye2ygWeBfINRIZG8u18sv89nUs/LzI5wXfH7BkhN+kNbptmq02TRd3\nx4n43oJtP4+/XVYZuMFcodXvth1dRhN9F1eoCde04FFfgKv/L7vMhVfCua+Go+5Kr3JgozlHmtDc\nCM25Ntps057bQ6vZYF8ynxvd3KbdqwBMpdDoiXy2nVUAVfiVg+8CGiVc9yAmGLLhzqq6G0BVbxSR\ng4sy2S7w/w7cDXi1zXt/zMTrjusx0+KC6SzzFRF5O0abHzSoIINCNmyuOh6JrCTjEv1qX33mwvFD\nChcJfmMRJBT2vWRiv4e88Pt5wnOKvgI6sL8FnQ7s79p1p3zQrnknhtkU0hRmE5h3rh0/hHIz2z71\nqrzoA1x9E5z6CfjYyWSib4WfjbbMG0HmTCXQaLZJNnZoN9u9cBfuHTsL2m1nPv3M4q/qcOtiLa2U\n+C/Hxy8i5wKH+EkY4/n1da+hqtcD97NW/tki8mmKXevOKP8j4GWqepaIPA34APCoqnsc+CMVIuuC\nQdZ+XV/upEV/vrUvc+nsIS/qofiHS1V+K/YLe2GhBQud/PTqfjR+qI7YMAukHZjt2AjMe73Zd+dg\nvgmzLnpoE37yy+Jr3fALYLfN5yqkjfbmTXJfIbIRNnaXSDcukDS7pEn/75mJcwNo9UYvm9+ov/un\n/3+ijviPizIf/74dF7FvR2WbKapaKrgisltEDlHV3VbUfzbgWjeKyBXAQ4FvAHfxDh9ONvD1uar6\nMnvOp0Xk/ZWFJAp/ZJ1Sx6fvpxWRrwTybp9yS79C9J24lwl/WZ4W3LoXFhazKded0PvR+Mtm283e\niSGcddefcn1+0SxbUlMhzG+ErUvF7+ewhi1M2OuoQzY3X4AZfGwaiDtJKKANwoluHN2C38kX4DKr\nvk7Pn2Epu15z+wNpbs/Gmt58+nuGvfTngZOAt2LC3pwdZhCRrcAvVHXR9gJ6MPA3thK4VUSOAy4C\nngO80572ExE5QVXPs3HQfjCoIFH4I6tOHd/+cq9f3a8+v50Ga9cHpdlqk/i+dz/UsltawTJA9Pfv\nhdv2GgvfCb5bF1n7/jqkTPjddCz+PFz7O7ChA5u7cEYTLkzhau+id5uHM+5py5vQ1wW0b0lMoaQF\nSQpJ0iFNul6TbcFUluSnuoRi0fXFPbT6J8EEffxvBc4UkZOB64CnA1j//YtU9YXAvYC3i8gSxr3z\nNlX9nj3/xeS7c37Fpr8A+HsRSTD/C184qCBR+CNrnlG67A376e/3+CksQ9ccE79bpXN1uCW0ihcL\n9oOKwbl19pGfYHEU4TfPYY6lXp6iLv4L2CneF+HQBM7dAqe24QaFw+bgjHvDUfNkFZzrBRQ+Y/ge\n7NgEmuQEP/cuc0KeF/DEs+z9Pv0ryaT68avqzcAjC9IvwYq1qn4VuF/J+ZcAv1aQ/g3gN4YpSxT+\nyNRSt3Loy1enHiobaDUgu3PpFKUPEv0i9tP/R+5f03XNOyqFj92OrBG3UXCjIW6cdpdyUXhSjPWf\n0j/Zfd+5PcFfHXmaYHfONUMU/sjU0gkaEGuTks2IVZWnar/k8CxuPt8sfT/ZbLqOuhocnhfeq1ah\nyvaHoOPZ//Xyrp40dZcO/Fg9Ufgjax7j0x3O3dMhGdrdE/Yk8a+V2IZKTWy/Ot+3XeYDnyNzk5S4\nSuY7WTdNf4p1h/sD9d03vhsnpNerh3Iff67Rd8529/S7eLrFfy7X/7/Kx28L0E2hk8zYd5r2uWqq\nXDdh3J6VdvMAdAbNd3AAEIU/MhWEAhL6j531398MmfQcFJ1khiRdInUC7odAKPPzbyxIc3kx4rsZ\nSFtw22KmowveMkuxq8evIJz17lvzvsin5Bt3t2AEf4tz7fiCH86x6/rvhxWDW4JBYt0UumlqB2n1\nN5m7956fxKa/gij67cK5DCZBt3Pgy+KB/4SRNU+ZpT3qdfwvBL8RMczrcOe4LoVuO1vboGTNJtAi\n6SwhTuwdvrAXUWQhW6GcTWF20Q62Chp7XUNvmY/fiX+R8Duxz3XnxOvL7w/I8gdpuWVTQVpYMQSD\nwTpNY+23kyxMg+/m8fv4uN/Bd/+UuXmqwjeMm260+CORtUHo7vFdOVUuGj9PEX6XQl+MWt7gohxN\nSLsLNCiJUuiEvSjNF/wmpkun227B/CbTx56W7dPfMi6gUPihun6BTPg32HVP7J1l7lvxVRXApoK0\nOfIVgU3rNE2Ez3az6Y2EyAK65cM9+5VCPrQz4OUrCs08WWGOwh+JrBDLtfr9kZxFVr9/7Xws+Gy7\n7RTYxpcxFUFBD48N0ElabGDJiL8fBXMved/4HHmBd7dwghnG7rHr+Zbx/7sxA/tdW4B9jE6J8qf2\ncWYTG7IhdMUEFnpvHYh4XyUQpm3yrrMpE/2F5oac6DtRd2lh1M6qUM6Oohj+Zr86dv+odPZH4Y9E\n1gxVVn8+Xyb+4LoS5l07fl4fX/zN8ZLKqAnQopkuGbF1ou83hPqi36Ivzk3tSJ0dmO2aEAzzro2g\njLJQzGFETpcWCn/ZdtEXQhN0I32ROn1L3w/bHIp+Wdhm/7epmsPYMe4BV0utkq+9A4go/JE1Qx2r\nfzkunyIXgTvm2/XGNZEPA9Hvp06N2DVNSOYNyRKSYoTbiabbdoLuxN7F5ikS+kXyou9i90NxdM6Q\n1Fv7PY1ckDa3DoW/6GtgY5C+MZ8379oxQh+GZg7j9ofbRaLf3w4w+QbdHNHVE4msLKO4fIrEP7T6\nod/yz9PA79fTpG3jxhuVTXKilOau320mdFMbsbMZTLziKgC3XxWGuSgcs0uDvOgXvaIwPHNo9fuW\nfxieuSJ6Z7guEvx+oc9i9Dth97er3DuDRH+S1r656LqcTXEoovBH1hyDxL+oX3+Z+EPWawcGiX9G\nCzx5T2nSokvS8/23vYlG2jRoJG3aG1okG7r5SVl8l05o0VcJfij6RROxuO2ygVZFVv+wFYDd16Zx\n6XSSYsEvmoWrzLJ3I2PXpOibCx/wROGPrEnGJf7+9qDRoO6avj3v9o3ot3pHXEwZVwG07HxcCV0a\nzQYLzS6Nbpuk08kqAV/c/XUnSPP7+/tWfpW17xP6+d120WCs0PXjrbVJby7edrPYkg8t/EGunCrX\njvsN3W/hjvlrRyj6Yx3pG4U/Elk96og/5IO4FXXhLHP9VN3LXcevAHzRb3qVQIsmTRtf3hwzFUCS\ndGkkLRaa5pzcPLxFln0o9oOs/TLSYB2OKi75CnBCb8S+0TfpepXbpo4bp+6E6/5vF24XWfljD+8Q\nhT8SWV1GbfAFqOP6GXTPogrAfQH4oZ6dtZ8E2wnz9CZ6aW4w+TfYY90uSadD2l0isVEtpUz4IS9I\ngzry+9sJ+cogNaEnnMh3khm6adoT+nDS9Cof/SCLfpDgu3ec72Jbz8o3eSYgYfsHZ1nvROGPrHnq\nij/0W/+Q9+v7FUDVvcw6PybAVQBtspDDRbN55YW/fDL3JLGLLXMv3YaATmxn/bS7ZPezciYFwt9N\ni/d7cXOsuLvnLBJx996qhLyO2IfXcff07x3+dqtq5fsMCsA3InZilU8B24BrgWeoat/8ZyJyF+Bf\nMDNuLQGPV9XrRORjmPDLbeCbmBj+XRH5feA1mKkY9wB/pKrfqSpLFP7IusAX7up8g33/7jplFYDf\n/dNJXfavL9LFlQAFaWXpflrvunbawt7ae+Y6weqKrGe3XeRLrxL9qsqg6vzwfmU+/KIy+r9D1bNN\njMm5el4LfFVV3yYirwFeZ9NCPgKcoapfE5ENGPEH+JiqPgtARD4BPB94L/Bj4HhV/aWIPBZ4H/DA\nguv2iMIfWVcs1/qH8i+Asmv7ebNunflpHiuFvFZ6//UcYZkGP3/Y8Fmv4bRI0EdNL7pv0b2Lyrtq\ngp8VYFI8BTjBbn8Y2EEg/CJyLyBR1a8BqOo+d0xV/8PL+k3MvLuo6oVe+oXA1kEFWZG3KSIzwCXA\nLlV9soicjxn0LcCdgf9V1d9ZibJE1j/DWP+OQS4gd72wEvArEf/LIRNqk9+3/N218/mKhT08XpTH\nL19dqsS0SnyLKodhKo7wfnUs+7B8+eeoJ1FV7ruhmZzw31lVd0NvIvWDC/LcA/iliHwGOBL4KvBa\nVVWXQURS4NnASwvOfz7w5UEFWalq9GXAFZhosKjq8e6AiHwaOGuFyhE5gAhFuzpvfyUwTD/woorA\nUTXxez6t+pyi5yhz7ZTNNVBXQAe5VwY1tpa5ZOoK/TBlrWKsgu8oE/7v7IDv7qg8VUTOBQ7xkzC+\n99fXvHsKPAQ4BtgFnAmcBHzQy/Nu4DxV/Xpw74cBz7PnD7zJRBGRw4HHA28CXhEc2ww8HPNgkcjI\nhAJQpxtoPn+nT4jCWEBl7QPO2g+v5xhkuReVdRjrfhjK3EBlaYP6y9e5XlUFO6wLZyJCH1Im/Pfa\nbhbHJ0/vy6Kqjyq7rIjsFpFDVHW3iBwK/Kwg2/XApaq6055zFvCbWOEXkb8A7mQnZvevfV/gn4HH\nquotZWVwrITF/w7g1cBBBceeimns2LMC5YhMEWUCUSao5f37q9sLfPICn4/qWSXkw4r8oAbecYpp\n1bE6X0yj+OZXRNyrmFx3zs9jjNy3As8Fzi7IcxFwexG5o6r+AmMYXwQgIs8HHmPTeojIEcBngGer\n6tV1CjJR4ReRJwC7VfUyEdlOfwjzZ2JaoEs577Tze9vbtm/jyO3bxl3MyBQxqqjUOa894PikrPhJ\nseoCPIBrd+xk546d47/whLpzYgT/TBE5GbgOeDqAiNwf0zXzhaq6JCKvAr4mImDaRp1G/hOmG+iF\nIqLAZ1X1jcCpwB2Ad4s5ab+qHldVEPHaDMaOiLwZeBbm42keM8vcZ1X1OSJyB+D7wFZVLfybERE9\nVU+ZWPkikTYF8faHoG47war7rT2GqYDqznU87PzGPo2BVWY9zpA3o6rLirAmIsr7a2riH8iy77da\nTNTiV9VTgFMAROQE4JWq+hx7+BnAF8tEPxIZB8MK+yj+6FH83EXXGtXlUsUwLqYika/Ts6hoJHRV\nhRFes85vNK7KoRYxZMNEeQbwV6t4/8gByDBCP0yvkrpdEcfRG6boHmVpVQxqNB62l9Ew59btcutT\n9dUQ/q4TrQii8I8PVT0POM/bf3hF9kikNnXFfpSujuF+nWBidfu9L3cU6yCqrPU6A8aqxx40PJEv\nH4MQDoqr+joIB9lV4f/mY68EovBHImuX5Qj+qP3aB41OrRrZ6tLKwhsUrYvKP6i9IHSzlA8mKxd2\n/1hZetE5/ngHX9DrVARVI62rWG47TR9R+CORtcckBH9Ysa8S+rI0t18W76bo2mE5w+0i6lj2g8S9\nKLxEmD+h2xerKH9Pf9xDfwwlfzxE+CVQFW114sTonJHI2mFcgj+MdV8l9lVpdaJZhud1lxI6dr7X\nbiel29u2Xwj767t70lkrvmm47pC67Zl8CYuiiEJ/ZVAcbbQ/YF1o3ZcRVgD+b7AqFcDkunOuGaLw\nR9YFdUR/HBa+fzx0yVSlDTMpSXupQaeT9MS920no7E9YMsHxbaESM/drOAFLTTdEO4i/b7YV0i6k\nXWaSDulslyR1i6kQyiqDBq1A8KsrAT+IncszqCIYpgKYqPhHV08ksvqMQ/SLrPxhBX8YsfenH/SF\nvr3YyIv8YpqfeGU/UDQZS90KIJx9Kyf8AmkKScrSbNNUDnPkKoTGXCtXGTQbbfu0G2jS6om8v+2L\nfoN28LXg5DxLG7UCWDHrPwp/JLK6jCL6g6z8Oi6dQYLfzs0x27/txL692KRr1zmhX8SIvD/topt/\nt0r8q2bhqhR9sqkW5739FJgTSFKYT2mnTZgzFcFMs8XCbJfGXJsk7dBuNHrWf29+YfslYCae7/as\ncb+CyN5xvgIooihkdpn4u99y7OIfffyRyOqxXNEf1sofVfCddd+mQavd6Fn27cUmLDaMy2YRWMAI\n+iKZyC+Qib9Lc+Lv0iFfIeCl+fhTLQLM0j/X7izZ5OrO4neVgUufE5hLWZpLaafQnuvkKoHmXINk\nxom9EWZf8Put/mKx90U9bNz12whC8XfXzF7DmMV/fUXWGIko/JE1yaREf1grP5xgPBR8VxG02kbo\nWwsNllpNY9k7IV8csDiRD78CQsvfF/5Brh4n8kWi7wu9v90T/nCxlcCc0p5r055r0Jhr00obtBuN\nXAXQsJPQuy8AU5S8te/vF+HPfVAk/u63rhM4bySiqycSWXlWSvTLfPlFrps+oafZs/ALBd9Z8k7c\n91As+i5faPm7SqBI+IvcPaGbJxT+0MovWprkKwF/fxP2S6BJe65Be65NY65Fdy6lO5fQnckEukGb\nDglNO7Aq8/9Xk/ftDy/+YyMKfySysqym6PsNsrnGWRp9Vn57qUFrsZl36eyRvODvCdYLwF7yYr+X\n8i8A5xoqE/4qH3+R8PsWfrNgvdnLt8nb3mjLVVABdDbuM72S5hKajXbvnTrRdxWBeaAGpm9/eX/J\nYcV/IixO9vJrgSj8kXVF/WiYeZ++S/MrhkGi77t2nPiXWvmhyPtrX/D3emktyr8E/EqgzwJ1rY9F\nyj+bTxLyDbqhlb+JTPz3emm3YSqCTbYcLl+HrDLoCEudjSx0bbdUa/03ZvwQCkbwzfs3jb1tmoxL\n/Cdi9UeLPxJZOUYZel8VFK2oIdcd7x9kld+uJfp7N8CiZALvi72/fRuZZV+27VcSPeFxqr9gt91+\nYW1A9ufsTP1Z0HnozMJt8+aQkBf+jRjR32Tv74R+I9mXyyYywe96+72vjyZtOxYBbL4Zv1xG/J0L\nCKgl/lAu7BMV/wkJv4jcHvgUsA0TV/8ZqvrLgnxvxcxaqMAbVfVMm/4vwG/YbD8ATlLVfSLyXOCv\nMbN3AbxLVT9QVZYo/JF1Q10XT1We8obccv++O95v6QeifxuZFe9EPdz2rf7wnF4Y+FttRif4rjZw\n+5Cpk9t3lr6z+t3amfrzwAZTESzMm0ulZC6cBYyF727jC76rZzblfoyAlCWgbUcMF4m/Gd2bCX5Z\nsDb/t3TiHlr9E2Vy3Tlfi5lx8G0i8hrgdTath4g8HjPf7n0xP9p5IvIlO0vhy91shSLyduAlwNvs\nqZ9U1aLJ1wuJwh9ZE4wr0FaZi6cM3/+ffSF4Yu/59N1I21wjru+qGST6Zfs9EfUF3213yFcCvrUf\nKpQTfIAN5MXfX7aYdWcebrFJfvvBJurRN07AjlfAhIZIGq6C7fbW5v2muf76KfmummHXzLpW/9iY\nXL3yFOAEu/1hYAeB8AP3xkykrsA+EbkceCzwaU/0BfOr+TPGDDUhTBT+yAFLHWvfP1bs+jHrjg2t\nkA3EItPg0C/vGmbddujy6RP9/XZnn10vBMs+8ha/M8NDfKt/gUz0F8hEf7M9d0u2Xqh4iQmZwBeN\nC3DbC9iRwcbl0+2kdNMu3RnzzhPcutv7Hczlu7ntEF/cV8zqn5yP/86quhtAVW8UkYML8lwO/IWI\nvAPjcHsYcIU7KCIfwLiBrgBe4Z33OyLyUIwL6BWqej0VROGPrAvG2k+7glKXkRc0jY64zPnRtb5b\npEvmpVn00haDNCDv0ikSfbft3yB0+fhin9p0Z8rPe0/itwO49bwpjxP3ObIvgFaQ5j+r//yu4beT\nsJSad9XpJCQN/8vLyXbZhPfZF0C3ojKYOGXC/4sdcPOOylNF5FzgED8JY5m/vs6tVfVcEXkA8A3g\nZ3bd8Y6fbC3+fwBOBD6EmcT9E6q6X0RehPmaeETVfaLwRyIefo+SXHragVHcUb73xdwgS3OSwCyZ\n2S+3Vo4AABvgSURBVJ3S/2c5S969kxZs+zfzbzpL3lR3aUHhEopvXZRWhs03k2TK6Qt3nQZYl2dV\nBN9R1p1z43azOH50el8WVX1U2WVFZLeIHKKqu0XkUIywF13jzcCb7TkfB34YHFcRORN4FfAhVb3F\nO/w+zKTulUThj6wLUs8lUJeETp/v1w8UluVz7oNOrhuh76BIbeCymaTDUtowbo0EYwn7hnhoCTvL\nv1mQ5rw3OYvcCbUpbWa9+1Z8mavHne/79ot8/JsxbQCbzXHnMXaDtuboH8jl0pr0dwnNuYG6vaif\nLvyzT+JZ/PlKof9LYNXEf3Kuns8DJ2GE+bnA2WEGEZkBbqeqN4vIfYFfA86xx+6mqldbi/9JwFU2\n/VBVvdFe4inA9wYVJAp/ZE3QoD2WBt4iiz0/2rPfhWAaD7NpBP1t1zSZzJjIlQAL3RRoZC6fMHha\nGWEIhXk8X78TZefWcW6a0M3jvgxG6dVje/Y4wccm+V06N5L13w/3/W2/AugN9jIxfZK0S3OuRWMm\n1xE2148q3C7D/53KZhIbO5MT/rcCZ4rIycB1wNMBROT+wItU9YWYH+a/RUQxLfzPUtUlK/YfFpHN\nmKr6cuCP7HVfKiJPxvxnuBlTuVQShT+ybgitft+iDwXf5Q3zFOG7IBI6NDC9jJphP3OvXmolHZbY\nYCx/c8P+BlD3ReBbzBvJRHXBrm9H1q1zwfa24Q7ku3K6Bt5hu3P6Fr+XJRyl60buhttumRuwbUV/\nw+aFPtF3TeQNb7u/Aijaz88eZrYH/4bLZkLdOVX1ZuCRBemXAC+02y3gPgV5FHhIyXVPAU4ZpixR\n+CNrhlGs/iLxd2tf/KE8DnzTBhRr0extu/zuHr0+QY1uz+3Tnu2aXj5p0/iFm+RHv/qjXv2un37f\nfb830B6CXkKzZvDVAtC9Q77z3iDciF1XBzTJGmmrRu/mxLzGek5hrs38pn005lo0G23bAdbE6/fF\n3w/hPKzoV08cP2YTPUbnjERWlkHi7wRgkOVfJv5VNGn1unsmdGnZmPPuOgldmrRpzTRobDBRKjud\nfbQ3eSN5N0tx6AVf5MMAbuHifP+uF1AYrA0Gu/ihP/6+88c3g7QwUNvmgnS/cvDcOs35dm3BT3rv\nsFUo+O7380U/dO/0b8cgbaMQhT+y5qhj+Re5fSDvr68iqyCSnoUf9vF3eUygsVYv/PAG7KjemYRW\no0G70aS7JaHVvi0b2dtNTeC2RekXdV/8w2ic/sQsbh9vf7lhmZ3Yl8Xv8fdzFYSx7Btzrd7ELE7s\nEzo5P75z6RTNyjWs4Ltj/trlmRhR+MeDbam+GLheVZ9s094EPA3zmv9JVd+1EmWJrA8aNrrjKNY/\nFFcARV8BfhyfsBJwQp8N/FrI7fuTsnRITAXQSGht8cI+eBOzdPbbUb9uPl1/xi1f8MNxAeaByqNy\n9r+YbO0E3+2HIZr7JmcxAj+TdGjOt3sNtW4u3iJ3TSj05e6barH3f9O6Fv5Epl6M0TnHxsswXYy2\nAIjI84CtqnpPu3+nFSpHZJ3hKgAorwT8P/5sFGjZJB9hdMd85eGHb3ZrPwzEMJOud0noNhI6jYTu\nhoo8S/ZawQTsQC/w2VLX+1Pt5Hst9b+Q7H24PvWuiyVQOLl655pd7Dn1b1j6yW5mtx7Mnc54MfOH\n/EqBeA8WePf+fREPrfZRhd4/Z2JEi3/5iMjhmCHGbyIbYvyHwDNdHlW9adLliKx//ErAEVYGRaJQ\n5haCTOgbvf3iGD/52D/9lYO/rprTt7CCmbHrhilImKeoPHUoE9BQbFvX/IRLHvUGFq42XcFbwNKF\nF/Pgc1/HxqMOGSjWZaJelLeobOE54bl1KPq/MTJR+MfCO4BXAwd5aXcDThSR38aMXnuZqv5oBcoS\nOcCo+wc/TF+hcQWMG0eYiXEEHxvkD//3U/+tJ/qOfVfvZtepH+AJH3t6L20clvZYBXpSxMnWl4eI\nPAHYraqXich271AT2KeqD7Di/wHg+KJrnHfa+b3tbdu3ceT2bRMscWS9MsxgnjIhdMK2gX2F1xxk\nQft5ilwXgyzhcVrBRZVOWRjrL/3khuKL3HAj9+bKwq+gQV9DYZ6ir5WyirFuZXfNjuu4ZseuWnmH\nInbnXDYPBp5sY0zPA5tF5KPALuCzAKr6ORH5YNkFTjitsD6ITCF1xb2OYFYJc5Urw89T5NP2/d5h\nPt8fnl2vP2/xvYsrmiLquqVcW8Ndty5yZcF17nJYh6P5UV+7RHh+mObuW9ZOUlY2t13UaO/jzjtq\n+xEctf2IXvr5p19Q+V5qE109y8MfUSYiJwCvVNVni8ibMdHjPmi/BL4/yXJE1i/1umZWC31dkQ8F\nvkigy/ujm+NNr4dLtu3td7sknQ5pd4nGIkgY4TOM84O3D/VEKS1YJ952EFL5H14OV34DfnxNdokj\n7ya88Yw2W7m6NxuZE/o2jZzoh/tFDdhhhWDEvp2rEPKhM7LutD7hmIyxxuHPbnLAs1r9+N8KfFxE\n/hQzjvH5q1SOyBplFMEvs+oHiX2V1V7UD93vu+5XALkBTK0WzdYSqd9X3227wVvdgnUn2A4rAH+N\nd8zXx1Dwi+Lnu4FcKRzVhK++GU79ENzwCzjsznDGq5Sj0j3w0z1oE9pz0ElmaDebuTmJ/e2wi2sr\n6O5aVjGY4huZN4/XH0DPPGr/18BE+vNPQXdOMSEg1iYioqfqUCEoIuuccVr4RYIf9iGv6poYDkgK\nR6XmBi/5Qu9PwNIim1e3FaQPqgzCSgDyFUHxy3EvpFLsc2s3WMvfrkqbg04TWs2sImh7cxMb0e+f\nsN4XfVdBFH0JVPaAIu8a8iuJU+XtqOpQM1GFmOBodTVRln2/1SKO3I2sGZZr5Ze5dIosfL8y6Lfo\n+wU/P0LVWPaNbpsNe9t5sd9bsL2XTNjLtv1KwYm/qxBCFxCUi78TesgHinNrJ/ZlIr/J295INiF7\nM7+dzkG6cYkNzQXacwu0mg3aSVYlNuxbcoPknOXeokliLXe3HbpzfCvfH2jn0v3jo4TrjkThj6wj\nxin6VS4dP8ZMZsfmBb/ZatMMRX6Pt+2CsO319v2KIEwrqgBasL8DnQ4s2G0oD9eTi8+ZQprCbGLX\nTrh94XfCXiTyLoqo2/aPuzyLIHPQ3AiNZpv2XJtkQ79jp02DhI6daJ2exe/HRqrqcHugiL+IPA04\nDbgX8ABV/VZBnsOBjwCHYqr396nq3wd5XoWZZP1ONm7/7TA9I++GCQZysqpWxuSPwh9ZEwyy9uv6\ncsch+mH8GV/051v7MpeOE3Yn4G5ZDPbdUpXfpi0sGpFf6JTPtOu/iaKgzACzHUg7BVOxzMF806sI\nqoR+r127ymgjmfvJbdsvEdkIzS7AAkmzS5qE7S2+MDeAVq8iCI8XhdGuI/7rgO8Avw28tyJPBzNn\n7mUisgm4RETOUVU36crhmNDOO71zTgEuVdXfEZF7Av9IQfhnnyj8kXVJHZ++n1ZE0YQgfg+cYkt/\ngOjvoVj0q/K04FYr+reSn3HXF/4y8c/eiaFyDq5FuwBbNppt5ugXd79hOex5tLH0lWKm2G1DEzpJ\nJuYtmrhJbcwgrkavMRfIbWdp/fMrhBT1/Fk+kxnBparfB7CTqpTluRG40W7vEZErga3Y2bbIBsR+\n3jvt3tipGlX1+yJypIgcrKo/L7tPFP7IqlO3f/5yrl9k7fvH/PS0L804JJqtNonf4Op88f7SCpYB\nor9/L9y2F27tZGLvi78/FYvbh+rgnOHMu27erXDyxc5e2NyFLXVef9hIHC6JeV5JIUkhSTo0k3bP\nQk/IprJ01rrbNpfP5kzov3U3l8+3+ifD2ujPKSJHAscA/2v3nwTsUtXvBHXH5cDvAN8QkeOAI4DD\ngSj8kfXLKF32Rvn0L6uAUrokXXNMwr71XYqtYldBhPtBxeDcOv4ki/7iC/8gi9+U1RxzazeZY5hn\nATvF+6JpB5gvEvY577laZPMLFy3ee0k6kKZLtKEn+P677OaEPC/giWfZ+336V5bwjdVHRM4FDvGT\nMN2E/lxVvzDEdTYBn8aEs9kjIvPAnwP+ZO5O/f8KeKeIfAvjTrqUAbVXFP7I1DKyX7hOPRTmGXBO\nWYOtnz5I9PHypgXbRdecp4Ihn6GKUPAH5YUJDc6qRZmr5+vANyrPVNVHVWaogYikGNH/qKq6Cdnv\nBhwJXG5dRYdj/P/HqerPgJO9868BrqGCKPyRqaVDfirGLsVTM5rY/B4p2QQpZYR/WQP+0nz/vHPr\nuPT9ZI23WZnKmS3ZLrpXZYGGfAafTjKT3/ccPgPP7fX0WS3KhP84uzjevpybVPX//wDwPVV9p0tQ\n1e9ievqYk424H6uqt4jIQZjYZ/tF5AXAeaq6p+rmM1UHI5G1wCgiMGz3vkH5u7ahUosGSLmlyFUS\n7jfzy3wT5tO8Dz4l74+vu2yuOOZfP9foO2eWvrKFz+UGfFX5+O17cVMH+C0luXeZ68FTfWzl3TxQ\n7s8Kl+EQkaeKyC7ggcAXReTLNv1XROSLdvvBwP8DHi4il4rIt0TksQWXU7LK417AFSLyPeAxmPlP\nKokWf+SAp0w8yhoXs2ZINzWjcVR0khmSdInU+brdoKgqP7/fAyb0h2PEdzP0BoE5HfX9/BvIunYO\ncvW4Rl3Ii7xfmWxx23OmZ0+ub77r5um6em4i39+/aAlGBXdT6KZpz8oPm8zde85H8uyvILJj1YHd\nxs/EevWcBZxVkP5T4Il2++sw+OFU9a7e9oXAPYYpSxT+yKpT5mIZ9Tqm10cnl1acP+sv7sTdpXe9\ntF6YgWYTaJF0lhAn+DCcEVgQSmE2hdlFY/3ftre4D7/fwOtuWXZ5X/j9bp19ffmLBmX5FcGmYN8f\nyOUv3sjeTtPG9EkaPTH33Tz9Qdvy7p8yN095pM5JVABro1fPJInCH1kX+GIORgiyRsBy37yfpwjf\n6vfFqOUNLsrRhLS7QIMSJ22RXzx0iThLuUUmtnthtgV3sAOm3ECu/R0jQ77FD/W7c/a6dIYDt/x1\nVQUQDuoKR/F6Xwn5+D1uJETDC9zW32m2aDpL9xuUuXom7/458GdiicIfWRMs1+r3R3IOsvpDF4Oj\n3VNjE2nGVAQFoQQ2QCdpsYElI/6+338ved94i3yYBF/w3YApf4Ss7fI534F5L4CbC92w3z5Gp0T5\nc2Ea/C8LP15PUaweX/DD/aKKYVM+vxP9heaGQtF3aWHAtqpQzo46U1GON2TD6N051wtR+CPrhiqr\nP58vE39wXQnzfcX9vD6++Jvj+ev3xKqZAPtopkukzpr3Rd6J7SKZyDvxdIJfEaOn13feupBmuyYM\nw/yo0Tn9Mvm++dB/X1QJVARs+//bO9tYOaoyjv/+3du7tgJVBKlSaIMQCYmmguHFGrm+xCBqa0Cj\nhlfxJaIIUUx4iUpU1OgHEpDwgXeoIr5jAY2icD8AUhFoaCwIDaGChgICBdrmXnv7+GHO3D07O7s7\n93Zndnv3+SXNzJ1zZs4zZzv/88w5Z56ThmzOBmmbaHzvTLsone3CNsd1PdMInb3Bu3ocpzKKeP27\n0uWT10WQpsV+feKlNoeBSPunR6N5nDvqNSbrISRzfScjqbefCmMasyfdj8U+G5lzR/R3u6ic2fDM\neYxE22ws/tlG6cyK/wxCM0/SHKY5u58n+q3jAFUM6MZ4V4/jVMpsunzyxD/r9UOr59/MaHRmEqtn\nIoQVhkYQsbh7YnpQuF5jamSS+sgko3VQKuCpUOaJe9bTj8U+jsGfHoPmAeROYZmTm80dSJ729LPx\n+ONuoFnE4m8V+mQbr85VZKWutI47iX653n5y1bmOC78zcHQT/6zXD+3FHxqzdqCb+DeYCHlTwU/P\nS/v+4zImGWW0NsnkwglqCzOrb9VpCHjWo28n+J1W4IpvO6tPIznbditw5TUAcUOQ+TtvFa6sN59d\nhauTZz+4og/u8TvOgFJU/OP9Ih+CpdeIvf9U8OMAY2n5k2EgOBHCUWpMMVofZbKerK+bBnZruwTj\njsx+XtdOO0+/nfBD64Isnbp+soO/YWv1ZE7+RH0eUyMj0334sScfr6Q122UXY+Ev0qcf50vp7Ze+\n7vE7Tl8o2t8PzUHc8qZw5s32yfMW88qcCmc1xgKaG4BalDZJnVEmmGSU7UwxWptk28LmRdbrEzup\n7QjB3lLvv5PY5/XrFxncheawC9kvi/O8/5Hky+TYs+8k6lmPvoiHn/5uvfTyex/ewT1+x+kbsXB3\nztc64AvQruunXVnxG0Lq7Y9kjjXeCBpyFjcCE4xOp6dLOG5nilot+VevJ+v2pg3ByFTSEEw3Bnke\nft6Abrc+/qQCGtucvn+rpV/ZJkKfevVZwc4T9MmCHn03wY9/r8EQffDpnI4zAMxmtg8U8/47lZVt\nAJK05mNpSIfWlb2aG4FUArezINkPDUF8HtDUIEDSIMRbda4GIIonRBQ3Z6QROG1qZISpWntRzop3\nVviLinuvBD/O20gvU7rc43ecgWBXun6gvfc/0wYgHgOYhGmJa13gpbUhaBH5vGOhQYjvo93awt3q\nK77/tH7a9at3E+w8sc87Nz6WLacXgh+fVx7ex98TJM0DHiBZPWalpOuB9wBbSKLMnW5mD1dhi7P7\nUkT8k3z53j80z+qZSQOQevvJsakmUc5rBAgDvbWWvK3CH6elx5Nt4x6yH6q1q4dOwpknxp1EOi8t\n2yjEefOOx9vBF/wU9/h7xTnAP0gCA0Ii9uea2W8rKn/WPDm+iWVjS/ttxkDYMQg2TFHjyfFNvGVs\nSZd8rd4/dO7+aeznPxZxI7Bx/DkOG9u3qZHJCn5afrzoe7rNevOtoh97+e0bgL+Pb+WdY82L4Hbq\nFukkynkzaToJenrOo+ObOWTszW2vm7VjpoKfvYfycY9/lwmrwh8PfA/4WpS0W6wFsGkAxG5Q7BgE\nG7J27Er3DxSb15/3BrFh/HkOHts/XLvxJhCXFTcEsa1xY9B8vLunnz3n3vEtvHVsz8jW/K+T43vJ\n5u3mkXdL3zD+PAeNHdBR7LO29Vrwu/2GM8M9/l6Qrgq/KHP8YknfBP4CnG9mc7+2nZ4zk+4fyH8D\nADq+BWSvU2MHO9H04G3ruEF+Q9Aop7UxyM/XTN59TlDnFfZsOR7fS/Ze43vJ5msn8nFaNv9O5jER\nBb0oKvZ5NuVdoxO9FfwU9/h3CUkfBjab2TpJY1HS+Wa2WdJ84CrgPODiMm1x5i6xWHfPO7MGIL1u\nVmCMeU3i1PnL4Vj8Ogn9aJRWTPj/x3y2sTDnPtsJavcxgGy+Tg0DwE7U9txuZTbnm5kclSP6MAzT\nOWVm5V1c+j5wMkkTmq4O9xszOzXKcyxJf//KnPPLM85xnDmHmXVay7Yrkp4EivZnbjKzZbtSXr8o\nVfibCooEXtJiM3smrBZ/CbDdzC6sxBDHcZwhp1/z+H8qaR+SRYzWAV/skx2O4zhDR2Uev+M4jjMY\nDMSUSknHSXpU0mOSzstJH5V0s6THJf1V0oF9sOE0Sc9KejD8O6MEG66RtFlS24/ZJF0W6mGdpOW9\ntqGIHZKOlfRSVBffKMGGJZLulLRB0npJZ7fJV1p9FLGhorqoS1or6aFgx0U5eUp9RgraUPozEsqZ\nF66/JietdK2YE5hZX/+RND4bSQZU5pN0/RyayXMmcEXY/yRwcx9sOA24rOS6eDewHHi4TfqHgNvD\n/lHAfX2y41hgTcl1sRhYHvb3AP6Z85uUWh8FbSi9LkI5C8O2BtwHHJlJL/UZKWhD6c9IKOerwE/y\n6r2KepgL/wbB4z8SeNzMNlkyl/9mYFUmzyrghrD/K+D9fbABkjGJ0jCzu4EXO2RZBdwY8q4FFkna\nrw92QPl18YyZrQv7rwKPAPtnspVaHwVtgJLrIpS/LeymQZSzfbRlPyNFbICS6yL6IPTqNllKr4e5\nwCAI//7AU9HfT9P6cE3nMbMp4CVJe1dsA8AJoUvhF+E/YNVk7fw3+XZWwdHhtf92SYeVWZCkZSRv\nIGszSZXVRwcboIK6CN0bDwHPAHeY2f2ZLGU/I0VsgPKfkfSD0HaDk6XXw1xgEIQ/z0PI/qjZPMrJ\nU7YNa4BlZrac5GvjG1pPKZ0idlbBA8BSM3sHcDlwS1kFSdqDxHM7J3jdTck5p/S8PrrYUEldmNnO\nUMYS4KicBqbsZ6SIDaU+I/EHoST3l/f7l14Pc4FBEP6ngXgAZgnwn0yep4ADACTVgL3MrFtXRE9t\nMLMXrRFW4irgiB6WX5SnCfUQyKur0jGzV9PXfjP7AzC/DK9K0giJ4K42s9/lZCm9PrrZUFVdROW9\nDIwDx2WSyn5GutpQwTOyAlgp6QngZ8B7Jd2YyVNZPezODILw3w8cLGmppFHgUySeQ8ytJANHAJ8A\n7qzaBkmLoz9XARt6bMN0UbTvJ10DnBrsORp4ycw2V21H3I8u6UiSacEvlGDDtcAGM7u0TXoV9dHR\nhirqQtI+khaF/QXAB4BHM9lKfUaK2FD2M2JmF5rZgWZ2EMkzeqdFUQACZWvFnKDvC7GY2ZSks4A/\nkTRE15jZI5K+DdxvZrcB1wCrJT0O/JfkR6/ahrMlrSQJ3fcCcHovbQCQdBMwBrxB0r+Ai0gCuJiZ\nXWlmv5d0vKSNwFbgM722oYgdwMclnUlSF9tJZk/02oYVwEnA+tCvbMCFJDOvKqmPIjZQQV0AbwJu\nULKuxTzg5+HeK3tGCtpQ+jOSR8X1MCfwD7gcx3GGjEHo6nEcx3EqxIXfcRxnyHDhdxzHGTJc+B3H\ncYYMF37HcZwhw4XfcRxnyHDhd3qOpFdKvv6Vkg4N+xfM4vylktb33jLH2T3wefxOz5H0spntVVFZ\nr5jZnjM8Zylwq5m9vSSzHGegcY/fqQRJB0r6c4jceEcauVHSdZIulXSPpI2STgjHJemKsOjHrSHy\nZZp2l6TDJf0AWBAW5Vid9eQlnSvpW2H/iFD2PcCXozzzJP1IySIj6yR9vsp6cZx+4MLvVMXlwPUh\ncuNNwI+jtMVmtgL4KPDDcOxE4EAzexvwOeCY7AXN7AJgm5kdbmanpIfblH8tcFYoJ+azJDF+jiJZ\nl+EL4Y3AceYsLvxOVRxDElERYDVJpMWUWwDM7BHgjeHYCuCX4fhm4K7ZFixpL2BRWGAmLT/lg8Cp\nIRbPWmBv4JDZluU4uwN9D9LmDA1ZTzz+eyLaV2bbjTjfDpJlAVNeU+BaAr5iZncULM9xdnvc43fK\nIE9o7wU+HfZPBu7OyROfezdwYujr348kWmgekyFmPsBmYF9Jr5dUBz4CYGZbSFZielfId1J0/h+B\nL6XXkHRICDvsOHMW9/idMlgQwjmnqx9dApwNXCfp68BzNEIot3sT+DXwPmA98BjJ4t5bcs65EnhY\n0gNmdoqk7wJ/A54gWSM35QzgWklbScQ+5WpgGfCgJAHPAh+bzU07zu6CT+d0BhZJrzWzrWFFq7XA\nCjN7tt92Oc7ujnv8ziBzm6TXAfOB77joO05vcI/fcRxnyPDBXcdxnCHDhd9xHGfIcOF3HMcZMlz4\nHcdxhgwXfsdxnCHDhd9xHGfI+D/neogCxfVXpAAAAABJRU5ErkJggg==\n",
      "text/plain": [
       "<matplotlib.figure.Figure at 0x120cf0bd0>"
      ]
     },
     "metadata": {},
     "output_type": "display_data"
    }
   ],
   "source": [
    "print(pset)\n",
    "pset.show(field=grid.U)"
   ]
  },
  {
   "cell_type": "markdown",
   "metadata": {},
   "source": [
    "## Adding a custom behaviour kernel"
   ]
  },
  {
   "cell_type": "markdown",
   "metadata": {},
   "source": [
    "A key feature of PARCELS is the ability to quickly create very simple kernels, and add them to the execution. Kernels are little snippets of code that are run during exection of the particles."
   ]
  },
  {
   "cell_type": "markdown",
   "metadata": {},
   "source": [
    "In this example, we'll create a simple kernel where particles obtain an extra 2 m/s westward velocity after 1 day. Of course, this is not very realistic scenario, but it nicely illustrates the power of custom kernels."
   ]
  },
  {
   "cell_type": "code",
   "execution_count": 14,
   "metadata": {
    "collapsed": false
   },
   "outputs": [],
   "source": [
    "def WestVel(particle, grid, time, dt):\n",
    "    if time > 86400:\n",
    "        uvel = -2.\n",
    "        particle.lon += uvel * dt / 1.1e5  # 1.1e5 m in 1 degree latitude"
   ]
  },
  {
   "cell_type": "markdown",
   "metadata": {},
   "source": [
    "Now reset the `ParticleSet` again, and re-execute. Note that we have now changed `kernel` to be `AdvectionRK4 + k_WestVel`, where `k_WestVel` is the `WestVel` function as defined above cast into a `Kernel` object (via the `pset.Kernel` call)."
   ]
  },
  {
   "cell_type": "code",
   "execution_count": 15,
   "metadata": {
    "collapsed": false
   },
   "outputs": [
    {
     "name": "stdout",
     "output_type": "stream",
     "text": [
      "Compiled JITParticleAdvectionRK4WestVel ==> /var/folders/r2/8593q8z93kd7t4j9kbb_f7p00000gn/T/parcels-501/42db79cc91d56809425b7fa912780235.so\n"
     ]
    }
   ],
   "source": [
    "pset = ParticleSet.from_list(grid=grid, pclass=JITParticle, lon=[3.3, 3.3], lat=[46.0, 47.8])\n",
    "\n",
    "k_WestVel = pset.Kernel(WestVel)        # casting the WestVel function to a kernel object\n",
    "\n",
    "pset.execute(AdvectionRK4 + k_WestVel,  # simply add kernels using the + operator\n",
    "             runtime=timedelta(days=3),\n",
    "             dt=timedelta(minutes=5),\n",
    "             interval=timedelta(hours=1),\n",
    "             output_file=pset.ParticleFile(name=\"EddyParticles_WestVel\"))"
   ]
  },
  {
   "cell_type": "markdown",
   "metadata": {},
   "source": [
    "And now plot this new trajectory file"
   ]
  },
  {
   "cell_type": "code",
   "execution_count": 16,
   "metadata": {
    "collapsed": false
   },
   "outputs": [
    {
     "data": {
      "image/png": "iVBORw0KGgoAAAANSUhEUgAAAY4AAAEPCAYAAABV6CMBAAAABHNCSVQICAgIfAhkiAAAAAlwSFlz\nAAALEgAACxIB0t1+/AAAIABJREFUeJzt3Xmc1WXd//HXZxaGbdgEZBMEl2RAUTEXFJyk0jSXSsvM\nvTK9W+wnt/dd1p1kalmWWaaVpuWSWkbmmhsOi+CGKAwgiho7w7DOAYaBmfn8/rjOgcNwhpkzM2eb\neT8fj/PgnO/1Xa6LA9/Pua7re12XuTsiIiLNlZfpDIiISG5R4BARkaQocIiISFIUOEREJCkKHCIi\nkhQFDhERSUpaAoeZ5ZnZXDN7Ivp5opnNiW6bbmYjEhwzzMy2mdlb0ded6ciriIjsW0GarnM1sADo\nEf18J3Cmu79nZlcBPwQuT3DcEnc/Ok15FBGRZkh5jcPMhgCnA/fEba4Hekbf9wRWNXZ4CrMmIiIt\nkI4ax23AtewOFABfB541s21AFXB8I8ceaGZzovv8n7vPTGlORUSkSSmtcZjZGUCFu7/NnrWH/wec\n5u5DgfsIwaWhVcBQdx8LTAL+ambdU5lfERFpWqprHCcCZ5nZ6UAXoNjMngI+5u5vRvf5G/BswwPd\nfSewMfr+LTP7ADgUeCt+PzPTZFsiIi3g7i3qDkhpjcPdr3P3oe4+AjgfmAqcBfQ0s4Oju30aWNTw\nWDPra2Z50fcjgIOBDxu5Trt9XX/99RnPg8qn8nXE8rXnsrm37vd2up6q2sXd683sCmCKmdURahWX\nA5jZmcBYd58MTABuMLOdQB3wDXfflO78iojIntIWONx9GjAt+v5x4PEE+zwJPBl9PwWYkq78iUjH\nEamJUL62nNH9R1NcVJwwffnm5URqIgnTO7q01zgkOaWlpZnOQkqpfLktW8sXCwzDew2npq6Gym2V\nrNu2jnXb1rF883J+/eqvWbdtHf269ePKsVdSXFRMUUERnfI7UVdfx89m/owVm1Yw6+5ZvHL5K/Tp\n2ifh+RsLPO2dtbatK9PMzHO9DCKSnIY37rVb1zJ39VzeWv0Wr698nWeWPMOOuh0YxuAeg+nfrT99\nu/alX9d+7KzbyWOLHqPe68mzPL5y+Ffo27UvO+p2UFNbw8rISv695N844b5SkFfAoOJBDO81nOG9\nhzOw20AenP8gq7espqRfCTMvm5mTwcPM8BZ2jqvGISI5ZVP1Jo65+xg+2vgR3Yu6062wG9W11Rw1\n4CiOHng0Rw44kqfefwoIN/2/n/d3jh+ye6hYpCbC4vWLWVi5kJJ+Jfzu9N/tceOP1EQYf9/4XelT\nL57KpppNfLTxIz7a9BEzl81kRdUKHGdexTxOffBUzvrYWYwfOp5jBh1DUUFRu6+RqMYhIlkp/ubb\ntbArM5bN4LGFj/FI+SOsr14PQIEV8Oi5j/K5kZ/DzHYdF3/jn3HZjL1u3pGaCAsqFzCq36hG+zga\nS48//yH7HcL3T/w+b65+kxnLZrB43WLGDBjDBxs+YH31ekb1G5Xw+tmgNTUOBQ4RyTqRmggn3XcS\nC9YuoFfnXpgZB/Q4gPNKzuPUg0/l8n9d3qrA0Bb5S3T+qpoq7p17L5Oem0Q99QB8++Pf5nvjv8eg\n4kFtno/WUODI8TKIyG519XXcOP1GJk+bDECe5fHouY9ybsm5u/ZJdWBojfgaydCeQxk3ZBxPvf8U\nxww6hguPuJBPjfgU/9n0n4w3Yylw5HgZRDqyWJNUSb8Snl3yLDdMu4HiTsXhCaiq5Y3WKrJZw8BW\nvbOaJxY/wZ/f+TPPf/A8OIzsN5LZX52dsXIpcOR4GUQ6qvgmqYK8Ag7vfzg3nnIjnz7o02zZsSVr\naxUtNXv5bCb8eQK19bUAXHH0Fdz66VszUr7WBA6tACgiGTN92XTmV8ynzuuo8zp+85nfcOrBp2Jm\nFBcVc/yQ49tN0AAY3X80o/qNojCvkMP2O4xN2zdx8G8P5tZZt7J2y1pmL59NpCaS6Ww2STUOEcmI\nmctm8qXHvkRtXS0bt2/MySaplmjYjFW+tpzrXrqOZ5c8i7szuv/otPw9qKkqx8sg0lFEaiLMr5jP\n1P9M5bev/5b7zr6P8UPHt7smqWTFN2HlkcfUS6dy8rCTU3pNBY4cL4NIRxCpiTDu3nEsWLuAzgWd\neePrbzCq/6hMZysrxD+J1bWwK0N7DuXv5/2dQcWDUjaQUCPHRSTrzauYx4K1C3Cc2vpaIjuyvy0/\nXYqLiplx2QwWVC6gpG8Jfy3/K+PuHUe3wm6s3rI66wYSqnNcRNLiqfeeoktBFwrzCinpV8Kofqpt\nxIs9DNCjcw+uPOZKbj/1dpZXLae2vpaFlQtZULkg01ncRTUOEUmpSE2EO16/gwfmPcC8q+ZRua2y\nQ/dnNNfZh51NSb8SFlYupF+3flkVaFXjEJGUidREOObuY7hu6nV0LexK/279290jtqlSXFTMq199\nlSlfnIJhPLH4iUxnaRfVOEQkZcrXlvPe+vcA+M+m/7CgcsEeM9XKvhUXFfO5kZ/j0P0OZeL9E+lc\n0JlBxYMyPl2JAoeIpExBXgEFeQUYpn6NVhjVfxQPff4hTn0wDI7MdGe5mqpEJGUeLn+Y7xz7HaZf\nNj2rngrKRV0Lu+56Ii3TneUKHCKSEuu2ruPeufdy8ZiL1a/RBmLTlQAM7Tk0o7U3BQ4RaXOxTvGq\nmiouefySnJh/KdsVFxXzyuWv8H8T/o/enXszv2J+xv5eFThEpM2Vry1nedVyHM94s0p7UlxUzDXH\nX0P52nIm/HkC4+8bn5HgocAhIm1udP/R9O/WnzzLU6d4G1u0bhE763dS53UZC8ppCRxmlmdmc83s\niejniWY2J7ptupmNaOS475vZ+2a2yMw+nY68ikjrFRcV842jv8EFh1+gTvE2Nrr/aA7pcwhAxoJy\numocVwPxYfFO4MvufhTwMPDDhgeY2Ujgi8BI4DPAnRZbjV5Esp7jWMvm0JN9KC4q5tWvvUrXgq48\nfv7jGQnKKQ8cZjYEOB24J25zPdAz+r4nsCrBoWcDj7h7rbv/B3gfODaFWRWRNhKpiXD3W3fz0PyH\nMtYO35717NyTIwYcwZOLn2y3fRy3AdcC8XOffx141syWARcCP0tw3GBgedznldFtIpLlyteWU7mt\nknrq1TmeApGaCO+vf5/vPvfdjATmlI4cN7MzgAp3f9vMSuOS/h9wmru/aWaTCMHl6w0PT3DKhAtv\nTJ48edf70tJSSktLE+0mImkSG3Mwr2Ieg4oHqXO8jZWvLWdj9cY9AnNTU7mUlZVRVlbWJtdP6UJO\nZnYzoUZRC3QBioEy4GPufkh0nwOAZ919dINjvwe4u98S/fxv4Hp3f63BflrISSQLRWoi3DrrVqYv\nm87Np9yc8fmV2pNITYSBvxxITV1Ni6cfyYkVAM3sZGAScA6wBhjn7kvM7KuE2sd5DfYvAR4CjiM0\nUb0AHNIwSihwiGSvii0VDP7V4KyYX6m9GfjLgdx1xl1MHD6xRX+nObUCoLvXm9kVwBQzqwM2ApcD\nmNmZwFh3n+zuC83sb8BCYCfwX4oQIrnlw40f4jh19XXNblKRpq2sWsmm6k184sBPZCQQa81xEUmZ\nSE2Ek+47ifKKcnoU9WDpd5fSo3OPTGcrp0VqIhz5+yP5cNOHjNl/TItrca2pcWjkuIikTHFRMTMv\nm8nUS6ZycJ+D+enMnzJ7+Ww9ntsK8yvm8+GmDwEy9sSaahwikhYfbPiAkb8bSb3XM7r/aPV3tNDf\nF/ydi/55EfVeT0m/kozUOLSQk4ikxdqta0N/h9cxf+185q6Zy4RhEzKdrZyyeftmrnvpOu48/U5K\n+pdkbO12NVWJSFrExnYU5hXSvVN3rnrqKuZVzMt0tnJGpCbCEXcdwZKNS7j99dszFjRANQ4RSZPi\nomJmXDaDBZULKOlbwpR3pzDx/olcfdzVlB5Yypj9x6jpah8eLn+YZVXLAFhUuSijT6ipj0NEMmZ+\nxXxO+NMJbN25leG9hjP3G3Pp2bln0wd2MHNWzeHUB0+lR1EPVlStaFXfRoyeqhKRnLRlxxZq6moA\n+GjTRxx+1+H89rXfUlVTleGcZYdITYQH33mQzzz0Gf501p9458p3smL9dgUOEcmY+H6PI/Y/gnvO\nuocZy2Zw4K8P5NvPfJs5q+Z02Md3IzURPn73x7no8YvoUtiFU4afQnFRcVas366mKhHJqEhNhAWV\nC/bo7F1RtYLbX72d2169DaBDPr47e/lsTrrvJOq9nsK8QqZfNr1N+zTUVCUiOSvRr+ghPYbw+ZGf\nxz08vrtg7YIONzX76P6jObz/4RTmFWbd8rt6qkpEstKwnsMozC+kpq6GgvwChvYYmukspVX8U2iZ\nfPQ2EdU4RCQrLd28lDqvA2Bn3U4WrVuU4RylX7b0aTSkwCEiWWl0/9Ectt9hANR5Hd9+5tsdspM8\nGylwiEhWKi4q5qaJN+36vGj9Il5f+XoGcyQxChwikrW6FnbNdBYkAQUOEclaJX1LyIvepjrldWJk\n35EZzpGAAoeIZLGF6xZSTz0AO+p3dMgO8mykwCEiWWvbzm37/CyZocAhIllLgSI7KXCISFZaVbWK\nbz/77T22qbM8OyhwiEjWWVW1imPuPoZ129bt2jai1wiOHXxsBnMlMZpyRESyyqqqVRz1h6NYu23t\nrm1DegzpcJMcZjPVOEQkK0RqIkxZNIWSO0v2ChqvffU1BvUYlMHcSby01DjMLA+YAyx397PMbDrQ\nHTCgP/Cau38+wXF1wDvR/Za6+znpyK+IpF6kJkL52nKG9RzGy/95mav/fTXrq9fvsY+CRnZKV1PV\n1cACoAeAu0+IJZjZY8DjjRy31d2PTn32RCQd4oPFaQ+dFqZKd3aN1YjJt3yG9x7OtEumKWhkoZQH\nDjMbApwO3ARc0yCtGDgFuLSxw1OaORFJufhg8akHPsW769+lc35nttXu/ahtvuUzsu9Ifn3arzl2\n8LHq08hS6ahx3AZcCyRagf4c4EV339LIsUVm9jpQC9zi7v9KUR5FpA3FgkX3Tt058+EzWb55Ofl5\n+eys3wlATV0Nw3sNZ0XVCvLz8qmtq+WwvocpYOSIlAYOMzsDqHD3t82slL1rEF8G7t7HKYa6+xoz\nGw5MNbN57v5Rw50mT568631paSmlpaWtzbqI7EMsMIzuP5riomIiNRHmrpkLDm+teYsbpt3Axu0b\nMQwnLO2cRx4H9T6IZZuXUdKvhGcueIZlVcsY2mMoy6qWZd1iRe1NWVkZZWVlbXKulK45bmY3AxcS\nagxdgGJgirtfbGZ9gMXAYHff0Yxz3Qc86e5TGmzXmuMiKRYfKNydE+49gcXrFrN/t/0ZP3Q8T7z3\nBNW11RTlF1F6YCkvfPjCrrWyh/UcxtLNS/cIFgoSmdeaNcdTWuNw9+uA6wDM7GRgkrtfHE3+IvBU\nY0HDzHoB29x9h5n1BcYBt6QyvyIdScNaQ8PtB/Y6kMptlcyvmM+1L1xLxZYKOhd0Js/y2LIztC6v\n2bKGwvzCXU1Q9V7PteOuZc2WNSysXJgwWKizO/dlcgDgF4GfxW8ws7HAN9z9CmAk8IfoI7l5wE/d\n/d30Z1MkdzQVDGLbN2/fzLh7x/He+vcY0mMI3/z4N1m7dS0fbPiAfy/5N9tqt2EYh+53KH279qVi\nSwX11LOjfgePfOERbph+A4sqF1HSr4RbPnkL89fO3xUojh187F5rZStYtC8pbapKBzVVSS5r7Ea/\nr7RE292dNVvWMPH+iby/4X0O6HEA1510HVt2bmHF5hXc9859bKzeSOeCzvTq3Iu1W9fuWs/bMM45\n7ByOHXwsNbU13Dj9Rmq9lsK8QqZfNp1R/UYx/r7xuwLDjMtmAOwRGCI1kT0+S/ZrTVOVAkcTWvIf\nu6k0nbdjlaVhmrtTW1/Lum3r+NQDn2Lx+sUc1Psg7j7zbsyMbTu3sW7rOr7/0vdZEVnB/t3256Ij\nLqKmroYN2zbwxHtPUFVTReeCzgwqHsTmms1s2r6JfMunpq4GCMHgkyM+yWF9D6N6ZzX3vn0v9V5P\nQV4Bj533GCcNPYmJ90/cIxjEAkDDIKHA0D4pcKSoDJGaCGN+P4alm5cyqHgQ/3vi/9K5oDMA22u3\nc8srt7AqsiqptNYcmwvn/Z9x/7NH2s9n/XxX2rXjrt0j7RezfhHSug/iv8f9N50LOu96Amd77XZu\nnXUrq7esZmD3gVxzwjUU5RcBUF1bzW2v3saaLWsY0H0A3zn2OxQVFOHubK/dzh2v38GarWvYv9v+\nXHXMVXTK74TjuDvVO6v541t/pHJrJf269ePSMZdSmF9IvddTvbOaB+c/yPpt6+nTpQ9fKPkCBXkF\n1NXXUV1bzROLn2DT9k307NyTUw48BTOjtr6W7bXbeWX5K2zdsZUuhV0Y2Xck9V7PjrodbK/dzrLN\ny9hZv5N8y6dTfidq6mrIszwKrIDtddt3/T0f2udQ+nXrR9fCrmyv3c7MZTNxnDzyuOyoyyjpV0Ll\n1kp+MesX1HkdBXkFPPC5B/jEgZ+gd5fe1NTWNHrTTyYYKEh0DFnbOZ7ryteWs3TzUuq9nlVVq3j+\ng+fp360/ABVbK1hVtYp6kktrzbG5cN4XP3yx0bSXPnqJ/bvtH9K2xKVFVvHyf17elWZmrNmyhtWR\n1dRTz+rIamYum8mA7gMwQtqayBrqqWdNZA1zVs9hYPeBmBmrI6tZsyWkVWyp4N117zK4x2AMI8/y\nWBlZSeXWSuqpp3JbJeuq1zGs5zDyLI8N1RtYX72eeurZsH0DXQq6MKL3CPLz8lm6aSmbazbjOJGa\nCEcOOJKR/UZSkFfAkg1LePHDF3GcHXU7uPKYKzl64NEU5hWyoHIBF/3zIgDyLI+nL3ia8cPGU5BX\n0OgNHdgr7bZTb9t1s392ybO7tp9xyBm7jumU32mvvgWA4qLiRrcfP+T4vf7dN7ZdZBd3z+lXKEJq\nVG2v8jF3jfHCGwp9zF1jvGp7VavTdN6OVZbm5Gf28tl7bd9X2r6OEWmu6L2zZffdlh6YLa9UBg73\nlv3HbipN5+1YZdGNXrJRawKH+jhERDqg1vRxaD0OERFJigKHiIgkRYFDRESSosAhIiJJUeAQEZGk\nKHCIiEhSFDhERCQpChwiIpIUBQ4REUmKAoeIiCRFgUNERJKiwCEiIklR4BARkaQocIiISFIUOERE\nJCkKHCIikhQFDhERSUpaAoeZ5ZnZXDN7Ivp5upm9Fd220symNHLcJWb2npktNrOL05FXERHZt4I0\nXedqYAHQA8DdJ8QSzOwx4PGGB5hZb+BHwNGAAXPM7F/uvjktORYRkYSaVeOw4EIz+1H081AzO7aZ\nxw4BTgfuSZBWDJxCgsABnAo87+6b3X0T8DxwWnOuKSIiqdPcpqo7gROAL0c/R4DfNfPY24BrAU+Q\ndg7wortvSZA2GFge93lldJuIiGRQc5uqjnP3o81sLoC7bzSzTk0dZGZnABXu/raZlRKanOJ9Gbi7\nscMTbEsUfJg8efKu96WlpZSWljaVNRGRDqWsrIyysrI2OZe5J7wX77mT2WvAOOCNaADpR2hGOqqJ\n424GLgRqgS5AMTDF3S82sz7AYmCwu+9IcOz5QKm7Xxn9/HvgZXd/tMF+3pwyiIjIbmaGuyf6gd70\nsc0MHF8BvkToqP4LcC7wQ3f/exKZPBmY5O5nRT9fSajJXNbI/r2BN6PXzIu+Hxvt74jfT4FDRCRJ\nrQkczWqqcveHzGwOMJHQhHSOuy9qyQXjfBH4WfwGMxsLfMPdr4g2h/2EEDAc+HHDoCEiIum3zxpH\ntDmpUe6+oc1zlCTVOEREkpfKGsccwq99A4YCG6PvewHLgOEtuaiIiOSufT6O6+7D3X0E8Bxwprv3\ndff9gM8CCUd7i4hI+9bczvE57j62wbY33f2YlOWsmdRUJSKSvJR3jgPrzOyHwIOEpqsLgfUtuaCI\niOS25o4c/zLQD/gnYXqQ/uweRS4iIh1Is5qqspmaqkREkpfypioze5kE0324+yktuaiIiOSu5vZx\n/Hfc+87AFwjTiIiISAfT4qYqM5vm7ie3cX5akg81VYmIJCkdTVXxI8jzgLHAgJZcUEREcltzm6ri\nR5DXAh8BX01VpkREJHs1dwBgZ3ff3mBbkbvXpCxnzaSmKhGR5LWmqaq54zhmJdg2uyUXFBGR3LbP\npiozG0BYrrWLmR3F7lX5egBdU5w3ERHJQk31cZwKXAoMAX4Vtz0CXJeiPImISBZrbh/HF9z9H2nI\nT9LUxyEikryULR1rZhe6+4NmNonEI8d/leCwtFLgEBFJXirHcXSL/tk9QZru1iIiHVBzm6pOdPdX\nmtqWCapxiIgkLx2P4/62mdtERKSda+px3BOAcUA/M7smLqkHkJ/KjImISHZqqo+jE6F/owAojtte\nBZybqkyJiEj2am4fxzB3X5qG/CRNfRwiIslLx5rj28zsF8AownocQPMXcjKzPOBNYIW7nxXddhOh\n1lIL3OXudyQ4rg54hzBifam7n9PM/IqISIo0N3A8BDwKfBa4ErgEqEziOlcDCwl9I5jZZcBgd/9Y\n9HPfRo7b6u5HJ3EdERFJseY+VbWfu/8J2Onu09z9cuD45hxoZkOA04F74jZfCdwQ++Du6xo7vJn5\nExGRNGlu4NgZ/XO1mZ0RnfBwSDOPvQ24lj0HDB4EnG9mb5jZ02Z2cCPHFpnZ62Y2y8zObub1REQk\nhZrbVHWjmfUEJhHGb/QAvtvUQWZ2BlDh7m+bWWlcUhGwzd0/bmafA+4FJiQ4xVB3X2Nmw4GpZjbP\n3T9quNPkyZN3vS8tLaW0tLThLiIiHVpZWRllZWVtcq7WrDn+XXf/dRP73AxcSOgA70J4pPefhKVn\nT3P3ZdH9Nrl7rybOdR/wpLtPabBdT1WJiCQpHSPHE7mmqR3c/Tp3H+ruI4DzganufhHwODARIFoT\nWdzwWDPrZWadou/7EgYiLmxFfkVEpA20JnC0puP6FuALZjYPuAn4GoCZjTWzP0b3GQm8aWZzgZeA\nn7r7u624poiItIHWNFUtc/ehbZyfluRDTVUiIklK2QBAM4uQePp0I/RZiIhIB7PPwOHuxftKFxGR\njqc1fRwiItIBKXCIiEhSFDhERCQpChwiIkAkArNnhz9bkt6RNHfKERGRnBaJQHk5jBoVPm/YEF4b\nN8LKlfCDH8CqVXDAAXDbbTBgAPToAcXFYAaf/SwsXBiOnzEjbO+oWjyOI1toHIeIxMSCw+jRUFQE\n8+fDnDmhpvDoo1BdHfbr1g322w9694Y+fcAdpk+H+voQJI45BvLyoKoqnHPDBti2LRxrBl/7Gpxx\nBowZA8OGwZYtu6+bKwElHQs5iYhktY8+ggkTQq2hqCgEg4MPhrFjQ3DYGZ3ju7AQXnwRjo9bGCIS\ngfHjQ42ipAReemnPABCJwEknhfRBg0Lg+cMf4J13QlpdHWzfDiNGwJtvQs+e6S17uqnGISI5Jb5W\nAfCvf8Ff/wrTpoUahTsUFMALL0BsouyGgSFRU1MkAgsWhKaoRLWGxtKffRbOPDMED4B+/eDLX4Zz\nz4Vx40JNJRtrI62pcShwiEjOiETgxBNDAOjePTQtnXxyuFF/4hPwmc80HhyaCgytyVN8ULrnnhBM\nHnsM1qwJAWXz5uzrG1HgyPEyiEjT6urg+uvhppvC5/x8ePppOPXU3fukKjg0pbHrPvooXHDB7r6T\n+++HCy9MX772RYEjx8sgIo1zh+efh//5H+jSBdavh6VLG29yyibxtZF+/UI/y8SJ8OMfw8CBmW3C\nUue4iLQ7kQhMmQJ//nPo8L7lFjj77PAEUyZqFS1RXByCWyy/ZnD77XDCCSG9qir7mrCaQzUOEck6\nVVVw6KFQUQGDB8O8eeHJqPbiuefg9NNDE1ZBQQgc8U95pUOmVgAUEWlzNTXwxS+GoAGwdi28915m\n89TWxo2Dww8PQcMdXnst0zlKjgKHiGSFSAT+/e/wdFRRUbixFhaGvozYaO/2ItaENWMGvPEG/P73\n8K1vhYGGuTCtiZqqRCTjIhE49lh4993Qifz++2Hkdq70ZbTW5s1w3nkwa1aocaWj30NNVSKS0954\nIwQNgE2bYNGicNM8/vj2HzQgjDT/0Y/CYMHa2vAU1oIFmc5V4xQ4RCTjHnkkzBvVXpummmPMmN2j\n4QcOzO6/AwUOEcmoqVPDSOu33w4TDebao6ltpbgYXnkF/vSnUPNYtSp7+zs0jkNEMmblSvjKV+CO\nO2Do0PDqyIqL4fLL4YMPwgy927dn5zgP1ThEJCMikTBzbUUF/OQn2fnLOlNOOy0MdMzW/o60BA4z\nyzOzt8zsibhtN5nZYjNbYGbfauS4S8zsveh+F6cjryKSHuXlIWi4t+3NsT2s1HfkkbD//uHJsmzs\n80lXjeNqYGHsg5ldBgx294+5+yjgkYYHmFlv4EfAx4HjgOvNrJ3Pci/ScQwfHqbgaMsO8XXrwmO9\nEyaEJ7KWLQuPt8Y/sZ8LgaW4GB54AA46KPuaqSANfRxmNgQ4HbgJuCa6+Urgy7F93H1dgkNPBZ53\n983R8zwPnAY8mtIMi0havPYajBwJv/lNuNk35+YYiYQV/bp3D53HS5aEMR9LloTXypW7F2yKLfO6\nY0fY1rUrdO4cpjPZuRP69oVbbw2TDg4Zsuc1smH9jJNPDmWcNSuMNM+m4JGOGsdtwLVA/Ci9g4Dz\nzewNM3vazA5OcNxgYHnc55XRbSKS4yIRuOKKMHZj0qSm91+/Hn73u7D63ic+EdbkuOOO3bPkTpoU\nFm5asyY81lpYGP5ctSrUOHbsgNWr4S9/2V372LAhrJ1x1FGhU/788+HnPw/9LhMmhFltM1krqakJ\nNbIzzsh8XhpKaY3DzM4AKtz9bTMrjUsqAra5+8fN7HPAvcCEhocnOGXCIeKTJ0/e9b60tJTS2LJf\nIpKVystDs1J9/e7+jdgkf7Ff/IMHh0d1H300/OoeO3b3muHucMMNiScGjJ+NNvYrvaAgvJ8wIWyP\nLbr0zDOh9rJkSbjGP/8ZajAQ1it/5ZXQUZ0J5eWhvHV1e/8dtURZWRllZWVtkzl3T9kLuBlYBnwI\nrAa2AA9kdvxZAAASLElEQVQQ+juGxu23KcGx5wO/j/v8e+BLCfZzEcktVVXuQ4a45+W5jxkTPse2\njxjhbhbSzjzT/ZFH3CORkDZmjHth4Z7HtOTas2cnPj52jYIC99693Xv2dP/6193Ly3enz5rV8msn\nm8+2KG9jovfOFt3b0zZXlZmdDExy97PM7GbgfXe/L1oTucXdj2uwf2/gTeBoQpPam8BYd9/UYD9P\nVxlEpO28+CJ885uhCeq440L/xNe+Fn7lQ2humj59z1/Z6VjhL/4a1dVhAsK77go1lI8+guXL0ze2\nIpXlzYkVABsEjp7AQ8BQIAJc6e7zzWws8A13vyJ6zKXADwhNVDe6+/0JzqvAIZKDFiwIM+Dm5UGv\nXqH5adKkMP3Iu+9m1wp/NTVw443hBYmDWq7JicCRKgocIrknEgmd0h98ED6bhf6G007L3LrhTYlE\nQqf8ggUh2P3tb/C5z2U6Vy2nwJHjZRDpaF54AU49dfcTTgcdBHPnZlegSCQW1Navh6uuCoHjhz8M\nneuZfnw3WVpzXERyxgcfhEWL+vQJYyoKCuCSS3Ljphub6h3CpIxf/SoccEB48ikb55RKFc1VJSJp\nEYnAnXfCCSfA1VeHjubp02HaNPj1r+Hpp7NrrEJT+vSBa68NgwmzdU6pVFFTlYikXCQSmnKWLYMR\nI8Kv9dgv80gkNFWtWxd+tc+alTu/2iMROOmkMOajT58QDHMl71oBUESy2l/+EoIGhMdZ43+Zl5fD\nxo2hv6O8HF5+OTN5bIniYpg5M/TZ9OkT5pfK9nmw2oJqHCKSUgsXhnmXevQIQaPhY7aRSJhSY+FC\n2G+/0Ofxj3+EfoNc6nC+777Q55Gfnxv9HXqqKsfLINJeLVkSgsLkyXDBBY0/Zhv/CO4jj4QnliAE\njmy/AW/bBj/+Mdx9N2zeHKZRyYVxHmqqEpGss2lTmGhw7dow8hrCjTRREIg9rVRcvHvd7bo6mDcv\n1D6yUSQCv/3t7r6bN94IAxo7wrrpqnGISEp885vhKSpI7hd4fNNV//4hgJx4YpjU8IADsmPK81mz\n4LOfDX0zw4fDO++E/GTr4MVE1FSV42UQaU8iEfjXv+A73wmr2H3wQfLTh8TfgPPzw3xWt9wSmoGq\nqsL2mTPTM1dULFBVV8NDD4WO/jVroLIyd5qlElHgyPEyiLQXscdT580LiyO99lpoxmmLX+AvvBCm\nJKmvD58/+Um49NKwrVOntq+JRCJhAaVFi6Bbt7DtnHPCYMWxY0OHf2x69mzvh0lEgSPHyyDSXsye\nHQJHKn6JxzdhHXJI6EB/8UV46aVwve3bwxoe99wTbuYDB4baSlMr+kUiu8dhLFkSmp3efhtefRVW\nrAj75OfDc8+F1QLjj8uVZqlEFDhyvAwi7UEkAk89BRdeGCYBTMUjqYlu1mVlofZRVxeuW1IS5pJa\nvz4EkspK2LoVevYMqwfW14fZbrdvD09EzZ8fmqHy80MtYuxYOPJIOPhg+PrXQ40jV2sV+6LAkeNl\nEMl1sdrAvHlhLe+HH27+OuJtde2GzUbbt4e+lq98JQSV/PzwWPDo0VBUFF5LloRO/NrazK3/kSkK\nHDleBpFcN3t2uHnX1WWms7ixG3xjQaW56e2ZAkeOl0Ek1334IXzsY2HakGwbtNdUraE91yr2RYEj\nx8sgkssikdAfUFkZJiucNg0GDcp0rqQpGjkuIhnz8MNhdLg7LF26ezJDab9U4xCRFluxAo45JnQ0\nr17d8foJcplqHCKSdps3h36Bysow8+2zzypodBRaOlZEklZVFUZRV1WFz4sXh9HVChodgwKHiCSl\nqgoOPRQqKkITVV1d+58NVvakpioRaZZIJDRFXXBBCBoQRmHfdZeaqDqatHSOm1keMAdY7u5nmdmf\ngQnAZsCBS919XoLj6oB3AAOWuvs5CfZR57hIikUicMIJYaBct25hevMlS9QZnsta0zmerqaqq4EF\nQI/oZwcmufs/mzhuq7sfndKciUijYhMEPvfc7nXCa2rCAkbdunW8QXMSpDxwmNkQ4HTgJuCauKTm\nNJO1KBqKSOtFInDccfDuu2EakeHDw+O3JSXpm4dKslM6+jhuA64l1DLi3Whmb5vZL82ssJFji8zs\ndTObZWZnpzabIgIhYEyZAuefH2aGdQ+vu+8Oc1CpaUpSWuMwszOACnd/28xK45K+5+4V0YBxN/C/\nwI0JTjHU3deY2XBgqpnNc/ePGu40efLkXe9LS0spLS1tuIuINCLWHDVqVFg3+7zzwpKo/frBYYft\nXsFPtYzcVlZWRllZWZucK6Wd42Z2M3AhUAt0AYqBKe5+cdw+JxP6O85q4lz3AU+6+5QG29U5LtJC\nkUiYxTbWHNWnT3hiKrYQ07PPqi+jvcrakePufp27D3X3EcD5wFR3v9jMBgCYmQHnAOUNjzWzXmbW\nKfq+LzAOWJjK/Iq0d5FImAJ9zhz4+c/hxBPDk1L19WE8xgMPwOGHh6ARq2Ucf7yChuwpU+M4HjKz\ndwiP2u5HtJnKzMaa2R+j+4wE3jSzucBLwE/d/d2M5FYkB8WCRCQSJh68557QwT1uXAgG770XFjaK\nBYpRo0KgmDFDfRmyb5rkUKQdiF9Xe+fOEDCuuCJMPFhQEOaSiq2T0XA98I66HkVHp/U4crwMIg3F\nB4KGK9bFOrJ37Ai1hnfeCTWHysoQJDp1ghEjQjCorw/bpk8P5+qoq93J3nJhAKBIh9VYEGgsLRKB\nk04KN/jhw+H662HduvB00/33h1lp8/Kge/ew6l7v3iE99tjs88+H5qf4IBE7/4wZql1I66nGIVlr\nXzfcptKzJa2qKgSBRYvC6nh33hlqChs3wpo1oYN67drQlHTkkbB+fRhkt3Hj7nOMHw9jxoTawx/+\nsHtd72nTwjQgja2brSYo2Rc1VTWjDKm4WeTaeXOpLPG/uktK4OWXwy/s2K/qzZvhU58KN+TDDoNn\nngmPjdbXh5v1mWeGZpxDDoFHH4UuXcINt6oKLrwwrJE9fHi4kRcVhX6Bqiq45prQkTx4MPzgB5Cf\nH270mzfDb34THlXt2xfOPTecr7o6HDd1ashz585hHqfq6vA5Egn7xYwcGdJ79QpTdzz5ZMhzfj78\n6ldw8snQtWs4/6JFeweCxpqaFCQkWQocTZQhEglrIG/ZAmbhJmLRvy738J/cPbm01hybifMme83O\nnfc8dvv23WlFRXum1dTsTuvUKfwZ+0rcw403pqBgd7r7njfVfcnLCy+z8GfD83brFq6dlxfOuWnT\n7rQBA8LNOBYEli7dnTZqVGjqKSwM/z7efHN3WT796fDvpqgo1AT+8Y9wk8/Lg299KwSsLl1g+XL4\n8Y/DdQsK4C9/CY+5FheHc02c2PjNPtlAoAAhbaU1gQN3z+lXKMK+zZrlXlAQblWFhe4vveQeiYTX\niy+2LK01x2bivMlec+pU9y1bwuull/ZMe/ll961bw2vq1D3Tysrct20Lr+rqsG98+rRp7jU14TV9\n+p5pM2e619W519e7V1W5jxkTto8ZEz7H21d6NqXF0mfP3nt7U2kiqRS9d7bsvtvSA7Pl1ZzAkcob\nQq6cN9fKEkvf1021pTfkdKeJZKPWBI4O0VQF+67itzQt186ba2URkdRRH0eOl0FEJN2ydq4qERFp\nfxQ4REQkKQocIiKSFAUOERFJigKHiIgkRYFDRESSosAhIiJJUeAQEZGkKHCIiEhSFDhERCQpChwi\nIpIUBQ4REUmKAoeIiCQlLYHDzPLMbK6ZPRH9/Gcz+zC67S0zO6KR4y4xs/fMbLGZXZyOvIqIyL6l\nq8ZxNbAg7rMDk9z9KHc/2t3nNTzAzHoDPwI+DhwHXG9mPdOS2yxSVlaW6SyklMqX29pz+dpz2Vor\n5YHDzIYApwP3JHntU4Hn3X2zu28CngdOS0EWs1p7/8er8uW29ly+9ly21kpHjeM24FpCLSPejWb2\ntpn90swKExw3GFge93lldJuIiGRQSgOHmZ0BVLj720D8SlPfc/eRhGao/YD/TXR4gm1a6k9EJMNS\nunSsmd0MXAjUAl2AYmCKu18ct8/JhP6Osxocez5Q6u5XRj//HnjZ3R9tsJ+CiYhIC2T9muPxAcLM\nBrj7GjMz4FdAtbtf12D/3sCbwNGEmtGbwNhof4eIiGRIQYau+5CZ9SU0R70NxGoVY4FvuPsV7r7R\nzH5CCBgO/FhBQ0Qk89JW4xARkfYhZ0aOm9lpZvZudEDgXp3p0cGCa6MDCt8ys8szkc+WMLM/mVmF\nme01niVun9+Y2fvRJ9GOTGf+Wqup8pnZyWa2Ke67+2G689gaZjbEzKaa2UIzm29m32lkv5z7DptT\ntlz+/sysyMxeiw5Gnm9m1yfYp5OZPRL97mab2dBM5LUlmlm+5O+d7p71L0KAWwIMAwoJzVuHNdjn\nEuA3mc5rC8t3EnAkMK+R9M8AT0ffHwe8muk8t3H5TgaeyHQ+W1G+AcCR0ffdgcUJ/n3m5HfYzLLl\n+vfXNfpnPvAqcGyD9KuAO6PvvwQ8kuk8t3H5kr535kqN41jgfXdf6u47gUeAsxPs16InBDLN3WcC\nG/exy9nA/dF9XwN6mtn+6chbW2hG+SBHvzsAd1/j4ZFz3H0LsIi9xxzl5HfYzLJBbn9/26Jviwj9\nvg3b788G/hJ9/xgwMU1ZaxPNKB8k+f3lSuBoOBhwBYn/8X4+2gzwt+iI9faiIwyGPD5anX7azEoy\nnZmWMrMDCbWr1xok5fx3uI+yQQ5/f7G59IA1wAvu/kaDXXZ9d+5eB2wysz5pzmaLNaN8kOS9M1cC\nR3MGAz4BHOjuRwIvsfsXQnvQ3gdDzgGGuftRwB3A4xnOT4uYWXfCL9Kro7/O90hOcEjOfIdNlC2n\nvz93r4/mfQhwXILA1/C7M3Lou2tG+ZK+d+ZK4FgBxHdIDQFWxe/g7hujzVgAdwNj05S3dFgBHBD3\nea/y5zJ33xKrTrv7s0BhLv2iAzCzAsKN9QF3/1eCXXL2O2yqbO3h+wNw9yqgjL3nxFtO9Lszs3yg\nh7s31fSadRorX0vunbkSON4ADjazYWbWCTifECV3MbMBcR/PBhamMX9twWi8nfEJ4GIAMzse2OTu\nFenKWBtptHzxbf1mdizhMfEN6cpYG7kXWOjutzeSnsvf4T7Llsvfn5n1jc26bWZdgE8C7zbY7UlC\nBzLAecDU9OWwdZpTvpbcOzM1ADAp7l5nZt8izJCbB/zJ3ReZ2Y+BN9z9KeA7ZnYWsBPYAFyasQwn\nycz+CpQC+5nZMuB6oBPg7v5Hd3/GzE43syXAVuCyzOU2eU2VDzjXzK4ifHfVhCdXcoaZnQh8BZgf\nbUt24DrCU4A5/R02p2zk9vc3EPiLmeUR7i2PRr+r+HvLn4AHzOx9YD3hh2uuaE75kr53agCgiIgk\nJVeaqkREJEsocIiISFIUOEREJCkKHCIikhQFDhERSYoCh4iIJEWBQzo0M4uk+Px/NLPDou+/34Lj\nh5nZ/LbPmUjLaRyHdGhmVuXuPdJ0rYi7Fyd5zDDgSXc/IkXZEkmaahwiDZjZUDN7MTpb6Aux2ULN\n7D4zu93MXjGzJWb2+eh2M7M7owvlPBmdITaW9rKZHW1mPwW6RBfKeaBhTcLMJpnZj6Lvx0av/Qrw\nzbh98szs59GFed42s6+n8+9FJEaBQ2RvdwB/js4W+lfgt3FpA9z9ROBM4Jboti8AQ939cOBrwAkN\nT+ju3we2ufvR7n5RbHMj178X+Fb0OvG+Spjj6jjCGjVXRGskImmlwCGytxOAh6PvHwDib+CPA7j7\nIqB/dNuJwN+j2yuAl1t6YTPrAfSMLn4Vu37Mp4GLo3NGvQb0AQ5p6bVEWionJjkUSbOGNYH4zzVx\n763Bn02J36+WsJRnTOdmnMuAb7v7C828nkhKqMYhHV2iG/Us4MvR9xcCMxPsE3/sTOAL0b6O/Qkz\nASeyI7q2BUAF0M/MeptZEfBZAHffTFhhblx0v6/EHf8c8F+xc5jZIdGpskXSSjUO6ei6RKd6j63q\n9ivgO8B9ZvbfQCW7p0BvrCbyD+AUYD7wHvAqsDnBMX8E5pnZHHe/yMx+ArwOfEhYyzvmcuBeM9tK\nCBYx9wAHAm+ZmQFrgXNaUmiR1tDjuCJtwMy6ufvW6Mp3rwEnuvvaTOdLJBVU4xBpG0+ZWS+gELhB\nQUPaM9U4REQkKeocFxGRpChwiIhIUhQ4REQkKQocIiKSFAUOERFJigKHiIgk5f8DnW95pA+Vga8A\nAAAASUVORK5CYII=\n",
      "text/plain": [
       "<matplotlib.figure.Figure at 0x1109ce390>"
      ]
     },
     "metadata": {},
     "output_type": "display_data"
    }
   ],
   "source": [
    "plotTrajectoriesFile('EddyParticles_WestVel.nc')"
   ]
  },
  {
   "cell_type": "markdown",
   "metadata": {
    "collapsed": true
   },
   "source": [
    "## Reading in data from arbritrary NetCDF files"
   ]
  },
  {
   "cell_type": "markdown",
   "metadata": {},
   "source": [
    "In most cases, you will want to advect particles within pre-computed velocity fields. If these velocity fields are stored in NetCDF format, it is fairly easy to load them into the `Grid.from_netcdf()` function."
   ]
  },
  {
   "cell_type": "markdown",
   "metadata": {},
   "source": [
    "The `examples` directory contains a set of [GlobCurrent](http://globcurrent.ifremer.fr/products-data/products-overview) files of the region around South Africa."
   ]
  },
  {
   "cell_type": "markdown",
   "metadata": {},
   "source": [
    "First, define the names of the files containing the zonal (U) and meridional (V) velocities. You can use wildcards (`*`) and the filenames for U and V can be the same (as in this case)"
   ]
  },
  {
   "cell_type": "code",
   "execution_count": 17,
   "metadata": {
    "collapsed": false
   },
   "outputs": [],
   "source": [
    "filenames = {'U': \"GlobCurrent_example_data/20*.nc\",\n",
    "             'V': \"GlobCurrent_example_data/20*.nc\"}"
   ]
  },
  {
   "cell_type": "markdown",
   "metadata": {},
   "source": [
    "Then, define a dictionary of the variables (`U` and `V`) and dimensions (`lon`, `lat` and `time`; note that in this case there is no `depth` because the GlobCurrent data is only for the surface of the ocean)"
   ]
  },
  {
   "cell_type": "code",
   "execution_count": 18,
   "metadata": {
    "collapsed": false
   },
   "outputs": [],
   "source": [
    "variables = {'U': 'eastward_eulerian_current_velocity',\n",
    "             'V': 'northward_eulerian_current_velocity'}\n",
    "dimensions = {'lat': 'lat',\n",
    "              'lon': 'lon',\n",
    "              'time': 'time'}"
   ]
  },
  {
   "cell_type": "markdown",
   "metadata": {},
   "source": [
    "Finally, read in the grid using the `Grid.from_netcdf` function with the above-defined `filenames`, `variables` and `dimensions`"
   ]
  },
  {
   "cell_type": "code",
   "execution_count": 19,
   "metadata": {
    "collapsed": false
   },
   "outputs": [
    {
     "name": "stdout",
     "output_type": "stream",
     "text": [
      "WARNING: Casting lon data to np.float32\n",
      "WARNING: Casting lat data to np.float32\n",
      "WARNING: Casting lon data to np.float32\n",
      "WARNING: Casting lat data to np.float32\n"
     ]
    }
   ],
   "source": [
    "grid = Grid.from_netcdf(filenames, variables, dimensions)"
   ]
  },
  {
   "cell_type": "markdown",
   "metadata": {},
   "source": [
    "Now define a `ParticleSet`, in this case with 5 particle starting on a line between (28E, 33S) and (30E, 33S) using the `ParticleSet.from_line` constructor method"
   ]
  },
  {
   "cell_type": "code",
   "execution_count": 20,
   "metadata": {
    "collapsed": true
   },
   "outputs": [],
   "source": [
<<<<<<< HEAD
    "pset = ParticleSet.from_line(grid=grid, pclass=JITParticle,\n",
    "                             size=5,           # releasing 5 particles\n",
    "                             start=(28, -33),  # releasing on a line: the start longitude and latitude\n",
    "                             finish=(30, -33)) # releasing on a line: the end longitude and latitude"
=======
    "pset = grid.ParticleSet(pclass=JITParticle,\n",
    "                        size=5,            # releasing 5 particles\n",
    "                        start=(28, -33),   # releasing on a line: the start longitude and latitude\n",
    "                        finish=(30, -33))  # releasing on a line: the end longitude and latitude"
>>>>>>> 0eb39d2a
   ]
  },
  {
   "cell_type": "markdown",
   "metadata": {},
   "source": [
    "And finally execute the `ParticleSet` for 1 week using 4th order Runge-Kutta"
   ]
  },
  {
   "cell_type": "code",
   "execution_count": 21,
   "metadata": {
    "collapsed": false
   },
   "outputs": [],
   "source": [
    "pset.execute(AdvectionRK4,\n",
    "             runtime=timedelta(days=10),\n",
    "             dt=timedelta(minutes=5),\n",
    "             interval=timedelta(hours=6),\n",
    "             output_file=pset.ParticleFile(name=\"GlobCurrentParticles\"))"
   ]
  },
  {
   "cell_type": "markdown",
   "metadata": {},
   "source": [
    "Now visualise this simulation using the `plotParticles` script again. Note you can plot the particles on top of one of the velocity fields using the `tracerfile`, `tracerfield`, etc keywords."
   ]
  },
  {
   "cell_type": "code",
   "execution_count": 22,
   "metadata": {
    "collapsed": false
   },
   "outputs": [
    {
     "data": {
      "image/png": "iVBORw0KGgoAAAANSUhEUgAAAYUAAAEKCAYAAAD9xUlFAAAABHNCSVQICAgIfAhkiAAAAAlwSFlz\nAAALEgAACxIB0t1+/AAAIABJREFUeJztnXecVNX5uJ93ZguwBXZpS5EiCkvR2FBiooIaS5rfRGOq\nmp7YEn9KQmyRWKIkGGPXqInGJMYE0+zBqBQLoIIosFTpZRcWdmZZmN2dOb8/7swyuzszO+XWmfP4\n4ePMnXb2lvPc97yniFIKjUaj0WgAfE4XQKPRaDTuQUtBo9FoNB1oKWg0Go2mAy0FjUaj0XSgpaDR\naDSaDrQUNBqNRtNBkdMFyAUR0f1pNRqNJguUUpJou6elAHCjuo55M+dz2sxTbfvN6eHZCbdX+kO2\nlcFKZs6cycyZM50uRt6g96d5mLEvf8715hTGo0wPz6ZvUWvS1z0vBSeY7Z+eUAyBcGneiEGjyUfM\nEMKsxhkpX59RPSvn37CKZDe08WgpZMls/3QgvZ2s0WicJ1ch9CSDZO9ziyTSravyQgojp4507Le7\nyiEfooWpU6c6XYS8Qu9P83BqX6YrhHQ+a7ckMr1xFS/PfSQi6kZ1ndPF6MbN3OZ0ETQaTReyjRRy\nEUK6WCmKRFLoW9SaNNGsu6RqNBqNw1glnmyat7UUNBqNxgXYEZGkg5aCRqPRuAQ3iEFLQaPRaJLg\nRCVt1m9m2zNSS0Gj0eQ9Xhuw5mTEkBddUt3Gz7le90DSaDyM0804ufZGymX8lJaCRWgxaDTuIJ0o\nwWkJxOOkEEBLwVK0GDQaZ0klBDeJIIbTQgCdU9BoNHmK1/IIbhACaClYjtdOTI2mEHBjlJALZs7B\nppuPbEA3I2k09uJ0s1HXu/5Uv+mWCCGGloJGo8krnBBCTxW7VXMbWTFLs5aCRqPJG+xurnVqWmwr\np+zXOQWNRlMQmB0l5KMQQEtBo9HkCXZGCfkqBNBS0Gg0eUBPQjAzSshnIYCWgkaj8ThaCOaipWAT\neryCRmM/+SAEu9FSsBEtBo3GXOzqfuqkEOyMEkBLwXa0GDQac9BCsAYtBY1G4zm0EKxDD17rgWQH\nZrZ/etbfqae90GjMxywZWCGCdCr4WJ3ilAxiiFLK0QLkgoioG9V1lv5GqgOUixgALQaNJgsSRQlm\nCMFLU1HkSt+iVpRSkug13XyUA9ke7Onh2UwPzyYQLjW5RBpNfqOFYD1aCilI54BmetC9eJJoNG5A\nC8EedE7BRhKdJIFwKZX+kAOl0Wi8i9vXQ/CqEEBHCqaQa0Shm5E0mtTEooRZjTPypneRW9GRgklM\nD8/OKfGsIwaNJjGljQHA/MjAqV5GbkdHCinItXdRjHw4UTQaJzCEYD5mCyHWeSQf0JGCi9DRgkbj\nHfJFAl3RUuiB2f7pOR38TD+rxaDRGLgtSshXCXTFseYjEblZRN4XkaUi8pKI1ES3fy26fZmILBSR\no5wqY4x0m5G6njTZnkQ68awpdKwSQqbEmoUKRQjgbE7hV0qpjymljgWeB26Kbt8AnKqUOga4FXjE\nqQLGk2l+oZBOIo0mF0obA93+WUUmUUKhXsOOSUEp1Rz3tAyIRLe/rZRqim5/Gxhmd9mS0ZMYzEpM\nazQa89FCSA9H5z4SkVuBi4F9wDSl1J4ur08Hxiqlvp/k85bPfZQLuZxYOq+gKRTsaCrSQuhMqrmP\nLJWCiMwFBsdvAhRwvVLq2bj3zQB6K6Vmxm2bBtwHfFIptTfJ96tTb/pkx/ORU0cyaupIU/+GXMn2\nBNNS0BQKVktBCwEWvB5h4bxIx/M7bok4I4V0EZERwPNKqaOiz48GngHOUUqtT/E5V0cKMbI50bQU\nNIWCW3oZ5asQEuHKWVJF5Ii4p+cBq6LbR2AI4aJUQvASOteg0diLFkL2ODlO4Q4RGYuRYN4E/DC6\n/UagGnhARARoU0qd6FAZNRqNh8hmDIIWQmdc0XyULV5pPoon3RNQNx9pCgGzmo70gLTMSNV8pEc0\n20x8U1KhnpAaDZgjhFzmMNLXX2K0FBwkUa5Bn6gaTc/kOqGdvs6So6XgMmKiuNnhcmg0VpJLlOBF\nIVTOaE36WmBWiY0l6RktBY1GYyvZCsGM6a7tFEIqESR6n1vkoNdT0Gg0tqGF4H48HynEDnQ+jQW4\nmducLoJG4xq82FzkZTwvhRj5IgctBE2+Yvd02E7JwMtRAuRh85G+K9Bo3IedzUZOrn+QrRDckk+A\nPJQCeFcMOkrQ5CN2CaHQFsOxirxpPvI6WgiafODnXJ9g64yMv8eLM5t6vdkoRt5KYXp4tmfyC1oI\nGs0hvCgESNwElEgUbmoqSoTn5z5qak+9g70gBi0FTT6QKEqY1ZhZlOBVIXgNV06dbRduP3G0EDT5\ngBZC/pC3zUfxuLUpSQtBozFnYJrGPPI+UojhtjsLLQRNvpBLlKDXP3AfBREpxMiXAW4ajVvIVgh6\n/QP3kveJ5lQ4LQcdLWi8wPbtMGcOjBoF06ZBRYWxPX78gWoNovasQvqPR0oqEn5PeTDIxLpVnHXy\nS7RWlHZ7PdTup2F/OQPLmiktCnd7/f/tu5/9i8cBUHbiavwVB3L/4wqUVInmgpZCDCfloMWgcTM1\nNbBr16Hn48fDokUwoK2zENqeOgUCG6H/RIoveKmbGMoDAdYdM4nK/UHqJw7gsQUXdRJD4GAJj7w7\nhZa2YgaX7eeSY5d0EoM/6OesyWMIrR4BKPzD6hl53/1UTP1AyyELCrr3UTo4ORIy8WAfjcZ5hg/v\nLASA1athxYpDz1VrkPZ5MyDwEaBg72pUY12377rs0d/Rr6kJf3uEgSt3M2jF7o7XQu1+Hl86mZa2\nEsBH/f4+NOwv7/T5773/H0JrhgEC+AhvG8yGL9zMymMepHV7lWl/s0ZLoRO6vVKjOcS2bd23jRsH\npw4xooTIgUba/ngsqu7P4CsBKYKqcUh1bafPVO/Zw08e+w2No/rSXuyjYcIA6icO6Hh9e6CSplBv\njApf0a/XQQaWNXe8Pj08m96TNlJUsxeItWwIILRtqmHV5PvY9+yJhIO9Tf37CxXdfJQAJ5qTdDOS\nxm0MH95ZDP36wf5lASgNEln7D8JLZkNwC6DAV4R/6m/wHfnFTk1H5cEgy6ecwJBdO6mfOJAXf/sp\ntp04pKPpKNTu56HFUwi0GhV6v9IWLjn2HSp7tXa7STuwZgirPvYItMX6x8RaP4w6rHT8Jg777YM6\n35AGuvlIo9FkzNatMGyY8XjIqCDNC18hElpF2xNHE371R6DCUF0LvmKoqu0mBIBPvfY/hu7ciU/B\ngNV7aCsr7pRL2NBYFRWCUT+dfcTqhEIA6D12B5PWX8TQOx6maHg9hgwUsaghtGok6869jVUn3Keb\nlHJARwpJsDta0JGCxq0EQ0E++ftPsrz+w+iWaGXsK8b/+TlIcRlSXdtNCH337eW1c8/msMBW+uw5\nQMOEzgnmwMESHlxyMq3hImJNR/+eNIOpVe/3WKZwsDfN845i81WX0bZxcHSrdHxPyegdjHjobh01\nJCFVpFBQ4xQ0Gk1mBENBfv3mr1lev9zYIEVQMQKat0DVOHyDj0/YBdVoNjqRgQ31NEwayDN/Oq9b\ns9ETS0/oJIRRpTs4vmJNWuXyVxyg72cXM+G0D2hZMpZwSylbr76U1g1DAKH1oyGs+/Rt9J64ibHz\nrtFiyAAtBY1Gk5DAwQC199eyo3kH+IqMAKG6lqLPz4HmrQmjAwCU4tabZzK4oR4hcbPR9kAl+0J9\niAmhpng3L33saiqKMqu8/RUHqDjdiCz6HLeWtdPuJLRxMIT9EC7iwIqRtCwZ2/EeK0m3dcHtHVq0\nFDQaTSeCoSDLdi7jlwt/aQghin9aXCK5fEjCz1Y27ePBq37EpJUrWTV2HGM/WtuttxFAa7hzOvP2\nwx9kSOnenMpdMnQvte9cTsuSsWz+0WWE6kZC2M+m71/F2PlXUzI0ve9PVLnHV+S5Ni3HPu9WOWgp\naDSaDkp2bqNtzlmwZxUU9YHqcbBvg9FUlCCRDIdGKpcHAvztmxfRp6WFlbXj+cycf3J98HbqJw7o\nNoK52B+Je6aoLm7GDGKRw2F3P8i6T98G4SJaNw5h7bQ7qX3n8pTNSKkqeytyjG6Vg5ZCApzokvpz\nrtfJZo2jlDYGiOxeYQgBBZFW/Kf+KmkiGQwhLDjrDMatXYMSAaXwAUeuX8f1wdvZOmVYwt8a0Gc/\nQgSFjxLaGNdns6l/S9mJqykZtZPW9caAt9DGwSmbkZye8sZN6C6pXXDy5NCjmzVOUdoYQLUGCX/w\nCPh7RbuZGolkX83k7tNWBIN84T//4o/f+zbj16zGrxQRn4+PRo0mVFxM3dhx3ZqM4jm9+QUMfQit\nFLOmZYSpf4+/4gBjX5tOyegdgIKwny1XX9ptgNts/3THheD073dFRwpR3HJgdMSgsZuYENr+PAWa\nt0LVWPynzcY3+LiE0cFhmzezaNopVO/bR0P/AdQdeSSHb9xI3dhxfP7pOYzYupWzT34x4aR3ybCi\nY3zJ0L2MeOjujmakg6sO6xQtuOWadxtaCuiTQ6OJrPu3IQSApo+Q4j7dRiZPrFvF6A0bmH39tfQL\nBBCgb6CJix55jJY+ZaysraW5ooKdQ4YwreLVpL81PTybHX2q8BEhgo9SMb/5KEbZiavpVbuZgytG\nQ9jP0qtv5N03lxCu6D4Lq5PM9k93TW6h4JuP3CgE3YyksYvSxgDq4F7Ci2dBxWEdzUbx8xeVB4PM\nO+dTvHbuWTx81ZV8/977+XD8hI5moneOO57FkyfTHJ1TO521EraEaqLRgdCufGwNDe7hE5kz2z+d\nu/pdzlu/bUSJMfK5d10fylaU9/hZJ3BLXVTQkYJbDoJG4wSljQEioSban/sKMvJMij5xM6qxrltS\n+dQ3FjKhbhU+oD2i2D1gIKc//xIT6uo6ooMY6S6ec1jpTvxEaMdHkUQYXrqr5w/1QLLref+E/USK\nFb5WBUVwcIQeyJaKgpSCloGm0InlEdr/NBladqFagwD4aiZ3vKc8GOTsV+Zy+003sGvQYKr3NlI3\ndlyHCBZPPvTeTFZSm+2fzta2voSjieZYpJDLOIVU13SvTb2RiCAItEGfVWW0Dm3N+rfynYKSgpaB\nRnOI8LL7oSV6h753jRElRKVQHgzy5hmnMXb9erYOHcqUV+cxYuvWbpEBZLe0ZmXpAYwerCrnSKGn\n63r/pGb21+6n/MNyfGEfY68a58q8glsoiJyCG7qdaTRuobQxQGTrAiLv/w76HZEwj3D2K3MZu349\nAgxqaGDE1q2d8gYxsl1rORDqTUQZE9i1qiJmtV2d8TWa7nUdrgiz7q7VAIjOK/SIY5GCiNwMnAdE\ngF3AN5VSO+Nenwy8BVyolPpHqu9yw47UaLxAyc5tRDY8T3jBdRSd+zgy6NhOeYTyYJDTFi7g9ptu\nYOvQoQxqaOhoMoonWxnEqCw9EJ31SOEX4zlYN8XE/gn7IRqZ6LxCapxsPvqVUurnACJyJXATcGn0\nuQ+4A3ippy/RQtDkI4Fw5z7+sfM81RiW0sZA0tcAWq8UGHkmlNRBxXBk0LFISUWnJqN553yKCXWr\n2DVocNImo1yFAEakoKJTXYeV8byyV+J2fjOu8V6beoMyIgXaodfm3jqvkATHmo+UUvGTnZRhRAwx\nrgTmAPW2FkqjcSHxlWKy7sqphNB6RSWtV1RCxVOGEAQI7KLtui2d3nfcsqUdvYyq9zYmbDIyQwgA\nFSWxO/XOkYJVHBx5AOVXKNwfKTh9o+toTkFEbhWRzcDXgFjUMBT4P+AhDq23p9EUDPFRQqIKoqsY\nkgmhQwYA5X+HgddC22iIFEPrBIp/eVjHe4va2vjJ3Xexr2+/jvEHXZuMzGRFQ030kRDBiBTMwh/0\nU/VKFf1eqcIf9ANdeiBFIwU346QYLG0+EpG5QPyoFKMZEa5XSj2rlLoBuEFEZmBEBzOB3wIzlFJK\nRGKfScq8mfM7Ho+cOpJRU0ea+jdoNHbyc65nOj1XCqWNAULVlQlf6xABgARg4M+g/N+w9X/QOgZK\nV0BoIlJiDB+rCDTx5+98C4Dx7y5l7Lr1pvUySkTgYAnzN46JPlP0793CwLLcZ0kt2V7C4D/VMOze\nw+i91aj0QzUhls57x4gURBm1j9/dkUIMM0c5L3g9wsJ5kZ7fiEuW4xSREcBzSqmjRWRDbDMwANgP\nfF8p9Z8En1M3qutsLKl96PmPCo90R7LPapwBQKi6sluU0EkI/i0w+mjw7YPW8bBpEahDFX3JfQHK\nAwHqTjiG/nv2sGL8BKa++N9uMgDzhBBq9/Pwkik0hYx1mYUIXz/6PUZXZz9GwR/0U/1CfyZ8YxK+\ndqPxQ6L3kgpFxB9h54U7GPrUMARBoVj6yrvsOyO39RvsworpL1y5HKeIHKGUWhd9eh5QB6CUOjzu\nPX8Ank0kBI3GSwTCpVT6Q6Z+Z0oh9J4HQ78CvoBxe1W8zogQDk459B6luH/6VfTfswcfMHbdWibU\n1XUalAbmCQGMFddiQgBFv14HGFqZOkGeDH/QT7/XqjjyynH0jjYHxctAov/5wj6GPtV5Cm9fi3d6\n48dHjXbMj+TknrlDRJaLyDLgTODHCd7TYxgTu2vKN/T8R/lH1x5F8WQaJXSl9YpKkCD0mg8Droah\nX4Vd90DoqI4cAqGJAFTfvo1TLp7L3T+5hnGr17CqtjZpHsFMIYTa/Ty3enz0maJfaQsXH/MOpUWZ\nDyLzB/0cP+VEjj7vGHpv7t0hABX9L+KPdDyWuP9iRPqk15TiNuwYc+WK5qNsERFVsqep23YzT2Sn\n0c1I3qerDLpGDKYJYeRJULIKIpWwcSm0H25sj+YQUBVU376NVz9zDpNWreRgaSmTFr1DoLJvTvMY\npcuahv48veJYYlHClycuZezAPVl9V+VbfTn+k5ORyKHIAIwcwprf1hE4pYm+C/tx5JXjKK039n9M\nGgdGtbBk+aK8GdGcTfTgyuYjK4ldPE7IIdkBcrqbmcYZEkUH8U1JuQqhg8q/GEIQQA5AUb0hBVXR\n0WRUcl+A4xYsZdLKFfiVoqitjeHbd7B42HBLm4zAiBJeXDe+07bOS3Jmxv5Jzeyf0EzZh8bI5AOj\nDrDmnjqapu7rqOwbLqyn8dw9VL/YnyN/PJaS+lIOjjrIewveyRshgPnNS3kZKSTCDkGke0AyFYSO\nFrxJquaiTKSQSgitV1RC5RMw8BojQijaajQVbV7QKalcffs2Tlswn5t+eSsjtm+jT0sLdWPHcfrz\nL1maWI7xUWMVf1p+PB25hNIWvj95UVZNRzH8QT8Vi408SvDEQMqK3h/0U7ainP0Tm/NKCNlyi/wy\naaSQlhTE6Bv6deBwpdTN0d5CNUqpxeYWNTMykUIMK+SQjZ21GPKfVFJI9/inFMKVERh8BfR+E7Y9\nD23DOzUVQbSHUTDI29NO5YiPNrBz8GCmvPI6I7ZtS9jtFKyJEh5790T2HCgDoF9pC5cc+07SEcwa\n6zFDCg9ijDg+XSk1XkSqgP8qpSb38FFLyUYKMcw68XMJ13JtUioEUfyc6x1dkarrMcq1LJkc89RC\naIcxh4OvyZDA5rc6RQZgCEEiEX5z7U+59NFHECBUXMyZz77YrbkIrIumu0YJueQSNOaQSgrp5hRO\nUkodJyJLAZRSe0WkxLQS2owbhBD7fC5iyPf1nN0mhPhtPZUrV+GnEoKKtMOwLx/qblqyplN305L7\njC6eoz/awBM/+B6+9nbqxo7l8I8+SjpS2crm1f2teZm6zFvSPVptIuIn2kVURAbSea4iTZbkKoZ8\nxUkhpHM8rDpmPSWUVSRM2y+vgqIwhCYZcxnFdTeNCeH8f/6DJ374PXyRCCtqx3POP/5j2eR2qQi1\n+5m7vrOEckkwa6wnXSncA/wTGCQitwEXADdYVioLcUuU0PW7sq1k8jFacHKMhlOC7lEGrUEiu1cQ\n+fD3Rs+ibc8B4Y4cQsm9ivLgNia//g5ff/opzpg/D5TCH4kwbu2ajsnt4rGj88W63dU0t5USazrq\nW9KS9WA1jT2kJQWl1J9F5F3gDIyj+39KqVWWlswC3Dx+ISaZbCqlfBSD3VGC3TLIZNClag3SNucc\n2LMSwr1g+3pQfYwXD07pSCYvnvpJDt+4kcaqKk55aS5Pffub1K5Z3a3JyK7rIHCwhH/UHdVp29lH\nrs6px5HGelJKQUSq457WA0/Fv6aUarSqYG7GygorWznkixiciBKsFkKuo+7VnlWGEIiAtEHJRjhY\n0yGDE15/lysffpDDN25EgPLmZvrv3cfpz7/UbVCanTdGH9YPgeg6zKDo4z/IqKp9tv2+Jjt6ihTe\nxcgjCDAC2Bt93A/YDIy2tHQm4eYIIRnZrDaVToVqljisrLztihKskIEV065EGldDxA/4O/IHMSEs\nmnYKYz76iL19+7LqyLGM2XgomdxcUdGpycju6+BAW+fOLUcN2a6jBA+QUgpKqdEAIvIQ8B+l1AvR\n5+dizFfkatwyJsGs3yyEhLTV+9crIoDowLReb8GwmbB1vnE7FhuDoJq45dZfMOajjxCgrKWF/zfr\n17T0KbN02utMKPJ17u7ey6+F4AXSTTRPVkr9MPZEKfWiiNxiUZlyxouRQTqYsVatGc1MVkQJVsnA\n7RLoNLNpPBKEsn9AzWWw83EIHZrddOR1dTx+3vfou29fp66m7xx3vC2D0dKlsqTzHE8VJQcdKYcm\nM9KVwm4RuQH4E0Zz0jcA140+sfLkt3KQWjbf7VRiOhch2BFlOdVVNBFJK/yekCCMOBlKP4T2odBy\nasdLYwJr+fCEYyhubWPF+NqkXU1jOHmD1BrpXL20RYodKokmE9KVwleBmzC6pQLMj25zDVad/OlU\nZLlWRLmssJRt9JCNGLIVQqHIIGsJdKXsv4YQBPA3dAxMG9qyjVeXTaOorQ2/ijBu7dqEXU3BHdHy\nmOo9sB5iM+AfXu26+0hNAtLtktpI4vUOXIFTuQO3tfGb0bwUw6wmokLIEZgmA4A+/4PBlxoRgr8B\nWidQ3jyC03f8izuXXsPvr7iYLzz3bMKupjHcIASAYKhX9JHR+ygY6sWAMvcvg1nopCUFEXmNBAve\nKKVON71EGWLmBeD0lApm/X4mvZW83I3VbCE4JgMJQukH0Od1qLoXtj8NB0+A0hWUN49g0ctnUBuo\nY+fgGu699HLuvfRyW9Y/yJXWcOc1vNrC3lntrJBJt/ko/urrBZwPtJtfHPtxUgRdSXdenXS+I10S\nicELq76ZKQRb8wVdkSYYeSKUrAVVChvfgTZjygoOTuFzW//M+EAdAvRv3NOxXGaiJiO3o6e38Abp\nNh+922XTGyIyz4LyWIqbBJCKbBbNMGtiPTOF4PYeRZbKQIJGXiA0qfPspRKEspehaAf0fgP6vAz+\nfdEWljD4g9AG5W1BLtz0NLe//zM29xlBTduOpM1F4L4oIdTu55UNY6PPFP17N+vpLTxCus1H8SOb\nfcDxQI0lJbIAqyonOyazS/T9Vv2u2yMEV0YHiSp/2QsjPw4l66B9CAS+AkU7oXgD9FoM0g6RftBw\nG+z+OQz9GpSs7BiYVt4aYPlLH2PU/o18VDaaT5y5kCMuXeXKHkbJ2B6opPFAGbF8wpmHr9UD1zxC\nus1H8SOb24GPgO9YVSiz8EpkkCmFJgRXygDiuo6ugvbB0DLNeFzyIUircbUUbTcigZYzQE6KSgGQ\n/RA6DtqMVdLKfYuZtEuh1Ifc/d6PGbnfmLJi2IGtjGzZ7Lnmoq75BI13SFcK45VSnUaeiEjyZaVc\nQL4Kwe2Yud9dJ4NYVBApgz6vQeWTh7qOFu2E9uGw7wpoHQGHffrQ3X/9b4woQoLQ79FOUQFAeSu8\n/d8fURuoIyLCTZNm0iscoja4ilWVE1j7yGFJy+jGKCEXUp0/buvtl6+kK4U3geO6bHsrwbaCI5/X\nQ3C6N5YZZDv6uJsQfDtg1HFG5U8RNH0V9k6H6l8eWtNgz/WHmpA2L+joPTRp34d82HcSzcUVHVHB\nGZt2UR36Gyc0vsvZO17m8P0bomF4Ma/WnMm9437MxKYVrH3ksIRNRuBuIXRNKqeTZNY3cu6gp1lS\na4BhQG8RORbjngigEuhjcdmyxu6TKx/F4GUh5DoNRYcQJAi93jOafKrvAP9e4wqICDRdZqx01vyZ\nbusiA6AqKA9MYNHckzgysJb6XoN5aejZHBlYy8f3vE2RaqepqJI7JvyMb5/0GPe8++OOyGBF34m0\nPqxYyoSc/g4nGVYZYGCfZva0lNG/z/4ek8zpnG/5eJ25kZ4ihbOBbwLDgd/EbQ8C11lUJo3DuHnF\nM6s5JIQAjD4KijZDpAK2PQODftKt6QdVEbemwTZOWzCfwQ0NTFmymLPmz6UmUI8ANQd3sre4ijmH\nXcCUPW8jQO/IAV4fPI2lf53A6cEXOsYetFb0vG66m6MEgNKiMN86bgkN+8sZWNacMsmsIwR30dMs\nqU8AT4jI+UqpZ2wqU044dYLly12ME/vP6dxBjENC2A9DLzSEIIAcNCr/aJNQLCqovn0bE+tW0VRZ\nyRdn/ZOf3n0XvUIhmiorufUnM3jgu9/ndz+6vGP08e3PXw3Adz7zaMe2WL6g6zTX+UBpUZjhfZtS\nvkcLwX2IUsnvSkTkG0qpP4nINSQe0fybBB+zDRFRN6pDAYsbTjAvi8Hrq53lLAQJQtkLMOAXcPAY\nI4kcyxdsXtDRPFRyX4D+u3ezaNqpDNu+jYjPx8tnnMlZr/6P4nCYUHExZz77IosnT6Y8GOw2+jjR\ntkxwe5SQLtmeb16+xtzCLfJLlFKS6LWemo/Kov8vT/BazzGujbhBCJA/EYPVuEUInfIHo46G4o3Q\nPgx2PQRIp8igvC3ImV94gZN/8Rbf+eMT9G1qwge0+f3cc+nlDN++vducRIkigFyignwRAmQ3tYu+\ntqwnZaTQ8SaRTyil3uhpm92IiGpqL3GyCEnx4snr1UjBlB5GA34G1bOiieRi2DIfDk6hvC3IpKYP\nUTNCPPelL9J/7172VFVz4RN/4q5rf9ohgdOffwkgpwggFfkkg3i0FOxneng2fYtak0YK6UrhPaXU\ncT1tsxsVIXTuAAAgAElEQVQzpVA5o7XH9wRmZfZbdraVm1Vp2CkGp6TQrbtpv/sMIUTKoXh9R3NR\neSu8/cGJ1K5dY7xPKfxKdTQPrayttUwCkL8i6IodU7kUOl33cSop9NQl9ePAycBAEbk67qVKwJ9j\nOR0nHREken+6cjCjKSndCm9W44yCqUSyIekUFQOuhfLnjZxBuD+UrqDquio+tvoNvvL3vzFhtTEZ\nXWtREZsOG8GIrVuSroEcz4zqWWkdO33MspvrS5Me2ezPnhLNpwFTgR8CD8W9FASeVUqtzfgXTSSX\nSCFTISQiXTlkI4Zckqa5VDReixTS2U+JhRCAw8eCf5cRGWx6m5J7FeXBIIunnsLojR+xv6yMHYNr\nGLllM3Vjx/H5p+d0W+VMV+rOk+yc7Xp+FUpEks7faUbz0Uil1KbMi2ct2UrBDCHEcKMYvCIFSJxs\nzGRf9bSPEs9bFIEhX4WKvxk5BF8x/c55hpO2RLjy4Qf59H9fRoBQcTGff3oOLX3KEjYRaSE4i9sX\ncLJzyo5M94UZUhgI/BSYiLGeAuD8IjvZSMFMIcSwUgzx2JFXcEP4bqYUoKsY2qDmO1C8BoYHYN86\nynsfwfv3NjN68xb29uvHzoGDGLPxo44EspaB+7DrPM3mms2mbHb9TgwzpPBf4GmMxXZ+CFwCNCil\ncptPIEe8JgXwRmjqFTFkEkmp1iCR+mWE37sbQSg69wlQYfp+tIQ/3nAPZ7/6Gj50dOAV3DbI0ory\nJPs9M37LDCm8q5Q6XkSWK6WOjm6bp5Q6LefS5UCmUrBCCDG0GMzFTCmo1iBtfzsD9q6G0r4UXbSM\nyvZivv+Hx7jywQd4/pxzmbJkMWPXrdXRgUdw+vz0Oln3PoqjLfr/HSLyGWA7xnxIWSMiNwPnARFg\nF/BNpdTO6GtTgbuAYoyIZFouv2WlDDTuRqkI4SW/NoQA0NbC8JVv8t6XLqNvUxMbRo/mZzffCnQf\nY6BFoClE0o0UPgssAA4D7sXokjpTKfVs1j8sUq6Uao4+vhKYoJS6VET6YkzVfZZSapuIDFBK7U7y\nHSkjBbtl4OQ4Bqtw82ypqSIF1Roksmku4fcfhvYQtAUhsInPbBvCH/4epHpfE/5IpNOUFDG0DNyP\njhRyI+dIQSn1XPRhEzANQESuyqVQMSFEKcOIGAC+BjyjlNoWfV9CISTDS1FB7MR2sxxiZfPSRRg5\n0Ej7X6ZAyy4oq6Hf5//HlPeW8Y25v+fjH6zl2w/8jltv+UW3KSlAC0GjSStSSPhBkc1KqRE5/bjI\nrcDFwD5gmlJqj4jEmo0mYsy5dI9S6skkn+8UKTgphEyjhFxxug+2G7oDJooUItvfon3uDyGwCVCU\ntxWx9I+DGLNlO3uqqjlu4VvsqqlJOCmdFoJ38NJNihsxI6eQiIRf2OkNInOBwV0+o4DrlVLPKqVu\nAG4QkRnAlcDMaJmOA07HiCDeEpG3lFLrUv1WIQkBsr8ozIpO0vm8nRdupGkT4Xk/QTW8j//kmwgv\nvR8a65j5Zl/GbNmOABXNQUZu2cKumppOo5G1DDSaQzgaKcR91wjgOaXU0VFBlCqlbo6+9ijwYqL1\nHERE/exGH6WvGC1PUw8z/tmJE0IwEzuarqyc9GxW4wzCWxcS/td5oCLQfxxV5/yTY5Z/wLcef5jj\n6zYhCIfHjTu4fOQDmf4JGheio4X0WfB6hIXzDi2Jesctkey6pIpIkMRTZAvQWymVdaQhIkfE7v6j\nieZTlFIXikgtRjL7HKAUWAR8WSm1MsF3KHVNtiXIHa8LIYbbxJBJeW5f/nHan/8GtDWDClPZJqz8\nWyVD1zZxsG8p9676Aa3lxQxasZv6iQNorSjNpvgaF6KlkD1ZNx8ppcyf+vEQd4jIWIwE8yaMQXEo\npepE5GVgORAGfpdICE5ipwyybRZzm7DSnTs/XSGEQiHeWfIe7W88hP+sRxiw5AoaGnZzfkM5Q9c2\nIUBxSxv9NjWxdcowtk4ZluNf4C4KZR4fjf1k3XzkBmKJZjvzCV4QQjx2TcGRKbnMdxQKhXj4wUdo\nagpA3zEUf2Ue/6/qLiLvbeTaC/+LXynK6ltomDCAxxZclJfRgdcmLrQCHSlkT84jmt1KfO8jM9ZD\nSPYddt91OzUVh1sv/q68++5SXnjuReNJdDK7B7Y8zjlXvcIbM6aw7OKj8rq5yM1jR+xESyF7CkIK\n+YRVkY/XxRAKhVi/bgPPPDcfSsqheTvlvY9g8e/aqF27jsCwciOHkIciiMctlaEbzhW37AuvkUoK\nPrsLo0mNlU1h6Xy3Wy+yUCjEHx57gmfm/BP8pRSd/zJF57/I2dXXULt2HQKU1bcwaEVGYx01OTA9\nPNu154sme3IZp6AxmXSFsPzO5K8d3UNvrMoZra5LQqfDjh07aWiIVvgHGqB5K8PUcGbd8l2CQ8vp\n02DkEOonDnC2oAWIF0bma9JHS0HTDTOWETUTpRSL3l4MJX2hvYXy3kcw7b1tzJ75Q35/0SX0/kmz\np3II2STZvXBHruWQH+icgguxozeVV/ILoVCIXz+zEdW8jaLP/IXy7R+y8KLpjF+9hvqBA5m4ZKkn\nBqN5oVI3G7vOn0Lct7li1TQXnsDKu7Bs5x/qiViF7fTkfk5HDKFQiF/d82do2QnV4xF/CZ/Y2Mb4\n1WvwAVX79jGhro5ZFTP0VBUuREcO3sTzkcKN6jqni5ExmcjDyZ5IMZy6qG/7dxORZfcbT3zFDDrj\nr8z93o3U7Kqnb6Cp04I4bpeCvps1sOpcKuT921Mdkehaz+suqV6UQjzpnsyFtIzorMYZhN9/mPDS\ne6CoD+X1Gzi5cRi/er0Pc888i9uvns6E1as9M8NpIVdYqXB68Xqvk02dELvmtRQ8QDontNliyKYX\nkpVymNU4A9UaJPz2bUQ2PEfxF1+gvL2Y+eeezYR1m9jdfwDj31lKc2Vlt89qKeQnmZ5vbtrX6U7t\nkg251AWBWSWFm1PoaQ1fN1Uk6SxmY2auwaluqamOSeTgPtr/dILR5bRqHPSq4hPz32bCuk34gL6B\nJiasXt1plTRw13GMx+4KysybBrd0W47fh17LTbhJUJmQd5FCuou5O0EmlZeVkUOuF3y2F2eyY6Na\ng0S2v0X4rVtg93Jjo6+YIVP/wivfvYH+jY30a9rXKYcQw41CsLoyyNe5vtIhX7rv5oqVkUJeScHN\nQuiK2YKIkU3SKRuyEUOi46Nag7T99VRo2gC9+kOfgZTvWsdpDUO583/FPH3Bhdz9w8u65RDAfUKw\nsjIqtEWkUqHFkPv5IHeS/1LwkhC6km7l5rYTPdPFcLqiIu2EX7+GyIrHjQ2+Yvqe8UfevHgGtes3\ns2vQICYtfq+TCOJxgxTyVQRd8ZoY3HatmI2WQhKykULrFZWU3BdI+zdar+ie1MyUTH4vnYrOTSd8\numKIPz6qNUhk8yuE37sP/CVwYI8RKVSN4/w+V/G373wXHxAqLubMZ1/slkMAe4Tg1H42WwappkWJ\np6cpUrQY3IOWQhJiUkglBDMqdbNJRxJeiR7SkUJXIbQ9dTIENkNZDUVfX4yID9VYx6j9Zcw9/0KK\n29oYsGdPwhwCWC8EL8og3Yo/HVLJwW1iiJHoPHT62rASLYUkeFUKULhiCC9/lPC8aK3jK6bo/Bep\nLKvlrFdf4Y4bb+CuK3/Mk1/5KhPq6rrlECA/hZDtBW6mCLriRTEUGrmIIe+lAMmbj9wqBTBXDODu\nxVfu2HkZkQ3PE55/LZRWQvM2qBpH1TlzeOMzn6d2zRq2DRnKx95a7GgOwc59mM1FbaUIuqLF4H6y\nHcCm11OwiqeWG/8sJJMEulv7cYdCIfr981jCc38AxX0oOv8lis5/keILXuLYVesZt2YNAgzc3cCE\nurqE3+GGpLKZZHIxL7/z0D87SfV7lTNaXZUIL1QylXM678/rwWumkE6l3/U9Xz06ra9ON+k9qzH9\nCd/SGQRnBakmz2uob2B3bC2Ell3QvBVfjZE8/sbTfyVQWUnvAweoGzuOlbW13T5vlxDs2GeZysDt\neHV9jnwi3UGt6R6nvGk+gsR31Rk3H5l555+mHNLtnZRp5ehEc1IiMYRCIX4z+24ikTCRqokUX/AS\nFSG4+t57uPAfc/jUf57nsG3bHMkhxOOWQWduk0FPvZJANyd5jYKd5gKMCtf2vEKaMgDrhADORQ1d\naWhooLi4iC+efwHDhg/j0Z2w4OwzGL96NWvGHEGwosKxbqd2kY4Q3CaDTNARQ/6QVzmFZJVIJuME\nMuarR3f/lyZWCiEeO3MNXQUUCoX461N/58CBg7wy91UA7th+HePWrkWAUZs3Jcwj5IsQ0m17d6sQ\n0okSYugcQ36Q95FCjLQjhvhKPb4pKYPKPp2ypItZlaNTUUNDfQMHWg4Yjxt209Cwm4HDK0EUrUVF\nCfMITgnB7FktvdpcBJnJIB6zIoZk+05HI9aTd1KYUT0raY+djJuSTBRBfBnSxYrK0W459O7TGxFB\nRBg4cAADBw7guNsXseH0kSyccTLTj/hVTvMZuXF1L6/KIFsRdCUbMaS7z7q+T0vCfPJOCj3hSI6B\nzJuwrL5btnKu9/ieSNu37eCII8bwyVM/wcCBA+i7P8xpt70BCOX1LWxbcBetFaVZ/47bsEsIZlXg\nVhHbD6kqbTOam3Quw3zyUgqpogWwTwzZ5DLsbDqxOmoIhUKs+HAlI0eNYPjwYQAc89ASfO0KQTFw\n5W4GrdjN1inDMv7uQhWC22XQlWSVtpn5B6vEEB99uuF8S7TPrPi781IK6RCrsM2SQ67JbLNl4OTY\nhtn+6YRCIR7/w5PU76qnsbGR444/ltLSUgYv20lwSBl9dh+gYcIA6icOyPo3zL5Qs/0+O8YeeE0G\nPRGYVeL6xLRbRZDodTPlkFfjFLqS6XTa6QjCzJ5MZorA7FXmsrkg4u+stm7ZyhOPP0kkovD5fFzy\nrYs4oqyaqw5/gCdfuBARH/UTB2TddGQ2bhVCPsggWYWVjyvFmUmm+yeTfVAwi+wkwm3rLFgREVhV\nhkwqyq6J3lAoxN2/vY/WUCuDBg3kexd8matOepLqDfvY+bFBPLbgIi2EFGQrg1wqR6vu3K3OK/T0\nG17E6lUVC3rwWk/5BbvKYDa5/E2xz/ZUrlyaaNra2kDBV7/+ZYYPH8aI9xqo2rjPmOMoh1yC2bhN\nCJnIwOyKMP773N60k8/ksu/NyK/kvRSgc+VnhyCsThab9Tekk3dIRwyJuoMufW8ZEyeOZ8yYwwFo\nGlaBQmgvlpxyCWZitRCsiA7suiNOdz4djbm4oUdWQUghnq6VoBkVrJ09hsyWWjpRQzIxJBsbcODA\nARYveocLv3JBx7bx/1rDqi+M5c3pU1yRS8hGCFZVkG6SQbLftbJpSYvHXeR9TiEbUlW8To229UqE\nEwqFePjBR2hqCjB48CAu+dZFVIQUlx39KM89eA7rzj3ChJJmjx3NRV1JFDGk20xkhgzMXLYy3f1g\n1eA1s37PjdiZXynoRHO+YFdeJFcxbNm8hcf/8CQAPp+PH3zpK9zy2ReoXr+PnUcP4rGFziWYnRBC\ntmRayZkxotsLXTAToYXQmVylUHDNR17EzkR5JuMbElHfsIeioiIikQiRqglM3KWo2hBNMK9yLsFs\ndXNRLtFAPOlWcFZM62HlKPd0ybQ5SQvBfByTgojcDJwHRIBdwDeVUjtFpBL4EzAC8AN3KqUed6qc\nVpBqQZqumCWE2BgMsxf1ieeOhqtom3cC/nOfxterL/7qWl55dQE/KH6aiMKWBLNZlZrd8xelU7nZ\nMb+TF8WgOYQZknSs+UhEypVSzdHHVwLjlVKXici1QKVS6loRGQCsBgYrpdoTfEdazUddT3InJk/L\nJFEbjxlSSDYoz6w1omNlDC97gMjW+RR/9q/GC0ox/+wzefSSbzJ58hJLE8x2z26argxyTSI7OdGf\n03KA1MdCRwnd8fQ4hZgQopQBMTspIDZtZgWwJ5EQeiLVCW2nJHoqhx0XfS5TeiTqnZRIVJHgNsKL\nZuE/b07Htgv++Q8G7NnDPz/3eYaM2p7xb3udnoTgVhm4iXyo+JPh1hHdjiaaReRW4GJgHzBNKbVH\nRMqB/wC1QDnwZaXUi0k+3y1SyPbuxuyLMJfRwPE4PfAuHVRrkLY/HgsHdkP/6HKbBxVba4+gqL2d\nlbXjefatsy1PMJtxZ2tWlJBKCF6SgRuihXzFyR5XjkUKIjIXGBy/CSMSuF4p9axS6gbgBhGZAVwJ\nzATOBpYqpU4XkTHAXBE5uktk0cG8mfM7Hv/0lLdhanaLyZk1L7/ZF5EbRmT3RGTnYjjQYDzZuxrV\nWMd357xNaSiED6hds5pFK453xQjmXOlJCNlGB26TQQy3LOmab1g9jUVXFrweYeG8SFrvdUWXVBEZ\nATynlDpaRJ4DbldKvRF97X/ADKXUOwk+1xEpmH3SZnqR5vr7Xo4W2hffQWTZA9DWAlXjKL7gJeZ9\n/osM3bGdml27qBs7Lm8ihVRSyCY6yEUGVs57lQgtBnOwWwiJcGVOQUSOUEqtiz49D4gt1LsZOBN4\nQ0QGA2OBDam+y4qTNZ3Iwa6LxM3RggqHiHz4OP7P/h3x+ZDqWk5euoKa+l1MnreQcWvXsbK2lssr\nHrC8LLn2nHGrEMw89rl0OdZRgzPYnVdxcpzCHSIyFqNL6ibgh9HttwCPi0hsgeSfKqUanSgg2HcB\n9JR0tksMmSaj/Zfdj/Qfj3/oSQCUB4Pc+oubuP+736epXxWLJ0+2opieIdEF3ZMM3HoDEMNti894\nBa8MzHNF81G2iIhqas+v3gl2dVNNRkZSkCY4/mj8p8zCP+bTlAeDvHnGVMauX8cHEyYw7YX/0lxR\nYfvUIFaOXO4aLWQaITjZTGj2cdBCSA83NBd1xZXNR5rEpNNNNXZxO3pHKUEYdQwENxNedBu+w05h\nYt0qRm/aiADj1q5lQl2dZyKFdC/cXOYs8nLeSJMZXp7LSUvBhaTbE8qKKcHTXr+69AMo3mg8jvY4\nWlE7nlXjaqlds5q6seNYWVtrSpkyxelRuZkIwStzWnXFif2baB86Ha3k48hr3XxkMbmuoWp37xRI\nswmp4i9Q8x0oCnf0OJKSCsqDQSbU1bGyttaRpqN4rJj9syfSFYKdkYEVx8DOyjida8BuOVgpg2wm\nQ8z078/rWVLdJgUrphY2uw97TxVSz1IIw6iPwe6bKLqqGqmuRUoqEr6zkKTQ9Zg6HR1AYQghhh3l\nsiMyyHYerEz+/lRSyG6kl6YblTNaMzphMnm/FQPiUpFyTiQJQvWtEOlD8e1n4auZ7EohZIIWQvo4\n3VzjJG4RQiLMPC4FlVOwYnKtXE+UdJfOM2vEdYyeurgmzC1IEEacDL0+hMpR0NYMHheCGRSCEApZ\nBuC+3IGVx6Ngmo8yPag9VdRWnCR2z6WfaSUVXvMM4Ze/bTzxFVN0/ov4ahL3LnJaCuleNLkcRzcm\nlCH/hOCGnIKbo4RsKPguqdkc0PjPxB8sK08Ou6OGdAfEqdYgkQ8eJfzu3VA21JjnqGocUp24d5HT\nQrCDQhCC0zJIl3wQgpvI+0jBqwfUrqiha4WlWoOoPauQ/uPBX0pky+uE5/4ADjZC38Mp+uIL0Lw1\naXLZDUKwOkrIJyF4peJ3aroZu+oPu8clFGyk4FUh2El8tKBag7T97QzYuxaK+0RXthgKB/cZbw5u\ngeatrm0yyoR8EkK2+90rQgBvlDU22j2bZVjdRF5KoZBkkMtCPaFQiIb6Bq4adDN3bfky7QtvhL2r\njRfbD+D/3N/xDTmRtjnnGNsTNBm5SQRWVxz5JASrSNbs6kUyrUeylYHb9lPeScFpIXjlbiEUCvHE\nH56kvqGBkuJiiv0PEJ5wOSq4Cfath6px+IaciJRUUHzBS6jGOqS6lp/VWD/baTZYPSYhm4ntrMJt\nIojRdb96VRB21iFu3C95JYVMD2auC6ak+i63y6GhvoGGht2oiKK1tY1vXPwlRo0qIRT6DA0Nuxk4\ncAClpXECqAF41bLypKrUk1W+2UQGdsxUaVWU4FYZQM/71QuCsPuG0q37IS8SzWbLIBnxFXym35Gp\nHKwe8RyLFGICuORbF1Faau0iOPE40UZsZrdkO5uNrJSBXUuYJsOpitHpFgWnhZDX01yoHO7m7SSb\niMEOMRyKCuwRgpMJw0wqAjcIwY7IINfj4dbF5+NxWgBdcVoIoKXQgZek4OTcSFbgdO8RLYTUWLli\nXTbkUnG6TQLxuEEIUMBdUt2ClUJwK05LIB4vCcGpvEHXvy2T42fF4M6u35PsuLhZAF3xynWtIwWL\nsVoIdkQJbqrgs8GMmWutFoIbk8hualryOm4Tgo4UyE8hWInXRRDDSiGYgRtlECP2d2d7LsT2aaHL\nwU3XdTroqbMtIhMhBGaVZHXiWFVZ5YsQzMDKJTTdLIR4Zvun53Suea1SNBMv/u0F03xkZ6SQqRBy\nwWwx5JMQco0StBC647aEtNN4sdIH3fuoE1bLwakmIzPkkE9CiNFTReREHsGrQojHroGDbsSrIohH\nSyEBVsjBDTmEbOVglhDsGDGcCdkurGSFEJxY58DKfEi254yX5eAVIfQ0q6yWQgrMkoMbhJCInioF\nJxa37wmz902icheCEGJoMZiDnddstvs13WN9i/xS9z5KRqwytzPnYOfdhtPTGOTye2btJ6/c3aVD\nNsczl5l0eyKXCsxL2HEOxR+j+Md2R4QFHyl0JRs52JlYthun7+js3l9ujRLMqHjdFjE4fW5lgpXn\noRMzEqSKFLQUEpCJGPJVCG67YO2+U4vHKSFYdQfuJjm47TxLRL4JAXTzUcak06Tk1hyCGbjxQk13\n/Wq34ObV0KxsTsoUtw9wy0ch9ISOFGzAS5VZrhenVVFWDKv2pZlRQqZCcLJN3oqKyezpMQKzMp8e\nP1fyXQa6+SgJVp9sXpIB5CaEXBP1TjbDmTlILRMheClBm2lFZvXfZtV166ZxQ1aipUB6B9usE81L\nMnBSBIlIVw5m7mOzooR0hWBFhZnurKK5kkll5yUxmLG/3C6CePJaCk3tqdsksz3YbhuEFY8b2l/d\nMDLc6gs5Eym4SQjxOC0HO6Ihp1d+85IMYhSEFKwkl6kS7CyHXdgxpsMOKdgpBLtlEI/TYgB3Rg2F\nKgTQvY9yxunmILfIAJxdvc6rmF0hZno+WNVzK5NeTFYPcsukF5PT17OTxI7BLSneoyMFF+MmGcRw\n22yz2V7gdkUJZlaEuZ4Pbplry8kmJTs7KbiJrvtcL7LjQQpdCFZi1oWcSghuXLXMioghmzEPmU7h\nkA2FHA10JdN97LgURGQ68CtggFKqMbrtHuBcYD/wTaXUMgeLaCt2y8DNFf3yO7Mby5AKNwvBjTcC\n6ZDLYLhcV3fTJCfbfeqoFERkOHAmsClu27nAGKXUkSJyEvAQMMWuMtlxF+MkbpZANmRy95tOxZVO\n05HZM57aKQOzJxuMkesoaS/KwStNR5nidKRwF/AT4D9x284D/giglFokIn1FZLBSapeVBUl0gL14\nonbFyxIwM6dglhB6witz/7h12pBCmXXVzTi2RrOIfA7YopT6oMtLw4Atcc+3RbclZcHrkazLkc76\ns168I1h+Z/ZCWGJuUbLCrULIJkpIdH5Wzmh1vLnI7DKYVZmnOl65XOuFRrb1lqWRgojMBQbHbwIU\ncANwHfCpRB9LsC1pF6nbf9HOgnkRFs7z8cnTfJwyNX3PZbLTvHQHk2t08A4w2ZSSZIddA9dimCWE\nZOfHwnmRTuel0zLwAsmut677UpMeC16PsHBeekK1VApKqUSVPiIyCRgFvC8iAgwH3hORE4GtwGFx\nbx8ObE/2G9feVAS/aDf+nya5JMXcLAa7moriK22zf9NsIfR0rM1oMsoENwpBNyXlP6dM7XzDfMct\nyc9DR5SrlPpQKVWjlDpcKTUaQwTHKqXqMfILFwOIyBRgn5n5BLc3Bbnx4oyna6VtVu+go6+xVwiz\nGmdYMo1FKtwoBLMxuxJPp3lXYy6uGLwmIhuAE+K6pN4HnIPRJfVbSqn3knzO+cJrNBqNB8nLuY80\nGo1GYy46Y6PRaDSaDrQUNBqNRtOB56QgIo+JyC4RWR637SYR2Soi70X/neNkGb2CiAwXkVdFZKWI\nfCAiP4purxKR/4rIahF5WUT6Ol1WL5Bgf14Z3a7PzywQkVIRWSQiS6P786bo9lEi8nb0/HxKRJwe\nhJtXeC6nICKfBJqBPyqljo5uuwkIKqV+42jhPIaI1AA1SqllIlIOvIsxovxbwB6l1K9EZAZQpZT6\nmZNl9QIp9ueX0ednVohIH6VUi4j4gTeAHwNXA3OUUn8XkQeBZUqphx0taB7huUhBKbUQ2JvgpYSZ\ndE1ylFI7Y5MNKqWagVUY40LOA56Ivu0J4P+cKaG3SLI/Y6Px9fmZBUqplujDUoxxVQqYBjwT3f4E\n8AUHipa3eE4KKbhcRJaJyKO6uSNzRGQUcAzwNtAx15RSaicw0LmSeZO4/bkoukmfn1kgIj4RWQrs\nBOYC6zHGLsWG524FhjpVvnwkX6TwAMbMqsdgnDw6TM+AaFPHHODH0Ttcb7UpuowE+1Ofn1milIoo\npY7FiGBPBMYnepu9pcpv8kIKSqkGdSg58gjOTt3jKaJJujnAk0qpf0c37xKRwdHXa4B6p8rnNRLt\nT31+5o5SKgDMw5hGv5+IxOqulNPgaDLHq1IQ4tpooxVXjC8CH9peIu/ye2ClUuruuG3/Ab4ZfXwJ\n8O+uH9Ikpdv+1OdndojIgFhTm4j0xlh7ZSXwGvCl6Nv0+WkyXux99BdgKtAf2AXchJF4OgaIABuB\nH1i9/kI+ICKfAOYDH2CE4Apj9trFwN8wJibcDHxJKbXPqXJ6hRT782vo8zNjROQojESyL/rvaaXU\nbSIyGvgrUAUsBb6hlGpzrqT5heekoNFoNBrr8GrzkUaj0WgsQEtBo9FoNB1oKWg0Go2mAy0FjUaj\n0e6+rGoAAAJzSURBVHSgpaDRaDSaDrQUNBqNRtOBloKmYBGRoMXf/zsRqY0+vjaLz48UkQ/ML5lG\nkxw9TkFTsIhIQClVadNvBZVSFRl+ZiTwbGyKeI3GDnSkoNHEISIjROSV6Iymc0VkeHT7H0TkbhF5\nQ0TWicgXo9tFRB6ILgLzrIg8H/faayJynIjcDvSOLrDzZNcIQESuEZGfRx8fH/3tN4DL497jE5Ff\nRRedWSYi37Nzv2gKBy0FjaYz9wGPR2c0/Qtwb9xrNUqpTwCfA2ZFt50PjFBKHQV8F/h41y9USl0L\ntCiljlNKXRTbnOT3fw9cEf2deL6DMWX0SRizhX4/GkloNKaipaDRdObjwFPRx08C8ZXzvwCUUquA\nQdFtnwD+Ht2+C2OytqwQkUqgb3QhqdjvxzgLuDi6tsAioBo4Mtvf0miSodc21Wg60/UOPv55KO6x\ndPl/T8S/rx3wxz3vlcZ3CXClUmpumr+n0WSFjhQ0hUyiSvhN4KvRx98AFiZ4T/xnFwLnR3MLgzFm\n8E1Ea9wC87uAgSJSJSKlwGcBlFJNwD4ROTn6vq/Hff5l4LLYd4jIkdHppDUaU9GRgqaQ6S0imzEq\neIWxItqPgD+IyHSgAfhW9L3JIohngNMxpsteg7GcaVOCz/wOWC4i7yqlLhKRWzCmKN+AsZZzjG8D\nvxeR/RgiiPEoMAp4T0QEY+EjvXa2xnR0l1SNJkdEpEwptV9EqjHa+z+hlNKr1Wk8iY4UNJrceU5E\n+gHFwM1aCBovoyMFjUaj0XSgE80ajUaj6UBLQaPRaDQdaCloNBqNpgMtBY1Go9F0oKWg0Wg0mg60\nFDQajUbTwf8HaNhF4/nZz44AAAAASUVORK5CYII=\n",
      "text/plain": [
       "<matplotlib.figure.Figure at 0x1219910d0>"
      ]
     },
     "metadata": {},
     "output_type": "display_data"
    }
   ],
   "source": [
    "plotTrajectoriesFile('GlobCurrentParticles.nc',\n",
    "                     tracerfile='GlobCurrent_example_data/20020101000000-GLOBCURRENT-L4-CUReul_hs-ALT_SUM-v02.0-fv01.0.nc',\n",
    "                     tracerlon='lon',\n",
    "                     tracerlat='lat',\n",
    "                     tracerfield='eastward_eulerian_current_velocity')"
   ]
  },
  {
   "cell_type": "markdown",
   "metadata": {},
   "source": [
    "## A second example kernel: calculating distance travelled"
   ]
  },
  {
   "cell_type": "markdown",
   "metadata": {},
   "source": [
    "As a second example of what custom kernels can do, we will now show how to create a kernel that logs the total distance that particles have travelled."
   ]
  },
  {
   "cell_type": "markdown",
   "metadata": {},
   "source": [
    "First, we need to create a new `Particle` class that includes three extra variables. The `distance` variable will be written to output, but the auxiliary variables `prev_lon` and `prev_lat` won't be written to output (can be controlled using the `to_write` keyword)"
   ]
  },
  {
   "cell_type": "code",
   "execution_count": 23,
   "metadata": {
    "collapsed": false
   },
   "outputs": [],
   "source": [
    "class DistParticle(JITParticle):  # Define a new particle class that contains three extra variables\n",
    "    distance = Variable('distance', initial=0., dtype=np.float32)      # the distance travelled\n",
    "    prev_lon = Variable('prev_lon', dtype=np.float32, to_write=False,\n",
    "                        initial=attrgetter('lon'))  # the previous longitude\n",
    "    prev_lat = Variable('prev_lat', dtype=np.float32, to_write=False,\n",
    "                        initial=attrgetter('lat'))  # the previous latitude."
   ]
  },
  {
   "cell_type": "markdown",
   "metadata": {},
   "source": [
    "Now define a new function `totaldistance` that calculates the sum of Euclidean distances between the old and new locations in each RK4 step"
   ]
  },
  {
   "cell_type": "code",
   "execution_count": 24,
   "metadata": {
    "collapsed": false
   },
   "outputs": [],
   "source": [
    "def totaldistance(particle, grid, time, dt):\n",
    "    # Calculate the distance in latitudinal direction (using 1.11e2 kilometer per degree latitude)\n",
    "    lat_dist = (particle.lat - particle.prev_lat) * 1.11e2\n",
    "    # Calculate the distance in longitudinal direction, using cosine(latitude) - spherical earth\n",
    "    lon_dist = (particle.lon - particle.prev_lon) * 1.11e2 * math.cos(particle.lat * math.pi / 180)\n",
    "    # Calculate the total Euclidean distance travelled by the particle\n",
    "    particle.distance += math.sqrt(math.pow(lon_dist, 2) + math.pow(lat_dist, 2))\n",
    "\n",
    "    particle.prev_lon = particle.lon        # Set the stored values for next iteration.\n",
    "    particle.prev_lat = particle.lat"
   ]
  },
  {
   "cell_type": "markdown",
   "metadata": {},
   "source": [
    "We will run this on a `ParticleSet` containing the two particles within the idealised moving eddies grid from above. Note that `pclass=DistParticle` in this case"
   ]
  },
  {
   "cell_type": "code",
   "execution_count": 25,
   "metadata": {
    "collapsed": true
   },
   "outputs": [],
   "source": [
    "grid = Grid.from_nemo(\"MovingEddies_data/moving_eddies\")\n",
    "pset = ParticleSet.from_list(grid=grid, pclass=DistParticle, lon=[3.3, 3.3], lat=[46.0, 47.8])"
   ]
  },
  {
   "cell_type": "markdown",
   "metadata": {},
   "source": [
    "Again define a new kernel to include the function written above and execute the `ParticleSet`."
   ]
  },
  {
   "cell_type": "code",
   "execution_count": 26,
   "metadata": {
    "collapsed": false
   },
   "outputs": [
    {
     "name": "stdout",
     "output_type": "stream",
     "text": [
      "Compiled DistParticleAdvectionRK4totaldistance ==> /var/folders/r2/8593q8z93kd7t4j9kbb_f7p00000gn/T/parcels-501/d9cdd7b2953b59014df59895ec4f3b21.so\n"
     ]
    }
   ],
   "source": [
    "k_dist = pset.Kernel(totaldistance)    # Casting the totaldistance function to a kernel.\n",
    "\n",
    "pset.execute(AdvectionRK4 + k_dist,    # Add kernels using the + operator.\n",
    "             runtime=timedelta(days=6),\n",
    "             dt=timedelta(minutes=5),\n",
    "             interval=timedelta(hours=1),\n",
    "             output_file=pset.ParticleFile(name=\"EddyParticles_Dist\"))"
   ]
  },
  {
   "cell_type": "markdown",
   "metadata": {},
   "source": [
    "And finally print the distance that each particle has travelled (note that this is also stored in the `EddyParticles_Dist.nc` file)"
   ]
  },
  {
   "cell_type": "code",
   "execution_count": 27,
   "metadata": {
    "collapsed": false
   },
   "outputs": [
    {
     "name": "stdout",
     "output_type": "stream",
     "text": [
      "952.563\n",
      "990.173\n"
     ]
    }
   ],
   "source": [
    "for particle in pset:           # Print the distance (in km) travelled by the particles.\n",
    "    print(particle.distance)"
   ]
  }
 ],
 "metadata": {
  "kernelspec": {
   "display_name": "Python 2",
   "language": "python",
   "name": "python2"
  },
  "language_info": {
   "codemirror_mode": {
    "name": "ipython",
    "version": 2
   },
   "file_extension": ".py",
   "mimetype": "text/x-python",
   "name": "python",
   "nbconvert_exporter": "python",
   "pygments_lexer": "ipython2",
   "version": "2.7.13"
  }
 },
 "nbformat": 4,
 "nbformat_minor": 0
}<|MERGE_RESOLUTION|>--- conflicted
+++ resolved
@@ -378,16 +378,10 @@
    },
    "outputs": [],
    "source": [
-<<<<<<< HEAD
-    "pset = ParticleSet.from_list(grid=grid,          # the Grid object on which the particles are advected\n",
-    "                             pclass=JITParticle, # the type of particles (JITParticle or ScipyParticle)\n",
-    "                             lon=[ 3.3,  3.3],   # a vector of release longitudes \n",
-    "                             lat=[46.0, 47.8])   # a vector of release latitudes"
-=======
-    "pset = grid.ParticleSet(pclass=JITParticle,  # the type of particles (JITParticle or ScipyParticle)\n",
-    "                        lon=[3.3, 3.3],      # a vector of release longitudes\n",
-    "                        lat=[46.0, 47.8])    # a vector of release latitudes"
->>>>>>> 0eb39d2a
+    "pset = ParticleSet.from_list(grid=grid,           # the Grid object on which the particles are advected\n",
+    "                             pclass=JITParticle,  # the type of particles (JITParticle or ScipyParticle)\n",
+    "                             lon=[ 3.3,  3.3],    # a vector of release longitudes \n",
+    "                             lat=[46.0, 47.8])    # a vector of release latitudes"
    ]
   },
   {
@@ -1118,17 +1112,10 @@
    },
    "outputs": [],
    "source": [
-<<<<<<< HEAD
-    "## THIS DOES NOT WORK IN THIS IPYTHON NOTEBOOK, BECAUSE OF THE INLINE PLOTTING. \n",
-    "## THE 'SHOW_MOVIE' KEYWORD WILL WORK ON MOST MACHINES, THOUGH\n",
-    "# pset = ParticleSet(grid, size=2, pclass=JITParticle, lon=[3.3, 3.3], lat=[46.0, 47.8])\n",
-    "# pset.execute(AdvectionRK4, \n",
-=======
     "# THIS DOES NOT WORK IN THIS IPYTHON NOTEBOOK, BECAUSE OF THE INLINE PLOTTING.\n",
     "# THE 'SHOW_MOVIE' KEYWORD WILL WORK ON MOST MACHINES, THOUGH\n",
-    "# pset = grid.ParticleSet(size=2, pclass=JITParticle, lon=[3.3, 3.3], lat=[46.0, 47.8])\n",
+    "# pset = ParticleSet(grid=grid, size=2, pclass=JITParticle, lon=[3.3, 3.3], lat=[46.0, 47.8])\n",
     "# pset.execute(AdvectionRK4,\n",
->>>>>>> 0eb39d2a
     "#              runtime=timedelta(days=6),\n",
     "#              dt=timedelta(minutes=5),\n",
     "#              interval=timedelta(hours=1),\n",
@@ -1409,17 +1396,10 @@
    },
    "outputs": [],
    "source": [
-<<<<<<< HEAD
     "pset = ParticleSet.from_line(grid=grid, pclass=JITParticle,\n",
-    "                             size=5,           # releasing 5 particles\n",
-    "                             start=(28, -33),  # releasing on a line: the start longitude and latitude\n",
-    "                             finish=(30, -33)) # releasing on a line: the end longitude and latitude"
-=======
-    "pset = grid.ParticleSet(pclass=JITParticle,\n",
-    "                        size=5,            # releasing 5 particles\n",
-    "                        start=(28, -33),   # releasing on a line: the start longitude and latitude\n",
-    "                        finish=(30, -33))  # releasing on a line: the end longitude and latitude"
->>>>>>> 0eb39d2a
+    "                             size=5,            # releasing 5 particles\n",
+    "                             start=(28, -33),   # releasing on a line: the start longitude and latitude\n",
+    "                             finish=(30, -33))  # releasing on a line: the end longitude and latitude"
    ]
   },
   {
