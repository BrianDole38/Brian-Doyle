--- conflicted
+++ resolved
@@ -1,8 +1,4 @@
-<<<<<<< HEAD
-from parcels import Grid, ParticleSet, ScipyParticle, JITParticle, Variable, AdvectionRK4
-=======
-from parcels import FieldSet, ParticleSet, ScipyParticle, JITParticle, Variable
->>>>>>> 19872791
+from parcels import FieldSet, ParticleSet, ScipyParticle, JITParticle, Variable, AdvectionRK4
 import numpy as np
 import pytest
 from operator import attrgetter
@@ -41,13 +37,13 @@
 
 @pytest.mark.parametrize('mode', ['jit'])
 @pytest.mark.parametrize('type', ['np.int8', 'mp.float', 'np.int16'])
-def test_variable_unsupported_dtypes(grid, mode, type):
+def test_variable_unsupported_dtypes(fieldset, mode, type):
     """Test that checks errors thrown for unsupported dtypes in JIT mode"""
     class TestParticle(ptype[mode]):
         p = Variable('p', dtype=type, initial=10.)
     error_thrown = False
     try:
-        ParticleSet(grid, pclass=TestParticle, lon=[0], lat=[0])
+        ParticleSet(fieldset, pclass=TestParticle, lon=[0], lat=[0])
     except RuntimeError:
         error_thrown = True
     assert error_thrown
