from parcels.field import Field
from parcels.gridset import GridSet
from parcels.grid import RectilinearZGrid
from parcels.scripts import compute_curvilinearGrid_rotationAngles
from parcels.loggers import logger
import numpy as np
from os import path
from glob import glob
from copy import deepcopy


__all__ = ['FieldSet']


class FieldSet(object):
    """FieldSet class that holds hydrodynamic data needed to execute particles

    :param U: :class:`parcels.field.Field` object for zonal velocity component
    :param V: :class:`parcels.field.Field` object for meridional velocity component
    :param fields: Dictionary of additional :class:`parcels.field.Field` objects
    """
    def __init__(self, U, V, fields={}):
        self.gridset = GridSet()
        if U:
            self.add_field(U)
        if V:
            self.add_field(V)
        UV = Field('UV', None)
        UV.fieldset = self
        self.UV = UV

        # Add additional fields as attributes
        for name, field in fields.items():
            self.add_field(field)

    @classmethod
    def from_data(cls, data, dimensions, transpose=False, mesh='spherical',
                  allow_time_extrapolation=True, time_periodic=False, **kwargs):
        """Initialise FieldSet object from raw data

        :param data: Dictionary mapping field names to numpy arrays.
               Note that at least a 'U' and 'V' numpy array need to be given
               1. If data shape is [xdim, ydim], [xdim, ydim, zdim], [xdim, ydim, tdim] or [xdim, ydim, zdim, tdim],
                  whichever is relevant for the dataset, use the flag transpose=True
               2. If data shape is [ydim, xdim], [zdim, ydim, xdim], [tdim, ydim, xdim] or [tdim, zdim, ydim, xdim],
                  use the flag transpose=False (default value)
               3. If data has any other shape, you first need to reorder it
        :param dimensions: Dictionary mapping field dimensions (lon,
               lat, depth, time) to numpy arrays.
               Note that dimensions can also be a dictionary of dictionaries if
               dimension names are different for each variable
               (e.g. dimensions['U'], dimensions['V'], etc).
        :param transpose: Boolean whether to transpose data on read-in
        :param mesh: String indicating the type of mesh coordinates and
               units used during velocity interpolation:

               1. spherical (default): Lat and lon in degree, with a
                  correction for zonal velocity U near the poles.
               2. flat: No conversion, lat/lon are assumed to be in m.
        :param allow_time_extrapolation: boolean whether to allow for extrapolation
               (i.e. beyond the last available time snapshot)
        :param time_periodic: boolean whether to loop periodically over the time component of the FieldSet
               This flag overrides the allow_time_interpolation and sets it to False
        """

        fields = {}
        for name, datafld in data.items():
            # Use dimensions[name] if dimensions is a dict of dicts
            dims = dimensions[name] if name in dimensions else dimensions

            lon = dims['lon']
            lat = dims['lat']
            depth = np.zeros(1, dtype=np.float32) if 'depth' not in dims else dims['depth']
            time = np.zeros(1, dtype=np.float64) if 'time' not in dims else dims['time']
            grid = RectilinearZGrid(lon, lat, depth, time, mesh=mesh)

            fields[name] = Field(name, datafld, grid=grid, transpose=transpose,
                                 allow_time_extrapolation=allow_time_extrapolation, time_periodic=time_periodic, **kwargs)
        u = fields.pop('U', None)
        v = fields.pop('V', None)
        return cls(u, v, fields=fields)

    def add_field(self, field):
        """Add a :class:`parcels.field.Field` object to the FieldSet

        :param field: :class:`parcels.field.Field` object to be added
        """
        setattr(self, field.name, field)
        self.gridset.add_grid(field)
        field.fieldset = self

    def check_complete(self):
        assert(self.U), ('U field is not defined')
        assert(self.V), ('V field is not defined')
        ugrid = self.U.grid
        for g in self.gridset.grids:
            g.check_zonal_periodic()
            if g is ugrid or len(g.time) == 1:
                continue
            assert isinstance(g.time_origin, type(ugrid.time_origin)), 'time origins of different grids must be have the same type'
            if g.time_origin:
                g.time = g.time + (g.time_origin - ugrid.time_origin) / np.timedelta64(1, 's')
<<<<<<< HEAD
            g.time_origin = ugrid.time_origin
=======
                if g.defer_load:
                    g.time_full = g.time
                g.time_origin = ugrid.time_origin
>>>>>>> 67e858a0

    @classmethod
    def from_netcdf(cls, filenames, variables, dimensions, indices={},
                    mesh='spherical', allow_time_extrapolation=False, time_periodic=False, full_load=False, **kwargs):
        """Initialises FieldSet object from NetCDF files

        :param filenames: Dictionary mapping variables to file(s). The
               filepath may contain wildcards to indicate multiple files,
               or be a list of file.
        :param variables: Dictionary mapping variables to variable
               names in the netCDF file(s).
        :param dimensions: Dictionary mapping data dimensions (lon,
               lat, depth, time, data) to dimensions in the netCF file(s).
               Note that dimensions can also be a dictionary of dictionaries if
               dimension names are different for each variable
               (e.g. dimensions['U'], dimensions['V'], etc).
        :param indices: Optional dictionary of indices for each dimension
               to read from file(s), to allow for reading of subset of data.
               Default is to read the full extent of each dimension.
        :param mesh: String indicating the type of mesh coordinates and
               units used during velocity interpolation:

               1. spherical (default): Lat and lon in degree, with a
                  correction for zonal velocity U near the poles.
               2. flat: No conversion, lat/lon are assumed to be in m.
        :param allow_time_extrapolation: boolean whether to allow for extrapolation
               (i.e. beyond the last available time snapshot)
        :param time_periodic: boolean whether to loop periodically over the time component of the FieldSet
               This flag overrides the allow_time_interpolation and sets it to False
        :param full_load: boolean whether to fully load the data or only pre-load them. (default: False)
               It is advised not to fully load the data, since in that case Parcels deals with
               a better memory management during particle set execution.
               full_load is however sometimes necessary for plotting the fields.
        """

        fields = {}
        for var, name in variables.items():
            # Resolve all matching paths for the current variable
            if isinstance(filenames[var], list):
                paths = filenames[var]
            else:
                paths = sorted(glob(str(filenames[var])))
            if len(paths) == 0:
                raise IOError("FieldSet files not found: %s" % str(filenames[var]))
            for fp in paths:
                if not path.exists(fp):
                    raise IOError("FieldSet file not found: %s" % str(fp))

            # Use dimensions[var] and indices[var] if either of them is a dict of dicts
            dims = dimensions[var] if var in dimensions else dimensions
            dims['data'] = name
            inds = indices[var] if var in indices else indices

            fields[var] = Field.from_netcdf(var, dims, paths, inds, mesh=mesh,
                                            allow_time_extrapolation=allow_time_extrapolation,
                                            time_periodic=time_periodic, full_load=full_load, **kwargs)
        u = fields.pop('U', None)
        v = fields.pop('V', None)
        return cls(u, v, fields=fields)

    @classmethod
    def from_nemo(cls, filenames, variables, dimensions, indices={}, mesh='spherical',
                  allow_time_extrapolation=False, time_periodic=False, **kwargs):
        """Initialises FieldSet object from NetCDF files of Curvilinear NEMO fields.
        Note that this assumes the following default values for the mesh_mask:
        variables['mesh_mask'] = {'cosU': 'cosU',
                                  'sinU': 'sinU',
                                  'cosV': 'cosV',
                                  'sinV': 'sinV'}
        dimensions['mesh_mask'] = {'U': {'lon': 'glamu', 'lat': 'gphiu'},
                                   'V': {'lon': 'glamv', 'lat': 'gphiv'},
                                   'F': {'lon': 'glamf', 'lat': 'gphif'}}

        :param filenames: Dictionary mapping variables to file(s). The
               filepath may contain wildcards to indicate multiple files,
               or be a list of file. At least a 'mesh_mask' needs to be present
        :param variables: Dictionary mapping variables to variable
               names in the netCDF file(s).
        :param dimensions: Dictionary mapping data dimensions (lon,
               lat, depth, time, data) to dimensions in the netCF file(s).
               Note that dimensions can also be a dictionary of dictionaries if
               dimension names are different for each variable
               (e.g. dimensions['U'], dimensions['V'], etc).
        :param indices: Optional dictionary of indices for each dimension
               to read from file(s), to allow for reading of subset of data.
               Default is to read the full extent of each dimension.
        :param mesh: String indicating the type of mesh coordinates and
               units used during velocity interpolation:

               1. spherical (default): Lat and lon in degree, with a
                  correction for zonal velocity U near the poles.
               2. flat: No conversion, lat/lon are assumed to be in m.
        :param allow_time_extrapolation: boolean whether to allow for extrapolation
               (i.e. beyond the last available time snapshot)
        :param time_periodic: boolean whether to loop periodically over the time component of the FieldSet
               This flag overrides the allow_time_interpolation and sets it to False
        """

        if 'mesh_mask' not in variables:
            variables['mesh_mask'] = {'cosU': 'cosU',
                                      'sinU': 'sinU',
                                      'cosV': 'cosV',
                                      'sinV': 'sinV'}
            dimensions['mesh_mask'] = {'U': {'lon': 'glamu', 'lat': 'gphiu'},
                                       'V': {'lon': 'glamv', 'lat': 'gphiv'},
                                       'F': {'lon': 'glamf', 'lat': 'gphif'}}

        rotation_angles_filename = path.join(path.dirname(filenames['mesh_mask']), 'rotation_angles.nc').replace('/', '_')
        compute_curvilinearGrid_rotationAngles(filenames['mesh_mask'], rotation_angles_filename,
                                               variables=variables['mesh_mask'], dimensions=dimensions['mesh_mask'])

        if 'cosU' not in filenames:
            filenames['cosU'] = rotation_angles_filename
            filenames['sinU'] = rotation_angles_filename
            filenames['cosV'] = rotation_angles_filename
            filenames['sinV'] = rotation_angles_filename

            variables['cosU'] = 'cosU'
            variables['sinU'] = 'sinU'
            variables['cosV'] = 'cosV'
            variables['sinV'] = 'sinV'

            dimensions['cosU'] = {'lon': 'glamu', 'lat': 'gphiu'}
            dimensions['sinU'] = {'lon': 'glamu', 'lat': 'gphiu'}
            dimensions['cosV'] = {'lon': 'glamv', 'lat': 'gphiv'}
            dimensions['sinV'] = {'lon': 'glamv', 'lat': 'gphiv'}

        variables.pop('mesh_mask')
        dimensions.pop('mesh_mask')

        return cls.from_netcdf(filenames, variables, dimensions, mesh=mesh, indices=indices, time_periodic=time_periodic,
                               allow_time_extrapolation=allow_time_extrapolation, **kwargs)

    @classmethod
    def from_parcels(cls, basename, uvar='vozocrtx', vvar='vomecrty', indices={}, extra_fields={},
                     allow_time_extrapolation=False, time_periodic=False, full_load=False, **kwargs):
        """Initialises FieldSet data from NetCDF files using the Parcels FieldSet.write() conventions.

        :param basename: Base name of the file(s); may contain
               wildcards to indicate multiple files.
        :param indices: Optional dictionary of indices for each dimension
               to read from file(s), to allow for reading of subset of data.
               Default is to read the full extent of each dimension.
        :param extra_fields: Extra fields to read beyond U and V
        :param allow_time_extrapolation: boolean whether to allow for extrapolation
               (i.e. beyond the last available time snapshot)
        :param time_periodic: boolean whether to loop periodically over the time component of the FieldSet
               This flag overrides the allow_time_interpolation and sets it to False
        :param full_load: boolean whether to fully load the data or only pre-load them. (default: False)
               It is advised not to fully load the data, since in that case Parcels deals with
               a better memory management during particle set execution.
               full_load is however sometimes necessary for plotting the fields.
        """

        dimensions = {}
        default_dims = {'lon': 'nav_lon', 'lat': 'nav_lat',
                        'depth': 'depth', 'time': 'time_counter'}
        extra_fields.update({'U': uvar, 'V': vvar})
        for vars in extra_fields:
            dimensions[vars] = deepcopy(default_dims)
            dimensions[vars]['depth'] = 'depth%s' % vars.lower()
        filenames = dict([(v, str("%s%s.nc" % (basename, v)))
                          for v in extra_fields.keys()])
        return cls.from_netcdf(filenames, indices=indices, variables=extra_fields,
                               dimensions=dimensions, allow_time_extrapolation=allow_time_extrapolation,
                               time_periodic=time_periodic, full_load=full_load, **kwargs)

    @property
    def fields(self):
        """Returns a list of all the :class:`parcels.field.Field` objects
        associated with this FieldSet"""
        return [v for v in self.__dict__.values() if isinstance(v, Field)]

    def add_constant(self, name, value):
        """Add a constant to the FieldSet. Note that all constants are
        stored as 32-bit floats. While constants can be updated during
        execution in SciPy mode, they can not be updated in JIT mode.

        :param name: Name of the constant
        :param value: Value of the constant (stored as 32-bit float)
        """
        setattr(self, name, value)

    def add_periodic_halo(self, zonal=False, meridional=False, halosize=5):
        """Add a 'halo' to all :class:`parcels.field.Field` objects in a FieldSet,
        through extending the Field (and lon/lat) by copying a small portion
        of the field on one side of the domain to the other.

        :param zonal: Create a halo in zonal direction (boolean)
        :param meridional: Create a halo in meridional direction (boolean)
        :param halosize: size of the halo (in grid points). Default is 5 grid points
        """

        # setting FieldSet constants for use in PeriodicBC kernel. Note using U-Field values
        if zonal:
            self.add_constant('halo_west', self.U.grid.lon[0])
            self.add_constant('halo_east', self.U.grid.lon[-1])
        if meridional:
            self.add_constant('halo_south', self.U.grid.lat[0])
            self.add_constant('halo_north', self.U.grid.lat[-1])

        for grid in self.gridset.grids:
            grid.add_periodic_halo(zonal, meridional, halosize)
        for attr, value in iter(self.__dict__.items()):
            if isinstance(value, Field):
                value.add_periodic_halo(zonal, meridional, halosize)

    def eval(self, x, y):
        """Evaluate the zonal and meridional velocities (u,v) at a point (x,y)

        :param x: zonal point to evaluate
        :param y: meridional point to evaluate

        :return u, v: zonal and meridional velocities at point"""

        u = self.U.eval(x, y)
        v = self.V.eval(x, y)
        return u, v

    def write(self, filename):
        """Write FieldSet to NetCDF file using NEMO convention

        :param filename: Basename of the output fileset"""
        logger.info("Generating NEMO FieldSet output with basename: %s" % filename)

        self.U.write(filename, varname='vozocrtx')
        self.V.write(filename, varname='vomecrty')

        for v in self.fields:
            if (v.name is not 'U') and (v.name is not 'V'):
                v.write(filename)

    def advancetime(self, fieldset_new):
        """Replace oldest time on FieldSet with new FieldSet
        :param fieldset_new: FieldSet snapshot with which the oldest time has to be replaced"""

        logger.warning_once("Fieldset.advancetime() is deprecated.\n \
                             Parcels deals automatically with loading only 3 time steps simustaneously\
                             such that the total allocated memory remains limited.")

        advance = 0
        for gnew in fieldset_new.gridset.grids:
            gnew.advanced = False

        for fnew in fieldset_new.fields:
            if fnew.name == 'UV':
                continue
            f = getattr(self, fnew.name)
            gnew = fnew.grid
            if not gnew.advanced:
                g = f.grid
                advance2 = g.advancetime(gnew)
                if advance2*advance < 0:
                    raise RuntimeError("Some Fields of the Fieldset are advanced forward and other backward")
                advance = advance2
                gnew.advanced = True
            f.advancetime(fnew, advance == 1)

    def computeTimeChunk(self, time, dt):
        signdt = np.sign(dt)
        nextTime = np.infty * signdt

        for g in self.gridset.grids:
            g.update_status = 'not_updated'
        for f in self.fields:
            if f.name == 'UV' or not f.grid.defer_load:
                continue
            if f.grid.update_status == 'not_updated':
                nextTime_loc = f.grid.computeTimeChunk(f, time, signdt)
            nextTime = min(nextTime, nextTime_loc) if signdt >= 0 else max(nextTime, nextTime_loc)

        for f in self.fields:
            if f.name == 'UV' or not f.grid.defer_load:
                continue
            g = f.grid
            if g.update_status == 'first_updated':  # First load of data
                data = np.empty((g.tdim, g.zdim, g.ydim-2*g.meridional_halo, g.xdim-2*g.zonal_halo), dtype=np.float32)
                for tindex in range(3):
                    data = f.computeTimeChunk(data, tindex)
                if f._scaling_factor:
                    data *= f._scaling_factor
                f.data = f.reshape(data)
            elif g.update_status == 'updated':
                data = np.empty((g.tdim, g.zdim, g.ydim-2*g.meridional_halo, g.xdim-2*g.zonal_halo), dtype=np.float32)
                if signdt >= 0:
                    f.data[:2, :] = f.data[1:, :]
                    tindex = 2
                else:
                    f.data[1:, :] = f.data[:2, :]
                    tindex = 0
                data = f.computeTimeChunk(data, tindex)
                if f._scaling_factor:
                    data *= f._scaling_factor
                f.data[tindex, :] = f.reshape(data)[tindex, :]

        if abs(nextTime) == np.infty or np.isnan(nextTime):  # Second happens when dt=0
            return nextTime
        else:
            nSteps = int((nextTime - time) / dt)
            if nSteps == 0:
                return nextTime
            else:
                return time + nSteps * dt<|MERGE_RESOLUTION|>--- conflicted
+++ resolved
@@ -100,13 +100,9 @@
             assert isinstance(g.time_origin, type(ugrid.time_origin)), 'time origins of different grids must be have the same type'
             if g.time_origin:
                 g.time = g.time + (g.time_origin - ugrid.time_origin) / np.timedelta64(1, 's')
-<<<<<<< HEAD
-            g.time_origin = ugrid.time_origin
-=======
                 if g.defer_load:
                     g.time_full = g.time
                 g.time_origin = ugrid.time_origin
->>>>>>> 67e858a0
 
     @classmethod
     def from_netcdf(cls, filenames, variables, dimensions, indices={},
