--- conflicted
+++ resolved
@@ -81,53 +81,6 @@
         self.gridset.add_grid(field)
         field.fieldset = self
 
-<<<<<<< HEAD
-=======
-    def add_data(self, data, dimensions, transpose=True, mesh='spherical',
-                 allow_time_extrapolation=True, **kwargs):
-        """Initialise FieldSet object from raw data
-
-        :param data: Dictionary mapping field names to numpy arrays.
-               Note that at least a 'U' and 'V' numpy array need to be given
-        :param dimensions: Dictionary mapping field dimensions (lon,
-               lat, depth, time) to numpy arrays.
-               Note that dimensions can also be a dictionary of dictionaries if
-               dimension names are different for each variable
-               (e.g. dimensions['U'], dimensions['V'], etc).
-        :param transpose: Boolean whether to transpose data on read-in
-        :param mesh: String indicating the type of mesh coordinates and
-               units used during velocity interpolation:
-
-               1. spherical (default): Lat and lon in degree, with a
-                  correction for zonal velocity U near the poles.
-               2. flat: No conversion, lat/lon are assumed to be in m.
-        :param allow_time_extrapolation: boolean whether to allow for extrapolation
-        """
-
-        fields = {}
-        for name, datafld in data.items():
-            # Use dimensions[name] if dimensions is a dict of dicts
-            dims = dimensions[name] if name in dimensions else dimensions
-
-            lon = dims['lon']
-            lat = dims['lat']
-            depth = np.zeros(1, dtype=np.float32) if 'depth' not in dims else dims['depth']
-            time = np.zeros(1, dtype=np.float64) if 'time' not in dims else dims['time']
-            grid = RectilinearZGrid(lon, lat, depth, time, mesh=mesh)
-
-            fields[name] = Field(name, datafld, grid=grid, transpose=transpose,
-                                 allow_time_extrapolation=allow_time_extrapolation, **kwargs)
-        u = fields.pop('U', None)
-        v = fields.pop('V', None)
-        if u:
-            self.add_field(u)
-        if v:
-            self.add_field(v)
-
-        for f in fields:
-            self.add_field(f)
-
->>>>>>> d655f250
     def check_complete(self):
         assert(self.U), ('U field is not defined')
         assert(self.V), ('V field is not defined')
