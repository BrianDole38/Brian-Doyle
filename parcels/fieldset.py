from parcels.field import Field, VectorField, SummedField, NestedField
from parcels.gridset import GridSet
from parcels.grid import Grid
from parcels.tools.loggers import logger
from parcels.tools.converters import TimeConverter
import numpy as np
from os import path
from glob import glob
from copy import deepcopy
<<<<<<< HEAD
import dask.array as da
#from parcels.tools import timer
#import gc
def has_handle(fpath):
    import psutil
    for proc in psutil.process_iter():
        try:
            for item in proc.open_files():
                if fpath == item.path:
                    return True
        except Exception:
            pass
    return False

def busyfiles(init_message, n=30):
    print(init_message)
    print('   ', end='')
    from os import path
    from glob import glob
    filenames = path.join('GlobCurrent_example_data',
                         '20*-GLOBCURRENT-L4-CUReul_hs-ALT_SUM-v02.0-fv01.0.nc')
    filenames = sorted(glob(filenames))[:200]
    full_path = '/Users/delandmeter/sources/parcels/parcels/examples/'
    sum = 0
    for i in range(n):
        print("%d" % has_handle(full_path+filenames[i]), end='')
        sum += int(has_handle(full_path+filenames[i]))
    print('')
    #if sum > 3:
    #    exit(-1)
=======
try:
    from mpi4py import MPI
except:
    MPI = None
>>>>>>> 6ff69e84


__all__ = ['FieldSet']


class FieldSet(object):
    """FieldSet class that holds hydrodynamic data needed to execute particles

    :param U: :class:`parcels.field.Field` object for zonal velocity component
    :param V: :class:`parcels.field.Field` object for meridional velocity component
    :param fields: Dictionary of additional :class:`parcels.field.Field` objects
    """
    def __init__(self, U, V, fields=None):
        self.gridset = GridSet()
        if U:
            self.add_field(U, 'U')
            self.time_origin = self.U.grid.time_origin if isinstance(self.U, Field) else self.U[0].grid.time_origin
        if V:
            self.add_field(V, 'V')

        # Add additional fields as attributes
        if fields:
            for name, field in fields.items():
                self.add_field(field, name)

        self.compute_on_defer = None

    @staticmethod
    def checkvaliddimensionsdict(dims):
        for d in dims:
            if d not in ['lon', 'lat', 'depth', 'time']:
                raise NameError('%s is not a valid key in the dimensions dictionary' % d)

    @classmethod
    def from_data(cls, data, dimensions, transpose=False, mesh='spherical',
                  allow_time_extrapolation=None, time_periodic=False, **kwargs):
        """Initialise FieldSet object from raw data

        :param data: Dictionary mapping field names to numpy arrays.
               Note that at least a 'U' and 'V' numpy array need to be given, and that
               the built-in Advection kernels assume that U and V are in m/s

               1. If data shape is [xdim, ydim], [xdim, ydim, zdim], [xdim, ydim, tdim] or [xdim, ydim, zdim, tdim],
                  whichever is relevant for the dataset, use the flag transpose=True
               2. If data shape is [ydim, xdim], [zdim, ydim, xdim], [tdim, ydim, xdim] or [tdim, zdim, ydim, xdim],
                  use the flag transpose=False (default value)
               3. If data has any other shape, you first need to reorder it
        :param dimensions: Dictionary mapping field dimensions (lon,
               lat, depth, time) to numpy arrays.
               Note that dimensions can also be a dictionary of dictionaries if
               dimension names are different for each variable
               (e.g. dimensions['U'], dimensions['V'], etc).
        :param transpose: Boolean whether to transpose data on read-in
        :param mesh: String indicating the type of mesh coordinates and
               units used during velocity interpolation, see also https://nbviewer.jupyter.org/github/OceanParcels/parcels/blob/master/parcels/examples/tutorial_unitconverters.ipynb:

               1. spherical (default): Lat and lon in degree, with a
                  correction for zonal velocity U near the poles.
               2. flat: No conversion, lat/lon are assumed to be in m.
        :param allow_time_extrapolation: boolean whether to allow for extrapolation
               (i.e. beyond the last available time snapshot)
               Default is False if dimensions includes time, else True
        :param time_periodic: boolean whether to loop periodically over the time component of the FieldSet
               This flag overrides the allow_time_interpolation and sets it to False
        """

        fields = {}
        for name, datafld in data.items():
            # Use dimensions[name] if dimensions is a dict of dicts
            dims = dimensions[name] if name in dimensions else dimensions
            cls.checkvaliddimensionsdict(dims)

            if allow_time_extrapolation is None:
                allow_time_extrapolation = False if 'time' in dims else True

            lon = dims['lon']
            lat = dims['lat']
            depth = np.zeros(1, dtype=np.float32) if 'depth' not in dims else dims['depth']
            time = np.zeros(1, dtype=np.float64) if 'time' not in dims else dims['time']
            time = np.array(time) if not isinstance(time, np.ndarray) else time
            if isinstance(time[0], np.datetime64):
                time_origin = TimeConverter(time[0])
                time = np.array([time_origin.reltime(t) for t in time])
            else:
                time_origin = TimeConverter(0)
            grid = Grid.create_grid(lon, lat, depth, time, time_origin=time_origin, mesh=mesh)
            if 'creation_log' not in kwargs.keys():
                kwargs['creation_log'] = 'from_data'

            fields[name] = Field(name, datafld, grid=grid, transpose=transpose,
                                 allow_time_extrapolation=allow_time_extrapolation, time_periodic=time_periodic, **kwargs)
        u = fields.pop('U', None)
        v = fields.pop('V', None)
        return cls(u, v, fields=fields)

    def add_field(self, field, name=None):
        """Add a :class:`parcels.field.Field` object to the FieldSet

        :param field: :class:`parcels.field.Field` object to be added
        :param name: Name of the :class:`parcels.field.Field` object to be added
        """
        name = field.name if name is None else name
        if hasattr(self, name):  # check if Field with same name already exists when adding new Field
            raise RuntimeError("FieldSet already has a Field with name '%s'" % name)
        if isinstance(field, SummedField):
            setattr(self, name, field)
            field.name = name
            for fld in field:
                self.gridset.add_grid(fld)
                fld.fieldset = self
        elif isinstance(field, NestedField):
            setattr(self, name, field)
            for fld in field:
                self.gridset.add_grid(fld)
                fld.fieldset = self
        elif isinstance(field, list):
            raise NotImplementedError('FieldLists have been replaced by SummedFields. Use the + operator instead of []')
        else:
            setattr(self, name, field)
            self.gridset.add_grid(field)
            field.fieldset = self

    def add_vector_field(self, vfield):
        """Add a :class:`parcels.field.VectorField` object to the FieldSet

        :param vfield: :class:`parcels.field.VectorField` object to be added
        """
        setattr(self, vfield.name, vfield)
        vfield.fieldset = self
        if isinstance(vfield, NestedField):
            for f in vfield:
                f.fieldset = self

    def check_complete(self):
        assert self.U, 'FieldSet does not have a Field named "U"'
        assert self.V, 'FieldSet does not have a Field named "V"'
        for attr, value in vars(self).items():
            if type(value) is Field:
                assert value.name == attr, 'Field %s.name (%s) is not consistent' % (value.name, attr)

        for g in self.gridset.grids:
            g.check_zonal_periodic()
            if len(g.time) == 1:
                continue
            assert isinstance(g.time_origin, type(self.time_origin)), 'time origins of different grids must be have the same type'
            g.time = g.time + self.time_origin.reltime(g.time_origin)
            if g.defer_load:
                g.time_full = g.time_full + self.time_origin.reltime(g.time_origin)
            g.time_origin = self.time_origin
        if not hasattr(self, 'UV'):
            if isinstance(self.U, SummedField):
                self.add_vector_field(SummedField('UV', self.U, self.V))
            elif isinstance(self.U, NestedField):
                self.add_vector_field(NestedField('UV', self.U, self.V))
            else:
                self.add_vector_field(VectorField('UV', self.U, self.V))
        if not hasattr(self, 'UVW') and hasattr(self, 'W'):
            if isinstance(self.U, SummedField):
                self.add_vector_field(SummedField('UVW', self.U, self.V, self.W))
            elif isinstance(self.U, NestedField):
                self.add_vector_field(NestedField('UVW', self.U, self.V, self.W))
            else:
                self.add_vector_field(VectorField('UVW', self.U, self.V, self.W))

        ccode_fieldnames = []
        counter = 1
        for fld in self.get_fields():
            if fld.name not in ccode_fieldnames:
                fld.ccode_name = fld.name
            else:
                fld.ccode_name = fld.name + str(counter)
                counter += 1
            ccode_fieldnames.append(fld.ccode_name)

    @classmethod
    def parse_wildcards(cls, paths, filenames, var):
        if not isinstance(paths, list):
            paths = sorted(glob(str(paths)))
        if len(paths) == 0:
            notfound_paths = filenames[var] if isinstance(filenames, dict) and var in filenames else filenames
            raise IOError("FieldSet files not found: %s" % str(notfound_paths))
        for fp in paths:
            if not path.exists(fp):
                raise IOError("FieldSet file not found: %s" % str(fp))
        return paths

    @classmethod
    def from_netcdf(cls, filenames, variables, dimensions, indices=None, fieldtype=None,
                    mesh='spherical', timestamps=None, allow_time_extrapolation=None, time_periodic=False, deferred_load=True, **kwargs):
        """Initialises FieldSet object from NetCDF files

        :param filenames: Dictionary mapping variables to file(s). The
               filepath may contain wildcards to indicate multiple files
               or be a list of file.
               filenames can be a list [files], a dictionary {var:[files]},
               a dictionary {dim:[files]} (if lon, lat, depth and/or data not stored in same files as data),
               or a dictionary of dictionaries {var:{dim:[files]}}.
               time values are in filenames[data]
        :param variables: Dictionary mapping variables to variable names in the netCDF file(s).
               Note that the built-in Advection kernels assume that U and V are in m/s
        :param dimensions: Dictionary mapping data dimensions (lon,
               lat, depth, time, data) to dimensions in the netCF file(s).
               Note that dimensions can also be a dictionary of dictionaries if
               dimension names are different for each variable
               (e.g. dimensions['U'], dimensions['V'], etc).
        :param indices: Optional dictionary of indices for each dimension
               to read from file(s), to allow for reading of subset of data.
               Default is to read the full extent of each dimension.
               Note that negative indices are not allowed.
        :param fieldtype: Optional dictionary mapping fields to fieldtypes to be used for UnitConverter.
               (either 'U', 'V', 'Kh_zonal', 'Kh_meridional' or None)
        :param mesh: String indicating the type of mesh coordinates and
               units used during velocity interpolation, see also https://nbviewer.jupyter.org/github/OceanParcels/parcels/blob/master/parcels/examples/tutorial_unitconverters.ipynb:

               1. spherical (default): Lat and lon in degree, with a
                  correction for zonal velocity U near the poles.
               2. flat: No conversion, lat/lon are assumed to be in m.
        :param timestamps: A numpy array containing the timestamps for each of the files in filenames.
               Default is None if dimensions includes time.
        :param allow_time_extrapolation: boolean whether to allow for extrapolation
               (i.e. beyond the last available time snapshot)
               Default is False if dimensions includes time, else True
        :param time_periodic: boolean whether to loop periodically over the time component of the FieldSet
               This flag overrides the allow_time_interpolation and sets it to False
        :param deferred_load: boolean whether to only pre-load data (in deferred mode) or
               fully load them (default: True). It is advised to deferred load the data, since in
               that case Parcels deals with a better memory management during particle set execution.
               deferred_load=False is however sometimes necessary for plotting the fields.
        :param netcdf_engine: engine to use for netcdf reading in xarray. Default is 'netcdf',
               but in cases where this doesn't work, setting netcdf_engine='scipy' could help
        """
        # Ensure that times are not provided both in netcdf file and in 'timestamps'.
        if timestamps is not None and 'time' in dimensions:
            logger.warning_once("Time already provided, defaulting to dimensions['time'] over timestamps.")
            timestamps = None

        # Typecast timestamps to numpy array & correct shape.
        if timestamps is not None:
            if isinstance(timestamps, list):
                timestamps = np.array(timestamps)
            timestamps = np.reshape(timestamps, [timestamps.size, 1])

        fields = {}
        if 'creation_log' not in kwargs.keys():
            kwargs['creation_log'] = 'from_netcdf'
        for var, name in variables.items():
            # Resolve all matching paths for the current variable
            paths = filenames[var] if type(filenames) is dict and var in filenames else filenames
            if type(paths) is not dict:
                paths = cls.parse_wildcards(paths, filenames, var)
            else:
                for dim, p in paths.items():
                    paths[dim] = cls.parse_wildcards(p, filenames, var)

            # Use dimensions[var] and indices[var] if either of them is a dict of dicts
            dims = dimensions[var] if var in dimensions else dimensions
            cls.checkvaliddimensionsdict(dims)
            inds = indices[var] if (indices and var in indices) else indices
            fieldtype = fieldtype[var] if (fieldtype and var in fieldtype) else fieldtype

            grid = None
            # check if grid has already been processed (i.e. if other fields have same filenames, dimensions and indices)
            for procvar, _ in fields.items():
                procdims = dimensions[procvar] if procvar in dimensions else dimensions
                procinds = indices[procvar] if (indices and procvar in indices) else indices
                procpaths = filenames[procvar] if isinstance(filenames, dict) and procvar in filenames else filenames
                nowpaths = filenames[var] if isinstance(filenames, dict) and var in filenames else filenames
                if procdims == dims and procinds == inds and procpaths == nowpaths:
                    sameGrid = False
                    if ((not isinstance(filenames, dict)) or filenames[procvar] == filenames[var]):
                        sameGrid = True
                    elif isinstance(filenames[procvar], dict):
                        sameGrid = True
                        for dim in ['lon', 'lat', 'depth']:
                            if dim in dimensions:
                                sameGrid *= filenames[procvar][dim] == filenames[var][dim]
                    if sameGrid:
                        grid = fields[procvar].grid
                        kwargs['dataFiles'] = fields[procvar].dataFiles
                        break
            fields[var] = Field.from_netcdf(paths, (var, name), dims, inds, grid=grid, mesh=mesh, timestamps=timestamps,
                                            allow_time_extrapolation=allow_time_extrapolation,
                                            time_periodic=time_periodic, deferred_load=deferred_load,
                                            fieldtype=fieldtype, **kwargs)
        u = fields.pop('U', None)
        v = fields.pop('V', None)
        return cls(u, v, fields=fields)

    @classmethod
    def from_nemo(cls, filenames, variables, dimensions, indices=None, mesh='spherical',
                  allow_time_extrapolation=None, time_periodic=False,
                  tracer_interp_method='cgrid_tracer', **kwargs):
        """Initialises FieldSet object from NetCDF files of Curvilinear NEMO fields.

        :param filenames: Dictionary mapping variables to file(s). The
               filepath may contain wildcards to indicate multiple files,
               or be a list of file.
               filenames can be a list [files], a dictionary {var:[files]},
               a dictionary {dim:[files]} (if lon, lat, depth and/or data not stored in same files as data),
               or a dictionary of dictionaries {var:{dim:[files]}}
               time values are in filenames[data]
        :param variables: Dictionary mapping variables to variable names in the netCDF file(s).
               Note that the built-in Advection kernels assume that U and V are in m/s
        :param dimensions: Dictionary mapping data dimensions (lon,
               lat, depth, time, data) to dimensions in the netCF file(s).
               Note that dimensions can also be a dictionary of dictionaries if
               dimension names are different for each variable.
               Watch out: NEMO is discretised on a C-grid:
               U and V velocities are not located on the same nodes (see https://www.nemo-ocean.eu/doc/node19.html ).
                _________________V[k,j+1,i+1]________________
               |                                             |
               |                                             |
               U[k,j+1,i]   W[k:k+2,j+1,i+1], T[k,j+1,i+1]   U[k,j+1,i+1]
               |                                             |
               |                                             |
               |_________________V[k,j,i+1]__________________|
               To interpolate U, V velocities on the C-grid, Parcels needs to read the f-nodes,
               which are located on the corners of the cells.
               (for indexing details: https://www.nemo-ocean.eu/doc/img360.png )
               In 3D, the depth is the one corresponding to W nodes
        :param indices: Optional dictionary of indices for each dimension
               to read from file(s), to allow for reading of subset of data.
               Default is to read the full extent of each dimension.
               Note that negative indices are not allowed.
        :param fieldtype: Optional dictionary mapping fields to fieldtypes to be used for UnitConverter.
               (either 'U', 'V', 'Kh_zonal', 'Kh_meridional' or None)
        :param mesh: String indicating the type of mesh coordinates and
               units used during velocity interpolation, see also https://nbviewer.jupyter.org/github/OceanParcels/parcels/blob/master/parcels/examples/tutorial_unitconverters.ipynb:

               1. spherical (default): Lat and lon in degree, with a
                  correction for zonal velocity U near the poles.
               2. flat: No conversion, lat/lon are assumed to be in m.
        :param allow_time_extrapolation: boolean whether to allow for extrapolation
               (i.e. beyond the last available time snapshot)
               Default is False if dimensions includes time, else True
        :param time_periodic: boolean whether to loop periodically over the time component of the FieldSet
               This flag overrides the allow_time_interpolation and sets it to False
        :param tracer_interp_method: Method for interpolation of tracer fields. It is recommended to use 'cgrid_tracer' (default)
               Note that in the case of from_nemo() and from_cgrid(), the velocity fields are default to 'cgrid_velocity'

        """

        if 'creation_log' not in kwargs.keys():
            kwargs['creation_log'] = 'from_nemo'
        fieldset = cls.from_c_grid_dataset(filenames, variables, dimensions, mesh=mesh, indices=indices, time_periodic=time_periodic,
                                           allow_time_extrapolation=allow_time_extrapolation, tracer_interp_method=tracer_interp_method, **kwargs)
        if hasattr(fieldset, 'W'):
            fieldset.W.set_scaling_factor(-1.)
        return fieldset

    @classmethod
    def from_c_grid_dataset(cls, filenames, variables, dimensions, indices=None, mesh='spherical',
                            allow_time_extrapolation=None, time_periodic=False,
                            tracer_interp_method='cgrid_tracer', **kwargs):
        """Initialises FieldSet object from NetCDF files of Curvilinear NEMO fields.

        :param filenames: Dictionary mapping variables to file(s). The
               filepath may contain wildcards to indicate multiple files,
               or be a list of file.
               filenames can be a list [files], a dictionary {var:[files]},
               a dictionary {dim:[files]} (if lon, lat, depth and/or data not stored in same files as data),
               or a dictionary of dictionaries {var:{dim:[files]}}
               time values are in filenames[data]
        :param variables: Dictionary mapping variables to variable
               names in the netCDF file(s).
        :param dimensions: Dictionary mapping data dimensions (lon,
               lat, depth, time, data) to dimensions in the netCF file(s).
               Note that dimensions can also be a dictionary of dictionaries if
               dimension names are different for each variable.
               Watch out: NEMO is discretised on a C-grid:
               U and V velocities are not located on the same nodes (see https://www.nemo-ocean.eu/doc/node19.html ).
                _________________V[k,j+1,i+1]________________
               |                                             |
               |                                             |
               U[k,j+1,i]   W[k:k+2,j+1,i+1], T[k,j+1,i+1]   U[k,j+1,i+1]
               |                                             |
               |                                             |
               |_________________V[k,j,i+1]__________________|
               To interpolate U, V velocities on the C-grid, Parcels needs to read the f-nodes,
               which are located on the corners of the cells.
               (for indexing details: https://www.nemo-ocean.eu/doc/img360.png )
               In 3D, the depth is the one corresponding to W nodes
        :param indices: Optional dictionary of indices for each dimension
               to read from file(s), to allow for reading of subset of data.
               Default is to read the full extent of each dimension.
               Note that negative indices are not allowed.
        :param fieldtype: Optional dictionary mapping fields to fieldtypes to be used for UnitConverter.
               (either 'U', 'V', 'Kh_zonal', 'Kh_meridional' or None)
        :param mesh: String indicating the type of mesh coordinates and
               units used during velocity interpolation:

               1. spherical (default): Lat and lon in degree, with a
                  correction for zonal velocity U near the poles.
               2. flat: No conversion, lat/lon are assumed to be in m.
        :param allow_time_extrapolation: boolean whether to allow for extrapolation
               (i.e. beyond the last available time snapshot)
               Default is False if dimensions includes time, else True
        :param time_periodic: boolean whether to loop periodically over the time component of the FieldSet
               This flag overrides the allow_time_interpolation and sets it to False
        :param tracer_interp_method: Method for interpolation of tracer fields. It is recommended to use 'cgrid_tracer' (default)
               Note that in the case of from_nemo() and from_cgrid(), the velocity fields are default to 'cgrid_velocity'

        """

        if 'U' in dimensions and 'V' in dimensions and dimensions['U'] != dimensions['V']:
            raise RuntimeError("On a c-grid discretisation like NEMO, U and V should have the same dimensions")
        if 'U' in dimensions and 'W' in dimensions and dimensions['U'] != dimensions['W']:
            raise RuntimeError("On a c-grid discretisation like NEMO, U, V and W should have the same dimensions")

        interp_method = {}
        for v in variables:
            if v in ['U', 'V', 'W']:
                interp_method[v] = 'cgrid_velocity'
            else:
                interp_method[v] = tracer_interp_method
        if 'creation_log' not in kwargs.keys():
            kwargs['creation_log'] = 'from_c_grid_dataset'

        return cls.from_netcdf(filenames, variables, dimensions, mesh=mesh, indices=indices, time_periodic=time_periodic,
                               allow_time_extrapolation=allow_time_extrapolation, interp_method=interp_method, **kwargs)

    @classmethod
    def from_pop(cls, filenames, variables, dimensions, indices=None, mesh='spherical',
                 allow_time_extrapolation=None, time_periodic=False,
                 tracer_interp_method='bgrid_tracer', **kwargs):
        """Initialises FieldSet object from NetCDF files of POP fields.
            It is assumed that the velocities in the POP fields is in cm/s.

        :param filenames: Dictionary mapping variables to file(s). The
               filepath may contain wildcards to indicate multiple files,
               or be a list of file.
               filenames can be a list [files], a dictionary {var:[files]},
               a dictionary {dim:[files]} (if lon, lat, depth and/or data not stored in same files as data),
               or a dictionary of dictionaries {var:{dim:[files]}}
               time values are in filenames[data]
        :param variables: Dictionary mapping variables to variable names in the netCDF file(s).
               Note that the built-in Advection kernels assume that U and V are in m/s
        :param dimensions: Dictionary mapping data dimensions (lon,
               lat, depth, time, data) to dimensions in the netCF file(s).
               Note that dimensions can also be a dictionary of dictionaries if
               dimension names are different for each variable.
               Watch out: POP is discretised on a B-grid:
               U and V velocity nodes are not located as W velocity and T tracer nodes (see http://www.cesm.ucar.edu/models/cesm1.0/pop2/doc/sci/POPRefManual.pdf ).
               U[k,j+1,i],V[k,j+1,i] ____________________U[k,j+1,i+1],V[k,j+1,i+1]
               |                                         |
               |      W[k:k+2,j+1,i+1],T[k,j+1,i+1]      |
               |                                         |
               U[k,j,i],V[k,j,i] ________________________U[k,j,i+1],V[k,j,i+1]
               In 2D: U and V nodes are on the cell vertices and interpolated bilinearly as a A-grid.
                      T node is at the cell centre and interpolated constant per cell as a C-grid.
               In 3D: U and V nodes are at the midlle of the cell vertical edges,
                      They are interpolated bilinearly (independently of z) in the cell.
                      W nodes are at the centre of the horizontal interfaces.
                      They are interpolated linearly (as a function of z) in the cell.
                      T node is at the cell centre, and constant per cell.
        :param indices: Optional dictionary of indices for each dimension
               to read from file(s), to allow for reading of subset of data.
               Default is to read the full extent of each dimension.
               Note that negative indices are not allowed.
        :param fieldtype: Optional dictionary mapping fields to fieldtypes to be used for UnitConverter.
               (either 'U', 'V', 'Kh_zonal', 'Kh_meridional' or None)
        :param mesh: String indicating the type of mesh coordinates and
               units used during velocity interpolation, see also https://nbviewer.jupyter.org/github/OceanParcels/parcels/blob/master/parcels/examples/tutorial_unitconverters.ipynb:

               1. spherical (default): Lat and lon in degree, with a
                  correction for zonal velocity U near the poles.
               2. flat: No conversion, lat/lon are assumed to be in m.
        :param allow_time_extrapolation: boolean whether to allow for extrapolation
               (i.e. beyond the last available time snapshot)
               Default is False if dimensions includes time, else True
        :param time_periodic: boolean whether to loop periodically over the time component of the FieldSet
               This flag overrides the allow_time_interpolation and sets it to False
        :param tracer_interp_method: Method for interpolation of tracer fields. It is recommended to use 'bgrid_tracer' (default)
               Note that in the case of from_pop() and from_bgrid(), the velocity fields are default to 'bgrid_velocity'

        """

        if 'creation_log' not in kwargs.keys():
            kwargs['creation_log'] = 'from_pop'
        fieldset = cls.from_b_grid_dataset(filenames, variables, dimensions, mesh=mesh, indices=indices, time_periodic=time_periodic,
                                           allow_time_extrapolation=allow_time_extrapolation, tracer_interp_method=tracer_interp_method, **kwargs)
        if hasattr(fieldset, 'U'):
            fieldset.U.set_scaling_factor(0.01)  # cm/s to m/s
        if hasattr(fieldset, 'V'):
            fieldset.V.set_scaling_factor(0.01)  # cm/s to m/s
        if hasattr(fieldset, 'W'):
            fieldset.W.set_scaling_factor(-0.01)  # cm/s to m/s and change the W direction
        return fieldset

    @classmethod
    def from_b_grid_dataset(cls, filenames, variables, dimensions, indices=None, mesh='spherical',
                            allow_time_extrapolation=None, time_periodic=False,
                            tracer_interp_method='bgrid_tracer', **kwargs):
        """Initialises FieldSet object from NetCDF files of Bgrid fields.

        :param filenames: Dictionary mapping variables to file(s). The
               filepath may contain wildcards to indicate multiple files,
               or be a list of file.
               filenames can be a list [files], a dictionary {var:[files]},
               a dictionary {dim:[files]} (if lon, lat, depth and/or data not stored in same files as data),
               or a dictionary of dictionaries {var:{dim:[files]}}
               time values are in filenames[data]
        :param variables: Dictionary mapping variables to variable
               names in the netCDF file(s).
        :param dimensions: Dictionary mapping data dimensions (lon,
               lat, depth, time, data) to dimensions in the netCF file(s).
               Note that dimensions can also be a dictionary of dictionaries if
               dimension names are different for each variable.
               U and V velocity nodes are not located as W velocity and T tracer nodes (see http://www.cesm.ucar.edu/models/cesm1.0/pop2/doc/sci/POPRefManual.pdf ).
               U[k,j+1,i],V[k,j+1,i] ____________________U[k,j+1,i+1],V[k,j+1,i+1]
               |                                         |
               |      W[k:k+2,j+1,i+1],T[k,j+1,i+1]      |
               |                                         |
               U[k,j,i],V[k,j,i] ________________________U[k,j,i+1],V[k,j,i+1]
               In 2D: U and V nodes are on the cell vertices and interpolated bilinearly as a A-grid.
                      T node is at the cell centre and interpolated constant per cell as a C-grid.
               In 3D: U and V nodes are at the midlle of the cell vertical edges,
                      They are interpolated bilinearly (independently of z) in the cell.
                      W nodes are at the centre of the horizontal interfaces.
                      They are interpolated linearly (as a function of z) in the cell.
                      T node is at the cell centre, and constant per cell.
        :param indices: Optional dictionary of indices for each dimension
               to read from file(s), to allow for reading of subset of data.
               Default is to read the full extent of each dimension.
               Note that negative indices are not allowed.
        :param fieldtype: Optional dictionary mapping fields to fieldtypes to be used for UnitConverter.
               (either 'U', 'V', 'Kh_zonal', 'Kh_meridional' or None)
        :param mesh: String indicating the type of mesh coordinates and
               units used during velocity interpolation:

               1. spherical (default): Lat and lon in degree, with a
                  correction for zonal velocity U near the poles.
               2. flat: No conversion, lat/lon are assumed to be in m.
        :param allow_time_extrapolation: boolean whether to allow for extrapolation
               (i.e. beyond the last available time snapshot)
               Default is False if dimensions includes time, else True
        :param time_periodic: boolean whether to loop periodically over the time component of the FieldSet
               This flag overrides the allow_time_interpolation and sets it to False
        :param tracer_interp_method: Method for interpolation of tracer fields. It is recommended to use 'bgrid_tracer' (default)
               Note that in the case of from_pop() and from_bgrid(), the velocity fields are default to 'bgrid_velocity'

        """

        if 'U' in dimensions and 'V' in dimensions and dimensions['U'] != dimensions['V']:
            raise RuntimeError("On a B-grid discretisation, U and V should have the same dimensions")
        if 'U' in dimensions and 'W' in dimensions and dimensions['U'] != dimensions['W']:
            raise RuntimeError("On a B-grid discretisation, U, V and W should have the same dimensions")

        interp_method = {}
        for v in variables:
            if v in ['U', 'V']:
                interp_method[v] = 'bgrid_velocity'
            elif v in ['W']:
                interp_method[v] = 'bgrid_w_velocity'
            else:
                interp_method[v] = tracer_interp_method
        if 'creation_log' not in kwargs.keys():
            kwargs['creation_log'] = 'from_b_grid_dataset'

        return cls.from_netcdf(filenames, variables, dimensions, mesh=mesh, indices=indices, time_periodic=time_periodic,
                               allow_time_extrapolation=allow_time_extrapolation, interp_method=interp_method, **kwargs)

    @classmethod
    def from_parcels(cls, basename, uvar='vozocrtx', vvar='vomecrty', indices=None, extra_fields=None,
                     allow_time_extrapolation=None, time_periodic=False, deferred_load=True, **kwargs):
        """Initialises FieldSet data from NetCDF files using the Parcels FieldSet.write() conventions.

        :param basename: Base name of the file(s); may contain
               wildcards to indicate multiple files.
        :param indices: Optional dictionary of indices for each dimension
               to read from file(s), to allow for reading of subset of data.
               Default is to read the full extent of each dimension.
               Note that negative indices are not allowed.
        :param fieldtype: Optional dictionary mapping fields to fieldtypes to be used for UnitConverter.
               (either 'U', 'V', 'Kh_zonal', 'Kh_meridional' or None)
        :param extra_fields: Extra fields to read beyond U and V
        :param allow_time_extrapolation: boolean whether to allow for extrapolation
               (i.e. beyond the last available time snapshot)
               Default is False if dimensions includes time, else True
        :param time_periodic: boolean whether to loop periodically over the time component of the FieldSet
               This flag overrides the allow_time_interpolation and sets it to False
        :param deferred_load: boolean whether to only pre-load data (in deferred mode) or
               fully load them (default: True). It is advised to deferred load the data, since in
               that case Parcels deals with a better memory management during particle set execution.
               deferred_load=False is however sometimes necessary for plotting the fields.
        """

        if extra_fields is None:
            extra_fields = {}
        if 'creation_log' not in kwargs.keys():
            kwargs['creation_log'] = 'from_parcels'

        dimensions = {}
        default_dims = {'lon': 'nav_lon', 'lat': 'nav_lat',
                        'depth': 'depth', 'time': 'time_counter'}
        extra_fields.update({'U': uvar, 'V': vvar})
        for vars in extra_fields:
            dimensions[vars] = deepcopy(default_dims)
            dimensions[vars]['depth'] = 'depth%s' % vars.lower()
        filenames = dict([(v, str("%s%s.nc" % (basename, v)))
                          for v in extra_fields.keys()])
        return cls.from_netcdf(filenames, indices=indices, variables=extra_fields,
                               dimensions=dimensions, allow_time_extrapolation=allow_time_extrapolation,
                               time_periodic=time_periodic, deferred_load=deferred_load, **kwargs)

    @classmethod
    def from_xarray_dataset(cls, ds, variables, dimensions, indices=None, mesh='spherical', allow_time_extrapolation=None,
                            time_periodic=False, deferred_load=True, **kwargs):
        """Initialises FieldSet data from xarray Datasets.

        :param ds: xarray Dataset.
               Note that the built-in Advection kernels assume that U and V are in m/s
        :param variables: Dictionary mapping parcels variable names to data variables in the xarray Dataset.
        :param dimensions: Dictionary mapping data dimensions (lon,
               lat, depth, time, data) to dimensions in the xarray Dataset.
               Note that dimensions can also be a dictionary of dictionaries if
               dimension names are different for each variable
               (e.g. dimensions['U'], dimensions['V'], etc).
        :param indices: Optional dictionary of indices for each dimension
               to read from file(s), to allow for reading of subset of data.
               Default is to read the full extent of each dimension.
        :param fieldtype: Optional dictionary mapping fields to fieldtypes to be used for UnitConverter.
               (either 'U', 'V', 'Kh_zonal', 'Kh_meridional' or None)
        :param mesh: String indicating the type of mesh coordinates and
               units used during velocity interpolation, see also https://nbviewer.jupyter.org/github/OceanParcels/parcels/blob/master/parcels/examples/tutorial_unitconverters.ipynb:

               1. spherical (default): Lat and lon in degree, with a
                  correction for zonal velocity U near the poles.
               2. flat: No conversion, lat/lon are assumed to be in m.
        :param allow_time_extrapolation: boolean whether to allow for extrapolation
               (i.e. beyond the last available time snapshot)
               Default is False if dimensions includes time, else True
        :param time_periodic: boolean whether to loop periodically over the time component of the FieldSet
               This flag overrides the allow_time_interpolation and sets it to False
        :param deferred_load: boolean whether to only pre-load data (in deferred mode) or
               fully load them (default: True). It is advised to deferred load the data, since in
               that case Parcels deals with a better memory management during particle set execution.
               deferred_load=False is however sometimes necessary for plotting the fields.
        """

        fields = {}
        if 'creation_log' not in kwargs.keys():
            kwargs['creation_log'] = 'from_xarray_dataset'
        for var, name in variables.items():

            # Use dimensions[var] and indices[var] if either of them is a dict of dicts
            dims = dimensions[var] if var in dimensions else dimensions
            inds = indices[var] if (indices and var in indices) else indices

            fields[var] = Field.from_netcdf(None, ds[name], dimensions=dims, indices=inds, grid=None, mesh=mesh,
                                            allow_time_extrapolation=allow_time_extrapolation, var_name=var,
                                            time_periodic=time_periodic, deferred_load=deferred_load, **kwargs)
        u = fields.pop('U', None)
        v = fields.pop('V', None)
        return cls(u, v, fields=fields)

    def get_fields(self):
        """Returns a list of all the :class:`parcels.field.Field` and :class:`parcels.field.VectorField`
        objects associated with this FieldSet"""
        fields = []
        for v in self.__dict__.values():
            if type(v) in [Field, VectorField]:
                if v not in fields:
                    fields.append(v)
            elif type(v) in [NestedField, SummedField]:
                if v not in fields:
                    fields.append(v)
                for v2 in v:
                    if v2 not in fields:
                        fields.append(v2)
        return fields

    def add_constant(self, name, value):
        """Add a constant to the FieldSet. Note that all constants are
        stored as 32-bit floats. While constants can be updated during
        execution in SciPy mode, they can not be updated in JIT mode.

        :param name: Name of the constant
        :param value: Value of the constant (stored as 32-bit float)
        """
        setattr(self, name, value)

    def add_periodic_halo(self, zonal=False, meridional=False, halosize=5):
        """Add a 'halo' to all :class:`parcels.field.Field` objects in a FieldSet,
        through extending the Field (and lon/lat) by copying a small portion
        of the field on one side of the domain to the other.

        :param zonal: Create a halo in zonal direction (boolean)
        :param meridional: Create a halo in meridional direction (boolean)
        :param halosize: size of the halo (in grid points). Default is 5 grid points
        """

        for grid in self.gridset.grids:
            grid.add_periodic_halo(zonal, meridional, halosize)
        for attr, value in iter(self.__dict__.items()):
            if isinstance(value, Field):
                value.add_periodic_halo(zonal, meridional, halosize)

    def write(self, filename):
        """Write FieldSet to NetCDF file using NEMO convention

        :param filename: Basename of the output fileset"""

        if MPI is None or MPI.COMM_WORLD.Get_rank() == 0:
            logger.info("Generating FieldSet output with basename: %s" % filename)

            if hasattr(self, 'U'):
                self.U.write(filename, varname='vozocrtx')
            if hasattr(self, 'V'):
                self.V.write(filename, varname='vomecrty')

            for v in self.get_fields():
                if (v.name != 'U') and (v.name != 'V'):
                    v.write(filename)

    def advancetime(self, fieldset_new):
        """Replace oldest time on FieldSet with new FieldSet
        :param fieldset_new: FieldSet snapshot with which the oldest time has to be replaced"""

        logger.warning_once("Fieldset.advancetime() is deprecated.\n \
                             Parcels deals automatically with loading only 3 time steps simustaneously\
                             such that the total allocated memory remains limited.")

        advance = 0
        for gnew in fieldset_new.gridset.grids:
            gnew.advanced = False

        for fnew in fieldset_new.get_fields():
            if isinstance(fnew, VectorField):
                continue
            f = getattr(self, fnew.name)
            gnew = fnew.grid
            if not gnew.advanced:
                g = f.grid
                advance2 = g.advancetime(gnew)
                if advance2*advance < 0:
                    raise RuntimeError("Some Fields of the Fieldset are advanced forward and other backward")
                advance = advance2
                gnew.advanced = True
            f.advancetime(fnew, advance == 1)

    def computeTimeChunk(self, time, dt):
        """Load a chunk of three data time steps into the FieldSet.
        This is used when FieldSet uses data imported from netcdf,
        with default option deferred_load. The loaded time steps are at or immediatly before time
        and the two time steps immediately following time if dt is positive (and inversely for negative dt)
        :param time: Time around which the FieldSet chunks are to be loaded. Time is provided as a double, relatively to Fieldset.time_origin
        :param dt: time step of the integration scheme
        """
        #timer.fset_computeTimeChunk.start()
        signdt = np.sign(dt)
        nextTime = np.infty if dt > 0 else -np.infty

        for g in self.gridset.grids:
            g.update_status = 'not_updated'
        for f in self.get_fields():
            if type(f) in [VectorField, NestedField, SummedField] or not f.grid.defer_load:
                continue
            if f.grid.update_status == 'not_updated':
                nextTime_loc = f.grid.computeTimeChunk(f, time, signdt)
            nextTime = min(nextTime, nextTime_loc) if signdt >= 0 else max(nextTime, nextTime_loc)

        # load in new data
        for f in self.get_fields():
            if type(f) in [VectorField, NestedField, SummedField] or not f.grid.defer_load or f.is_gradient or f.dataFiles is None:
                continue
            g = f.grid
            if g.update_status == 'first_updated':  # First load of data
                data = da.empty((g.tdim, g.zdim, g.ydim-2*g.meridional_halo, g.xdim-2*g.zonal_halo), dtype=np.float32)
                loaded_time_indices = range(3)
                for tind in loaded_time_indices:
                    data = f.computeTimeChunk(data, tind)
                # ### do built-in computations on data
                if f._scaling_factor:
                    data *= f._scaling_factor
                data[np.isnan(data)] = 0
                if f.vmin is not None:
                    data[data < f.vmin] = 0
                if f.vmax is not None:
                    data[data > f.vmax] = 0
                if f.gradientx is not None:
                    assert False
                    f.gradient(update=True, tindex=tind)
                f.data = f.reshape(data)
                if len(g.load_chunk) > 0:
                    g.load_chunk = np.where(g.load_chunk == 2, 1, g.load_chunk)
                    g.load_chunk = np.where(g.load_chunk == 3, 0, g.load_chunk)
            elif g.update_status == 'updated':
                #timer.fset_computeTimeChunk_1.start()
                data = da.empty((g.tdim, g.zdim, g.ydim-2*g.meridional_halo, g.xdim-2*g.zonal_halo), dtype=np.float32)
                if signdt >= 0:
                    f.filebuffers[0].dataset.close()
                    f.filebuffers[:2] = f.filebuffers[1:]
                    data = f.computeTimeChunk(data, 2)
                else:
                    f.filebuffers[2].dataset.close()
                    f.filebuffers[1:] = f.filebuffers[:2]
                    data = f.computeTimeChunk(data, 0)
                 ### do built-in computations on data
                if f._scaling_factor:
                    data *= f._scaling_factor
                data[np.isnan(data)] = 0
                if f.vmin is not None:
                    data[data < f.vmin] = 0
                if f.vmax is not None:
                    data[data > f.vmax] = 0
                if f.gradientx is not None:
                    assert False
                    f.gradient(update=True, tindex=tind)
                if signdt >= 0:
                    data = f.reshape(data)[2:, :]
                    f.data = da.concatenate([f.data[1:, :], data], axis=0)
                else:
                    data = f.reshape(data)[0:1, :]
                    f.data = da.concatenate([data, f.data[:2, :]], axis=0)
                #timer.fset_computeTimeChunk_1.stop()
                #timer.fset_computeTimeChunk_2.start()
                if len(g.load_chunk) > 0:
                    if signdt >= 0:
                        for block_id in range(len(g.load_chunk)):
                            if g.load_chunk[block_id] == 2:
                                if len(f.nchunks) == 0:
                                    break  # file chunks were never loaded.
                                           # happens when field not called by kernel, but shares a grid with another field called by kernel
                                block = f.get_block(block_id)
                                #timer.fset_computeTimeChunk_21.start()
                                f.data_chunks[block_id][:2] = f.data_chunks[block_id][1:]
                                #timer.fset_computeTimeChunk_21.stop()
                                #timer.fset_computeTimeChunk_22.start()
                                f.data_chunks[block_id][2] = np.array(f.data.blocks[(slice(3),)+block][2])
                                #timer.fset_computeTimeChunk_22.stop()
                    else:
                        for block_id in range(len(g.load_chunk)):
                            if g.load_chunk[block_id] == 2:
                                if len(f.nchunks) == 0:
                                    break  # file chunks were never loaded.
                                           # happens when field not called by kernel, but shares a grid with another field called by kernel
                                block = f.get_block(block_id)
                                f.data_chunks[block_id][1:] = f.data_chunks[block_id][:2]
                                f.data_chunks[block_id][0] = np.array(f.data.blocks[(slice(3),)+block][0])
                #timer.fset_computeTimeChunk_2.stop()

            # ### do built-in computations on data
            # for tind in f.loaded_time_indices:
            #     if f._scaling_factor:
            #         f.data[tind, :] *= f._scaling_factor
            #     f.data[tind, :] = np.where(np.isnan(f.data[tind, :]), 0, f.data[tind, :])
            #     if f.vmin is not None:
            #         f.data[tind, :] = np.where(f.data[tind, :] < f.vmin, 0, f.data[tind, :])
            #     if f.vmax is not None:
            #         f.data[tind, :] = np.where(f.data[tind, :] > f.vmax, 0, f.data[tind, :])
            #     if f.gradientx is not None:
            #         f.gradient(update=True, tindex=tind)

        # do user-defined computations on fieldset data
        if self.compute_on_defer:
            self.compute_on_defer(self)
        #timer.fset_computeTimeChunk.stop()

        if abs(nextTime) == np.infty or np.isnan(nextTime):  # Second happens when dt=0
            return nextTime
        else:
            nSteps = int((nextTime - time) / dt)
            if nSteps == 0:
                return nextTime
            else:
                return time + nSteps * dt<|MERGE_RESOLUTION|>--- conflicted
+++ resolved
@@ -7,8 +7,12 @@
 from os import path
 from glob import glob
 from copy import deepcopy
-<<<<<<< HEAD
+try:
+    from mpi4py import MPI
+except:
+    MPI = None
 import dask.array as da
+
 #from parcels.tools import timer
 #import gc
 def has_handle(fpath):
@@ -38,12 +42,6 @@
     print('')
     #if sum > 3:
     #    exit(-1)
-=======
-try:
-    from mpi4py import MPI
-except:
-    MPI = None
->>>>>>> 6ff69e84
 
 
 __all__ = ['FieldSet']
