--- conflicted
+++ resolved
@@ -148,23 +148,17 @@
                 if type(f) in [VectorField, NestedField, SummedField]:
                     continue
                 f.data = np.array(f.data)
-<<<<<<< HEAD
-
-        numba_pset = convert_pset_to_tlist(pset)
-        for p in numba_pset:
+
+        for p in pset:
             self.static_evaluate_particle(p, endtime, sign_dt, dt,
                                           self._ptype, self._pyfunc,
                                           self._fieldset,
                                           analytical=analytical)
-        convert_tlist_to_pset(numba_pset, pset)
-=======
-        for p in pset:
-            self.evaluate_particle(p, endtime, sign_dt, dt, analytical)
 #         numba_pset = convert_pset_to_tlist(pset)
 #         for p in numba_pset:
 #             self.static_evaluate_particle(p, endtime, sign_dt, dt, analytical=analytical)
 #         convert_tlist_to_pset(numba_pset, pset)
->>>>>>> 85e96319
+
 #        for p in pset:
 #            self.evaluate_particle(p, endtime, sign_dt, dt, analytical=analytical)
 
