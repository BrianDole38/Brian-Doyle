--- conflicted
+++ resolved
@@ -1,11 +1,5 @@
-<<<<<<< HEAD
-from parcels.field import Field, VectorField
-from parcels.fieldset import FieldList, VectorFieldList
+from parcels.field import Field, VectorField, SummedField, SummedVectorField
 from parcels.tools.loggers import logger
-=======
-from parcels.field import Field, VectorField, SummedField, SummedVectorField
-from parcels.loggers import logger
->>>>>>> 526af072
 import ast
 import cgen as c
 from collections import OrderedDict
