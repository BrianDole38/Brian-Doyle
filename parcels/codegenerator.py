import ast
import collections
import math
import random
from copy import copy

import cgen as c
import numpy as np

from parcels.field import Field
from parcels.field import NestedField
from parcels.field import SummedField
from parcels.field import VectorField
from parcels.tools.loggers import logger


class IntrinsicNode(ast.AST):
    def __init__(self, obj, ccode):
        self.obj = obj
        self.ccode = ccode


class FieldSetNode(IntrinsicNode):
    def __getattr__(self, attr):
        if isinstance(getattr(self.obj, attr), Field):
            return FieldNode(getattr(self.obj, attr),
                             ccode="%s->%s" % (self.ccode, attr))
        elif isinstance(getattr(self.obj, attr), NestedField):
            if isinstance(getattr(self.obj, attr)[0], VectorField):
                return NestedVectorFieldNode(getattr(self.obj, attr),
                                             ccode="%s->%s" % (self.ccode, attr))
            else:
                return NestedFieldNode(getattr(self.obj, attr),
                                       ccode="%s->%s" % (self.ccode, attr))
        elif isinstance(getattr(self.obj, attr), SummedField) or isinstance(getattr(self.obj, attr), list):
            if isinstance(getattr(self.obj, attr)[0], VectorField):
                return SummedVectorFieldNode(getattr(self.obj, attr),
                                             ccode="%s->%s" % (self.ccode, attr))
            else:
                return SummedFieldNode(getattr(self.obj, attr),
                                       ccode="%s->%s" % (self.ccode, attr))
        elif isinstance(getattr(self.obj, attr), VectorField):
            return VectorFieldNode(getattr(self.obj, attr),
                                   ccode="%s->%s" % (self.ccode, attr))
        else:
            return ConstNode(getattr(self.obj, attr),
                             ccode="%s" % (attr))


class FieldNode(IntrinsicNode):
    def __getitem__(self, attr):
        return FieldEvalNode(self.obj, attr)


class FieldEvalNode(IntrinsicNode):
    def __init__(self, field, args, var, var2=None):
        self.field = field
        self.args = args
        self.var = var  # the variable in which the interpolated field is written


class VectorFieldNode(IntrinsicNode):
    def __getitem__(self, attr):
        return VectorFieldEvalNode(self.obj, attr)


class VectorFieldEvalNode(IntrinsicNode):
    def __init__(self, field, args, var, var2, var3):
        self.field = field
        self.args = args
        self.var = var  # the variable in which the interpolated field is written
        self.var2 = var2  # second variable for UV interpolation
        self.var3 = var3  # third variable for UVW interpolation


class SummedFieldNode(IntrinsicNode):
    def __getitem__(self, attr):
        return SummedFieldEvalNode(self.obj, attr)


class SummedFieldEvalNode(IntrinsicNode):
    def __init__(self, fields, args, var):
        self.fields = fields
        self.args = args
        self.var = var  # the variable in which the interpolated field is written


class SummedVectorFieldNode(IntrinsicNode):
    def __getitem__(self, attr):
        return SummedVectorFieldEvalNode(self.obj, attr)


class SummedVectorFieldEvalNode(IntrinsicNode):
    def __init__(self, fields, args, var, var2, var3):
        self.fields = fields
        self.args = args
        self.var = var  # the variable in which the interpolated field is written
        self.var2 = var2  # second variable for UV interpolation
        self.var3 = var3  # third variable for UVW interpolation


class NestedFieldNode(IntrinsicNode):
    def __getitem__(self, attr):
        return NestedFieldEvalNode(self.obj, attr)


class NestedFieldEvalNode(IntrinsicNode):
    def __init__(self, fields, args, var):
        self.fields = fields
        self.args = args
        self.var = var  # the variable in which the interpolated field is written


class NestedVectorFieldNode(IntrinsicNode):
    def __getitem__(self, attr):
        return NestedVectorFieldEvalNode(self.obj, attr)


class NestedVectorFieldEvalNode(IntrinsicNode):
    def __init__(self, fields, args, var, var2, var3):
        self.fields = fields
        self.args = args
        self.var = var  # the variable in which the interpolated field is written
        self.var2 = var2  # second variable for UV interpolation
        self.var3 = var3  # third variable for UVW interpolation


class ConstNode(IntrinsicNode):
    def __getitem__(self, attr):
        return attr


class MathNode(IntrinsicNode):
    symbol_map = {'pi': 'M_PI', 'e': 'M_E'}

    def __getattr__(self, attr):
        if hasattr(math, attr):
            if attr in self.symbol_map:
                attr = self.symbol_map[attr]
            return IntrinsicNode(None, ccode=attr)
        else:
            raise AttributeError("""Unknown math function encountered: %s"""
                                 % attr)


class RandomNode(IntrinsicNode):
    symbol_map = {'random': 'parcels_random',
                  'uniform': 'parcels_uniform',
                  'randint': 'parcels_randint',
                  'normalvariate': 'parcels_normalvariate',
                  'expovariate': 'parcels_expovariate',
                  'seed': 'parcels_seed'}

    def __getattr__(self, attr):
        if hasattr(random, attr):
            if attr in self.symbol_map:
                attr = self.symbol_map[attr]
            return IntrinsicNode(None, ccode=attr)
        else:
            raise AttributeError("""Unknown random function encountered: %s"""
                                 % attr)


class ErrorCodeNode(IntrinsicNode):
    symbol_map = {'Success': 'SUCCESS', 'Repeat': 'REPEAT', 'Delete': 'DELETE',
                  'Error': 'ERROR', 'ErrorOutOfBounds': 'ERROR_OUT_OF_BOUNDS'}

    def __getattr__(self, attr):
        if attr in self.symbol_map:
            attr = self.symbol_map[attr]
            return IntrinsicNode(None, ccode=attr)
        else:
            raise AttributeError("""Unknown math function encountered: %s"""
                                 % attr)


class PrintNode(IntrinsicNode):
    def __init__(self):
        self.obj = 'print'


class ParticleAttributeNode(IntrinsicNode):
    def __init__(self, obj, attr):
        self.obj = obj
        self.attr = attr
        self.ccode = "%s->%s" % (obj.ccode, attr)


class ParticleNode(IntrinsicNode):
    def __getattr__(self, attr):
        if attr in [v.name for v in self.obj.variables]:
            return ParticleAttributeNode(self, attr)
        elif attr in ['delete']:
            return ParticleAttributeNode(self, 'state')
        else:
            raise AttributeError("""Particle type %s does not define attribute "%s".
Please add '%s' to %s.users_vars or define an appropriate sub-class."""
                                 % (self.obj, attr, attr, self.obj))


class IntrinsicTransformer(ast.NodeTransformer):
    """AST transformer that catches any mention of intrinsic variable
    names, such as 'particle' or 'fieldset', inserts placeholder objects
    and propagates attribute access."""

    def __init__(self, fieldset, ptype):
        self.fieldset = fieldset
        self.ptype = ptype

        # Counter and variable names for temporaries
        self._tmp_counter = 0
        self.tmp_vars = []
        # A stack of additonal staements to be inserted
        self.stmt_stack = []

    def get_tmp(self):
        """Create a new temporary veriable name"""
        tmp = "parcels_tmpvar%d" % self._tmp_counter
        self._tmp_counter += 1
        self.tmp_vars += [tmp]
        return tmp

    def visit_Name(self, node):
        """Inject IntrinsicNode objects into the tree according to keyword"""
        if node.id == 'fieldset':
            node = FieldSetNode(self.fieldset, ccode='fset')
        elif node.id == 'particle':
            node = ParticleNode(self.ptype, ccode='particle')
        elif node.id in ['ErrorCode', 'Error']:
            node = ErrorCodeNode(math, ccode='')
        elif node.id == 'math':
            node = MathNode(math, ccode='')
        elif node.id == 'random':
            node = RandomNode(math, ccode='')
        elif node.id == 'print':
            node = PrintNode()
        elif 'parcels_tmpvar' in node.id:
            raise NotImplementedError("Custom Kernels cannot contain string 'parcels_tmpvar'; please change your kernel")
        return node

    def visit_Attribute(self, node):
        node.value = self.visit(node.value)
        if isinstance(node.value, IntrinsicNode):
            if node.attr == 'update_next_dt':
                return 'update_next_dt'
            return getattr(node.value, node.attr)
        else:
            if node.value.id in ['np', 'numpy']:
                raise NotImplementedError("Cannot convert numpy functions in kernels to C-code.\n"
                                          "Either use functions from the math library or run Parcels in Scipy mode.\n"
                                          "For more information, see http://oceanparcels.org/faq.html#kernelwriting")
            else:
                raise NotImplementedError("Cannot convert '%s' used in kernel to C-code" % node.value.id)

    def visit_Subscript(self, node):
        node.value = self.visit(node.value)
        node.slice = self.visit(node.slice)

        # If we encounter field evaluation we replace it with a
        # temporary variable and put the evaluation call on the stack.
        if isinstance(node.value, SummedFieldNode):
            tmp = [self.get_tmp() for _ in node.value.obj]
            # Insert placeholder node for field eval ...
            self.stmt_stack += [SummedFieldEvalNode(node.value, node.slice, tmp)]
            # .. and return the name of the temporary that will be populated
            return ast.Name(id='+'.join(tmp))
        elif isinstance(node.value, SummedVectorFieldNode):
            tmp = [self.get_tmp() for _ in range(len(node.value.obj))]
            tmp2 = [self.get_tmp() for _ in range(len(node.value.obj))]
            tmp3 = [self.get_tmp() if list.__getitem__(node.value.obj, 0).vector_type == '3D' else None for _ in range(len(node.value.obj))]
            # Insert placeholder node for field eval ...
            self.stmt_stack += [SummedVectorFieldEvalNode(node.value, node.slice, tmp, tmp2, tmp3)]
            # .. and return the name of the temporary that will be populated
            if all(tmp3):
                return ast.Tuple([ast.Name(id='+'.join(tmp)), ast.Name(id='+'.join(tmp2)), ast.Name(id='+'.join(tmp3))], ast.Load())
            else:
                return ast.Tuple([ast.Name(id='+'.join(tmp)), ast.Name(id='+'.join(tmp2))], ast.Load())
        elif isinstance(node.value, FieldNode):
            tmp = self.get_tmp()
            # Insert placeholder node for field eval ...
            self.stmt_stack += [FieldEvalNode(node.value, node.slice, tmp)]
            # .. and return the name of the temporary that will be populated
            return ast.Name(id=tmp)
        elif isinstance(node.value, VectorFieldNode):
            tmp = self.get_tmp()
            tmp2 = self.get_tmp()
            tmp3 = self.get_tmp() if node.value.obj.vector_type == '3D' else None
            # Insert placeholder node for field eval ...
            self.stmt_stack += [VectorFieldEvalNode(node.value, node.slice, tmp, tmp2, tmp3)]
            # .. and return the name of the temporary that will be populated
            if tmp3:
                return ast.Tuple([ast.Name(id=tmp), ast.Name(id=tmp2), ast.Name(id=tmp3)], ast.Load())
            else:
                return ast.Tuple([ast.Name(id=tmp), ast.Name(id=tmp2)], ast.Load())
        elif isinstance(node.value, NestedFieldNode):
            tmp = self.get_tmp()
            self.stmt_stack += [NestedFieldEvalNode(node.value, node.slice, tmp)]
            return ast.Name(id=tmp)
        elif isinstance(node.value, NestedVectorFieldNode):
            tmp = self.get_tmp()
            tmp2 = self.get_tmp()
            tmp3 = self.get_tmp() if list.__getitem__(node.value.obj, 0).vector_type == '3D' else None
            self.stmt_stack += [NestedVectorFieldEvalNode(node.value, node.slice, tmp, tmp2, tmp3)]
            if tmp3:
                return ast.Tuple([ast.Name(id=tmp), ast.Name(id=tmp2), ast.Name(id=tmp3)], ast.Load())
            else:
                return ast.Tuple([ast.Name(id=tmp), ast.Name(id=tmp2)], ast.Load())
        else:
            return node

    def visit_AugAssign(self, node):
        node.target = self.visit(node.target)
        node.op = self.visit(node.op)
        node.value = self.visit(node.value)
        stmts = [node]

        # Inject statements from the stack
        if len(self.stmt_stack) > 0:
            stmts = self.stmt_stack + stmts
            self.stmt_stack = []
        return stmts

    def visit_Assign(self, node):
        node.targets = [self.visit(t) for t in node.targets]
        node.value = self.visit(node.value)
        stmts = [node]

        # Inject statements from the stack
        if len(self.stmt_stack) > 0:
            stmts = self.stmt_stack + stmts
            self.stmt_stack = []
        return stmts

    def visit_Call(self, node):
        node.func = self.visit(node.func)
        node.args = [self.visit(a) for a in node.args]
        if isinstance(node.func, ParticleAttributeNode) \
           and node.func.attr == 'state':
            node = IntrinsicNode(node, "return DELETE")
        return node


class TupleSplitter(ast.NodeTransformer):
    """AST transformer that detects and splits Pythonic tuple
    assignments into multiple statements for conversion to C."""

    def visit_Assign(self, node):
        if isinstance(node.targets[0], ast.Tuple) \
           and isinstance(node.value, ast.Tuple):
            t_elts = node.targets[0].elts
            v_elts = node.value.elts
            if len(t_elts) != len(v_elts):
                raise AttributeError("Tuple lenghts in assignment do not agree")
            node = [ast.Assign() for _ in t_elts]
            for n, t, v in zip(node, t_elts, v_elts):
                n.targets = [t]
                n.value = v
        return node


class KernelGenerator(ast.NodeVisitor):
    """Code generator class that translates simple Python kernel
    functions into C functions by populating and accessing the `ccode`
    attriibute on nodes in the Python AST."""

    # Intrinsic variables that appear as function arguments
    kernel_vars = ['particle', 'fieldset', 'time', 'output_time', 'tol']
    array_vars = []

    def __init__(self, fieldset, ptype):
        self.fieldset = fieldset
        self.ptype = ptype
        self.field_args = collections.OrderedDict()
        self.vector_field_args = collections.OrderedDict()
        self.const_args = collections.OrderedDict()

    def generate(self, py_ast, funcvars):
        # Replace occurences of intrinsic objects in Python AST
        transformer = IntrinsicTransformer(self.fieldset, self.ptype)
        py_ast = transformer.visit(py_ast)

        # Untangle Pythonic tuple-assignment statements
        py_ast = TupleSplitter().visit(py_ast)

        # Generate C-code for all nodes in the Python AST
        self.visit(py_ast)
        self.ccode = py_ast.ccode

        # Insert variable declarations for non-instrinsics
        # Make sure that repeated variables are not declared more than
        # once. If variables occur in multiple Kernels, give a warning
        used_vars = []
        funcvars_copy = copy(funcvars)  # editing a list while looping over it is dangerous
        for kvar in funcvars:
            if kvar in used_vars:
                if kvar not in ['particle', 'fieldset', 'time']:
                    logger.warning(kvar+" declared in multiple Kernels")
                funcvars_copy.remove(kvar)
            else:
                used_vars.append(kvar)
        funcvars = funcvars_copy
        for kvar in self.kernel_vars + self.array_vars:
            if kvar in funcvars:
                funcvars.remove(kvar)
        self.ccode.body.insert(0, c.Value('ErrorCode', 'err'))
        if len(funcvars) > 0:
            self.ccode.body.insert(0, c.Value("type_coord", ", ".join(funcvars)))
        if len(transformer.tmp_vars) > 0:
            self.ccode.body.insert(0, c.Value("float", ", ".join(transformer.tmp_vars)))

        return self.ccode

    def visit_FunctionDef(self, node):
        # Generate "ccode" attribute by traversing the Python AST
        for stmt in node.body:
            if not (hasattr(stmt, 'value') and type(stmt.value) is ast.Str):  # ignore docstrings
                self.visit(stmt)

        # Create function declaration and argument list
        decl = c.Static(c.DeclSpecifier(c.Value("ErrorCode", node.name), spec='inline'))
        args = [c.Pointer(c.Value(self.ptype.name, "particle")),
                c.Value("double", "time")]
        for field in self.field_args.values():
            args += [c.Pointer(c.Value("CField", "%s" % field.ccode_name))]
        for field in self.vector_field_args.values():
            for fcomponent in ['U', 'V', 'W']:
                try:
                    f = getattr(field, fcomponent)
                    if f.ccode_name not in self.field_args:
                        args += [c.Pointer(c.Value("CField", "%s" % f.ccode_name))]
                        self.field_args[f.ccode_name] = f
                except:
                    pass  # field.W does not always exist
        for const, _ in self.const_args.items():
            args += [c.Value("float", const)]

        # Create function body as C-code object
        body = [stmt.ccode for stmt in node.body if not (hasattr(stmt, 'value') and type(stmt.value) is ast.Str)]
        body += [c.Statement("return SUCCESS")]
        node.ccode = c.FunctionBody(c.FunctionDeclaration(decl, args), c.Block(body))

    def visit_Call(self, node):
        """Generate C code for simple C-style function calls. Please
        note that starred and keyword arguments are currently not
        supported."""
        pointer_args = False
        parcels_customed_Cfunc = False
        if isinstance(node.func, PrintNode):
            # Write our own Print parser because Python3-AST does not seem to have one
            if isinstance(node.args[0], ast.Str):
                node.ccode = str(c.Statement('printf("%s\\n")' % (node.args[0].s)))
            elif isinstance(node.args[0], ast.Name):
                node.ccode = str(c.Statement('printf("%%f\\n", %s)' % (node.args[0].id)))
            elif isinstance(node.args[0], ast.BinOp):
                if hasattr(node.args[0].right, 'ccode'):
                    args = node.args[0].right.ccode
                elif hasattr(node.args[0].right, 'id'):
                    args = node.args[0].right.id
                elif hasattr(node.args[0].right, 'elts'):
                    args = []
                    for a in node.args[0].right.elts:
                        if hasattr(a, 'ccode'):
                            args.append(a.ccode)
                        elif hasattr(a, 'id'):
                            args.append(a.id)
                else:
                    args = []
                s = 'printf("%s\\n"' % node.args[0].left.s
                if isinstance(args, str):
                    s = s + (", %s)" % args)
                else:
                    for arg in args:
                        s = s + (", %s" % arg)
                    s = s + ")"
                node.ccode = str(c.Statement(s))
            else:
                raise RuntimeError("This print statement is not supported in Python3 version of Parcels")
        else:
            for a in node.args:
                self.visit(a)
                if a.ccode == 'parcels_customed_Cfunc_pointer_args':
                    pointer_args = True
                    parcels_customed_Cfunc = True
                elif a.ccode == 'parcels_customed_Cfunc':
                    parcels_customed_Cfunc = True
                elif isinstance(a, FieldNode) or isinstance(a, VectorFieldNode):
                    a.ccode = a.obj.ccode_name
                elif isinstance(a, ParticleNode):
                    continue
                elif pointer_args:
                    a.ccode = "&%s" % a.ccode
            ccode_args = ", ".join([a.ccode for a in node.args[pointer_args:]])
            try:
                if isinstance(node.func, str):
                    node.ccode = node.func + '(' + ccode_args + ')'
                else:
                    self.visit(node.func)
                    rhs = "%s(%s)" % (node.func.ccode, ccode_args)
                    if parcels_customed_Cfunc:
                        node.ccode = str(c.Block([c.Assign("err", rhs),
                                                  c.Statement("CHECKERROR(err)")]))
                    else:
                        node.ccode = rhs
            except:
                raise RuntimeError("Error in converting Kernel to C. See http://oceanparcels.org/#writing-parcels-kernels for hints and tips")

    def visit_Name(self, node):
        """Catches any mention of intrinsic variable names, such as
        'particle' or 'fieldset' and inserts our placeholder objects"""
        if node.id == 'True':
            node.id = "1"
        if node.id == 'False':
            node.id = "0"
        node.ccode = node.id

    def visit_NameConstant(self, node):
        if node.value is True:
            node.ccode = "1"
        if node.value is False:
            node.ccode = "0"

    def visit_Expr(self, node):
        self.visit(node.value)
        node.ccode = c.Statement(node.value.ccode)

    def visit_Assign(self, node):
        self.visit(node.targets[0])
        self.visit(node.value)
        if isinstance(node.value, ast.List):
            # Detect in-place initialisation of multi-dimensional arrays
            tmp_node = node.value
            decl = c.Value('float', node.targets[0].id)
            while isinstance(tmp_node, ast.List):
                decl = c.ArrayOf(decl, len(tmp_node.elts))
                if isinstance(tmp_node.elts[0], ast.List):
                    # Check type and dimension are the same
                    if not all(isinstance(e, ast.List) for e in tmp_node.elts):
                        raise TypeError("Non-list element discovered in array declaration")
                    if not all(len(e.elts) == len(tmp_node.elts[0].elts) for e in tmp_node.elts):
                        raise TypeError("Irregular array length not allowed in array declaration")
                tmp_node = tmp_node.elts[0]
            node.ccode = c.Initializer(decl, node.value.ccode)
            self.array_vars += [node.targets[0].id]
        else:
            node.ccode = c.Assign(node.targets[0].ccode, node.value.ccode)

    def visit_AugAssign(self, node):
        self.visit(node.target)
        self.visit(node.op)
        self.visit(node.value)
        node.ccode = c.Statement("%s %s= %s" % (node.target.ccode,
                                                node.op.ccode,
                                                node.value.ccode))

    def visit_If(self, node):
        self.visit(node.test)
        for b in node.body:
            self.visit(b)
        for b in node.orelse:
            self.visit(b)
        # field evals are replaced by a tmp variable is added to the stack.
        # Here it means field evals passes from node.test to node.body. We take it out manually
        fieldInTestCount = node.test.ccode.count('parcels_tmpvar')
        body0 = c.Block([b.ccode for b in node.body[:fieldInTestCount]])
        body = c.Block([b.ccode for b in node.body[fieldInTestCount:]])
        orelse = c.Block([b.ccode for b in node.orelse]) if len(node.orelse) > 0 else None
        ifcode = c.If(node.test.ccode, body, orelse)
        node.ccode = c.Block([body0, ifcode])

    def visit_Compare(self, node):
        self.visit(node.left)
        assert(len(node.ops) == 1)
        self.visit(node.ops[0])
        assert(len(node.comparators) == 1)
        self.visit(node.comparators[0])
        node.ccode = "%s %s %s" % (node.left.ccode, node.ops[0].ccode,
                                   node.comparators[0].ccode)

    def visit_Index(self, node):
        self.visit(node.value)
        node.ccode = node.value.ccode

    def visit_Tuple(self, node):
        for e in node.elts:
            self.visit(e)
        node.ccode = tuple([e.ccode for e in node.elts])

    def visit_List(self, node):
        for e in node.elts:
            self.visit(e)
        node.ccode = "{" + ", ".join([e.ccode for e in node.elts]) + "}"

    def visit_Subscript(self, node):
        self.visit(node.value)
        self.visit(node.slice)
        if isinstance(node.value, FieldNode) or isinstance(node.value, VectorFieldNode):
            node.ccode = node.value.__getitem__(node.slice.ccode).ccode
        elif isinstance(node.value, IntrinsicNode):
            raise NotImplementedError("Subscript not implemented for object type %s"
                                      % type(node.value).__name__)
        else:
            node.ccode = "%s[%s]" % (node.value.ccode, node.slice.ccode)

    def visit_UnaryOp(self, node):
        self.visit(node.op)
        self.visit(node.operand)
        node.ccode = "%s(%s)" % (node.op.ccode, node.operand.ccode)

    def visit_BinOp(self, node):
        self.visit(node.left)
        self.visit(node.op)
        self.visit(node.right)
        if isinstance(node.op, ast.BitXor):
            raise RuntimeError("JIT kernels do not support the '^' operator.\n"
                               "Did you intend to use the exponential/power operator? In that case, please use '**'")
        elif node.op.ccode == 'pow':  # catching '**' pow statements
            node.ccode = "pow(%s, %s)" % (node.left.ccode, node.right.ccode)
        else:
            node.ccode = "(%s %s %s)" % (node.left.ccode, node.op.ccode, node.right.ccode)
        node.s_print = True

    def visit_Add(self, node):
        node.ccode = "+"

    def visit_UAdd(self, node):
        node.ccode = "+"

    def visit_Sub(self, node):
        node.ccode = "-"

    def visit_USub(self, node):
        node.ccode = "-"

    def visit_Mult(self, node):
        node.ccode = "*"

    def visit_Div(self, node):
        node.ccode = "/"

    def visit_Mod(self, node):
        node.ccode = "%"

    def visit_Pow(self, node):
        node.ccode = "pow"

    def visit_Num(self, node):
        node.ccode = str(node.n)

    def visit_BoolOp(self, node):
        self.visit(node.op)
        for v in node.values:
            self.visit(v)
        op_str = " %s " % node.op.ccode
        node.ccode = op_str.join([v.ccode for v in node.values])

    def visit_Eq(self, node):
        node.ccode = "=="

    def visit_Lt(self, node):
        node.ccode = "<"

    def visit_LtE(self, node):
        node.ccode = "<="

    def visit_Gt(self, node):
        node.ccode = ">"

    def visit_GtE(self, node):
        node.ccode = ">="

    def visit_And(self, node):
        node.ccode = "&&"

    def visit_Or(self, node):
        node.ccode = "||"

    def visit_Not(self, node):
        node.ccode = "!"

    def visit_While(self, node):
        self.visit(node.test)
        for b in node.body:
            self.visit(b)
        if len(node.orelse) > 0:
            raise RuntimeError("Else clause in while clauses cannot be translated to C")
        body = c.Block([b.ccode for b in node.body])
        node.ccode = c.DoWhile(node.test.ccode, body)

    def visit_For(self, node):
        raise RuntimeError("For loops cannot be translated to C")

    def visit_Break(self, node):
        node.ccode = c.Statement("break")

    def visit_FieldNode(self, node):
        """Record intrinsic fields used in kernel"""
        self.field_args[node.obj.ccode_name] = node.obj

    def visit_SummedFieldNode(self, node):
        """Record intrinsic fields used in kernel"""
        for fld in node.obj:
            self.field_args[fld.ccode_name] = fld

    def visit_NestedFieldNode(self, node):
        """Record intrinsic fields used in kernel"""
        for fld in node.obj:
            self.field_args[fld.ccode_name] = fld

    def visit_VectorFieldNode(self, node):
        """Record intrinsic fields used in kernel"""
        self.vector_field_args[node.obj.ccode_name] = node.obj

    def visit_SummedVectorFieldNode(self, node):
        """Record intrinsic fields used in kernel"""
        for fld in node.obj:
            self.vector_field_args[fld.ccode_name] = fld

    def visit_NestedVectorFieldNode(self, node):
        """Record intrinsic fields used in kernel"""
        for fld in node.obj:
            self.vector_field_args[fld.ccode_name] = fld

    def visit_ConstNode(self, node):
        self.const_args[node.ccode] = node.obj

    def visit_FieldEvalNode(self, node):
        self.visit(node.field)
        self.visit(node.args)
        ccode_eval = node.field.obj.ccode_eval(node.var, *node.args.ccode)
        ccode_conv = node.field.obj.ccode_convert(*node.args.ccode)
        conv_stat = c.Statement("%s *= %s" % (node.var, ccode_conv))
        node.ccode = c.Block([c.Assign("err", ccode_eval),
                              conv_stat, c.Statement("CHECKERROR(err)")])

    def visit_VectorFieldEvalNode(self, node):
        self.visit(node.field)
        self.visit(node.args)
        ccode_eval = node.field.obj.ccode_eval(node.var, node.var2, node.var3,
                                               node.field.obj.U, node.field.obj.V, node.field.obj.W,
                                               *node.args.ccode)
        if node.field.obj.U.interp_method != 'cgrid_velocity':
            ccode_conv1 = node.field.obj.U.ccode_convert(*node.args.ccode)
            ccode_conv2 = node.field.obj.V.ccode_convert(*node.args.ccode)
            statements = [c.Statement("%s *= %s" % (node.var, ccode_conv1)),
                          c.Statement("%s *= %s" % (node.var2, ccode_conv2))]
        else:
            statements = []
        if node.field.obj.vector_type == '3D':
            ccode_conv3 = node.field.obj.W.ccode_convert(*node.args.ccode)
            statements.append(c.Statement("%s *= %s" % (node.var3, ccode_conv3)))
        conv_stat = c.Block(statements)
        node.ccode = c.Block([c.Assign("err", ccode_eval),
                              conv_stat, c.Statement("CHECKERROR(err)")])

    def visit_SummedFieldEvalNode(self, node):
        self.visit(node.fields)
        self.visit(node.args)
        cstat = []
        for fld, var in zip(node.fields.obj, node.var):
            ccode_eval = fld.ccode_eval(var, *node.args.ccode)
            ccode_conv = fld.ccode_convert(*node.args.ccode)
            conv_stat = c.Statement("%s *= %s" % (var, ccode_conv))
            cstat += [c.Assign("err", ccode_eval), conv_stat, c.Statement("CHECKERROR(err)")]
        node.ccode = c.Block(cstat)

    def visit_SummedVectorFieldEvalNode(self, node):
        self.visit(node.fields)
        self.visit(node.args)
        cstat = []
        for fld, var, var2, var3 in zip(node.fields.obj, node.var, node.var2, node.var3):
            ccode_eval = fld.ccode_eval(var, var2, var3,
                                        fld.U, fld.V, fld.W,
                                        *node.args.ccode)
            if fld.U.interp_method != 'cgrid_velocity':
                ccode_conv1 = fld.U.ccode_convert(*node.args.ccode)
                ccode_conv2 = fld.V.ccode_convert(*node.args.ccode)
                statements = [c.Statement("%s *= %s" % (var, ccode_conv1)),
                              c.Statement("%s *= %s" % (var2, ccode_conv2))]
            else:
                statements = []
            if fld.vector_type == '3D':
                ccode_conv3 = fld.W.ccode_convert(*node.args.ccode)
                statements.append(c.Statement("%s *= %s" % (var3, ccode_conv3)))
            cstat += [c.Assign("err", ccode_eval), c.Block(statements)]
        cstat += [c.Statement("CHECKERROR(err)")]
        node.ccode = c.Block(cstat)

    def visit_NestedFieldEvalNode(self, node):
        self.visit(node.fields)
        self.visit(node.args)
        cstat = []
        for fld in node.fields.obj:
            ccode_eval = fld.ccode_eval(node.var, *node.args.ccode)
            ccode_conv = fld.ccode_convert(*node.args.ccode)
            conv_stat = c.Statement("%s *= %s" % (node.var, ccode_conv))
            cstat += [c.Assign("err", ccode_eval),
                      conv_stat,
                      c.If("err != ERROR_OUT_OF_BOUNDS ", c.Block([c.Statement("CHECKERROR(err)"), c.Statement("break")]))]
        cstat += [c.Statement("CHECKERROR(err)"), c.Statement("break")]
        node.ccode = c.While("1==1", c.Block(cstat))

    def visit_NestedVectorFieldEvalNode(self, node):
        self.visit(node.fields)
        self.visit(node.args)
        cstat = []
        for fld in node.fields.obj:
            ccode_eval = fld.ccode_eval(node.var, node.var2, node.var3,
                                        fld.U, fld.V, fld.W,
                                        *node.args.ccode)
            if fld.U.interp_method != 'cgrid_velocity':
                ccode_conv1 = fld.U.ccode_convert(*node.args.ccode)
                ccode_conv2 = fld.V.ccode_convert(*node.args.ccode)
                statements = [c.Statement("%s *= %s" % (node.var, ccode_conv1)),
                              c.Statement("%s *= %s" % (node.var2, ccode_conv2))]
            else:
                statements = []
            if fld.vector_type == '3D':
                ccode_conv3 = fld.W.ccode_convert(*node.args.ccode)
                statements.append(c.Statement("%s *= %s" % (node.var3, ccode_conv3)))
            cstat += [c.Assign("err", ccode_eval),
                      c.Block(statements),
                      c.If("err != ERROR_OUT_OF_BOUNDS ", c.Block([c.Statement("CHECKERROR(err)"), c.Statement("break")]))]
        cstat += [c.Statement("CHECKERROR(err)"), c.Statement("break")]
        node.ccode = c.While("1==1", c.Block(cstat))

    def visit_Return(self, node):
        self.visit(node.value)
        node.ccode = c.Statement('return %s' % node.value.ccode)

    def visit_Print(self, node):
        for n in node.values:
            self.visit(n)
        if hasattr(node.values[0], 's'):
            node.ccode = c.Statement('printf("%s\\n")' % (n.ccode))
            return
        if hasattr(node.values[0], 's_print'):
            args = node.values[0].right.ccode
            s = ('printf("%s\\n"' % node.values[0].left.ccode)
            if isinstance(args, str):
                s = s + (", %s)" % args)
            else:
                for arg in args:
                    s = s + (", %s" % arg)
                s = s + ")"
            node.ccode = c.Statement(s)
            return
        vars = ', '.join([n.ccode for n in node.values])
        int_vars = ['particle->id', 'particle->xi', 'particle->yi', 'particle->zi']
        stat = ', '.join(["%d" if n.ccode in int_vars else "%f" for n in node.values])
        node.ccode = c.Statement('printf("%s\\n", %s)' % (stat, vars))

    def visit_Str(self, node):
        node.ccode = node.s


class LoopGenerator(object):
    """Code generator class that adds type definitions and the outer
    loop around kernel functions to generate compilable C code."""

    def __init__(self, fieldset, ptype=None):
        self.fieldset = fieldset
        self.ptype = ptype

    def generate(self, funcname, field_args, const_args, kernel_ast, c_include):
        ccode = []

        # Add include for Parcels and math header
        ccode += [str(c.Include("parcels.h", system=False))]
        ccode += [str(c.Include("math.h", system=False))]
        ccode += [str(c.Assign('double _next_dt', '0'))]
        ccode += [str(c.Assign('size_t _next_dt_set', '0'))]

        # Generate type definition for particle type
        vdecl = []
        for v in self.ptype.variables:
            if v.dtype == np.uint64:
                vdecl.append(c.Pointer(c.POD(np.void, v.name)))
            else:
                vdecl.append(c.POD(v.dtype, v.name))

        ccode += [str(c.Typedef(c.GenerableStruct("", vdecl, declname=self.ptype.name)))]

        args = [c.Pointer(c.Value(self.ptype.name, "particle_backup")),
                c.Pointer(c.Value(self.ptype.name, "particle"))]
        p_back_set_decl = c.FunctionDeclaration(c.Static(c.DeclSpecifier(c.Value("void", "set_particle_backup"),
                                                         spec='inline')), args)
        body = []
        for v in self.ptype.variables:
            if v.dtype != np.uint64 and v.name not in ['dt', 'state']:
                body += [c.Assign(("particle_backup->%s" % v.name), ("particle->%s" % v.name))]
        p_back_set_body = c.Block(body)
        p_back_set = str(c.FunctionBody(p_back_set_decl, p_back_set_body))
        ccode += [p_back_set]

        args = [c.Pointer(c.Value(self.ptype.name, "particle_backup")),
                c.Pointer(c.Value(self.ptype.name, "particle"))]
        p_back_get_decl = c.FunctionDeclaration(c.Static(c.DeclSpecifier(c.Value("void", "get_particle_backup"),
                                                         spec='inline')), args)
        body = []
        for v in self.ptype.variables:
            if v.dtype != np.uint64 and v.name not in ['dt', 'state']:
                body += [c.Assign(("particle->%s" % v.name), ("particle_backup->%s" % v.name))]
        p_back_get_body = c.Block(body)
        p_back_get = str(c.FunctionBody(p_back_get_decl, p_back_get_body))
        ccode += [p_back_get]

        update_next_dt_decl = c.FunctionDeclaration(c.Static(c.DeclSpecifier(c.Value("void", "update_next_dt"),
                                                             spec='inline')), [c.Value('double', 'dt')])
        body = []
        body += [c.Assign("_next_dt", "dt")]
        body += [c.Assign("_next_dt_set", "1")]
        update_next_dt_body = c.Block(body)
        update_next_dt = str(c.FunctionBody(update_next_dt_decl, update_next_dt_body))
        ccode += [update_next_dt]

        if c_include:
            ccode += [c_include]

        # Insert kernel code
        ccode += [str(kernel_ast)]

        # Generate outer loop for repeated kernel invocation
        args = [c.Value("int", "num_particles"),
                c.Pointer(c.Value(self.ptype.name, "particles")),
                c.Value("double", "endtime"), c.Value("float", "dt")]
        for field, _ in field_args.items():
            args += [c.Pointer(c.Value("CField", "%s" % field))]
        for const, _ in const_args.items():
            args += [c.Value("float", const)]
        fargs_str = ", ".join(['particles[p].time'] + list(field_args.keys())
                              + list(const_args.keys()))
        # Inner loop nest for forward runs
        sign_dt = c.Assign("sign_dt", "dt > 0 ? 1 : -1")
        particle_backup = c.Statement("%s particle_backup" % self.ptype.name)
        sign_end_part = c.Assign("sign_end_part", "endtime - particles[p].time > 0 ? 1 : -1")
        dt_pos = c.Assign("__dt", "fmin(fabs(particles[p].dt), fabs(endtime - particles[p].time))")
        pdt_eq_dt_pos = c.Assign("__pdt_prekernels", "__dt * sign_dt")
        partdt = c.Assign("particles[p].dt", "__pdt_prekernels")
        dt_0_break = c.If("particles[p].dt == 0", c.Statement("break"))
        notstarted_continue = c.If("(sign_end_part != sign_dt) && (particles[p].dt != 0)",
                                   c.Statement("continue"))
        body = [c.Statement("set_particle_backup(&particle_backup, &(particles[p]))")]
        body += [pdt_eq_dt_pos]
        body += [partdt]
        body += [c.Assign("res", "%s(&(particles[p]), %s)" % (funcname, fargs_str))]
        check_pdt = c.If("res == SUCCESS & __pdt_prekernels != particles[p].dt", c.Assign("res", "REPEAT"))
        body += [check_pdt]
        body += [c.Assign("particles[p].state", "res")]  # Store return code on particle
<<<<<<< HEAD
        body += [c.If("res == SUCCESS || res == DELETE", c.Block([c.Statement("particles[p].time += sign_dt * __dt"),
                                                                  dt_pos, dt_0_break, c.Statement("continue")]),
=======
        update_pdt = c.If("_next_dt_set == 1", c.Block([c.Assign("_next_dt_set", "0"), c.Assign("particles[p].dt", "_next_dt")]))
        body += [c.If("res == SUCCESS", c.Block([c.Statement("particles[p].time += particles[p].dt"), update_pdt,
                                                 dt_pos, dt_0_break, c.Statement("continue")]))]
        body += [c.If("res == REPEAT",
>>>>>>> 6ddb5641
                 c.Block([c.Statement("get_particle_backup(&particle_backup, &(particles[p]))"),
                          dt_pos, c.Statement("break")]))]

        time_loop = c.While("__dt > __tol || particles[p].dt == 0", c.Block(body))
        part_loop = c.For("p = 0", "p < num_particles", "++p",
                          c.Block([sign_end_part, notstarted_continue, dt_pos, time_loop]))
        fbody = c.Block([c.Value("int", "p, sign_dt, sign_end_part"), c.Value("ErrorCode", "res"),
                         c.Value("float", "__pdt_prekernels"),
                         c.Value("double", "__dt, __tol"), c.Assign("__tol", "1.e-6"),
                         sign_dt, particle_backup, part_loop])
        fdecl = c.FunctionDeclaration(c.Value("void", "particle_loop"), args)
        ccode += [str(c.FunctionBody(fdecl, fbody))]
        return "\n\n".join(ccode)<|MERGE_RESOLUTION|>--- conflicted
+++ resolved
@@ -946,15 +946,9 @@
         check_pdt = c.If("res == SUCCESS & __pdt_prekernels != particles[p].dt", c.Assign("res", "REPEAT"))
         body += [check_pdt]
         body += [c.Assign("particles[p].state", "res")]  # Store return code on particle
-<<<<<<< HEAD
-        body += [c.If("res == SUCCESS || res == DELETE", c.Block([c.Statement("particles[p].time += sign_dt * __dt"),
-                                                                  dt_pos, dt_0_break, c.Statement("continue")]),
-=======
         update_pdt = c.If("_next_dt_set == 1", c.Block([c.Assign("_next_dt_set", "0"), c.Assign("particles[p].dt", "_next_dt")]))
-        body += [c.If("res == SUCCESS", c.Block([c.Statement("particles[p].time += particles[p].dt"), update_pdt,
-                                                 dt_pos, dt_0_break, c.Statement("continue")]))]
-        body += [c.If("res == REPEAT",
->>>>>>> 6ddb5641
+        body += [c.If("res == SUCCESS || res == DELETE", c.Block([c.Statement("particles[p].time += particles[p].dt"), update_pdt,
+                                                 dt_pos, dt_0_break, c.Statement("continue")]),
                  c.Block([c.Statement("get_particle_backup(&particle_backup, &(particles[p]))"),
                           dt_pos, c.Statement("break")]))]
 
