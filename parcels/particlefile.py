--- conflicted
+++ resolved
@@ -3,15 +3,12 @@
 import netCDF4
 from datetime import timedelta as delta
 from parcels.tools.loggers import logger
-<<<<<<< HEAD
+
 import os 
 from tempfile import gettempdir
 import psutil
-
-=======
 from parcels.tools.error import ErrorCode
-from os import path
->>>>>>> ad6d2f62
+
 try:
     from parcels._version import version as parcels_version
 except:
@@ -190,7 +187,7 @@
                 
                 i = 0
                 for p in pset:
-<<<<<<< HEAD
+
                     if p.dt*p.time <= p.dt*time: 
                         tmp["ids"][i] = p.id
                         tmp["time"][i] = time
@@ -199,6 +196,8 @@
                         tmp["z"][i]   = p.depth
                         for var in self.user_vars:
                             tmp[var][i] = getattr(p, var)
+                        if p.state != ErrorCode.Delete and not np.allclose(p.time, time):
+                            logger.warning_once('time argument in pfile.write() is %g, but a particle has time %g.' % (time, p.time))
                         i += 1
                 
                 if not os.path.exists(self.npy_path):
@@ -210,20 +209,6 @@
 
                 np.save(os.path.join(self.npy_path,str(time)),tmp)
                 
-=======
-                    if p.dt*p.time <= p.dt*time:  # don't write particles if they haven't started yet
-                        i = p.fileid
-                        self.id[i, self.idx[i]] = p.id
-                        self.time[i, self.idx[i]] = p.time
-                        self.lat[i, self.idx[i]] = p.lat
-                        self.lon[i, self.idx[i]] = p.lon
-                        self.z[i, self.idx[i]] = p.depth
-                        for var in self.user_vars:
-                            getattr(self, var)[i, self.idx[i]] = getattr(p, var)
-                        if p.state != ErrorCode.Delete and not np.allclose(p.time, time):
-                            logger.warning_once('time argument in pfile.write() is %g, but a particle has time %g.' % (time, p.time))
-
->>>>>>> ad6d2f62
                 for p in first_write:
                     for var in self.user_vars_once:
                         getattr(self, var)[p.fileid] = getattr(p, var)
