--- conflicted
+++ resolved
@@ -36,11 +36,8 @@
         self.V = V
         self.depth = depth
         self.time = time
-<<<<<<< HEAD
-        self.fields = fields
         self.lasttrajectory = 0
-=======
->>>>>>> 26f058ce
+
 
         # Add additional fields as attributes
         for name, field in fields.items():
