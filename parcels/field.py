import collections
import datetime
import math
from ctypes import c_float
from ctypes import c_int
from ctypes import POINTER
from ctypes import pointer
from ctypes import Structure

import psutil
import dask.array as da
from dask import config as da_conf
from dask import utils as da_utils
import numpy as np
import xarray as xr
from pathlib import Path

import parcels.tools.interpolation_utils as i_u
from .grid import CGrid
from .grid import Grid
from .grid import GridCode
from parcels.tools.converters import Geographic
from parcels.tools.converters import GeographicPolar
from parcels.tools.converters import TimeConverter
from parcels.tools.converters import UnitConverter
from parcels.tools.converters import unitconverters_map
from parcels.tools.converters import convert_xarray_time_units
from parcels.tools.error import FieldOutOfBoundError
from parcels.tools.error import FieldOutOfBoundSurfaceError
from parcels.tools.error import FieldSamplingError
from parcels.tools.error import TimeExtrapolationError
from parcels.tools.loggers import logger
from netCDF4 import Dataset as ncDataset


__all__ = ['Field', 'VectorField', 'SummedField', 'NestedField']


class Field(object):
    """Class that encapsulates access to field data.

    :param name: Name of the field
    :param data: 2D, 3D or 4D numpy array of field data.

           1. If data shape is [xdim, ydim], [xdim, ydim, zdim], [xdim, ydim, tdim] or [xdim, ydim, zdim, tdim],
              whichever is relevant for the dataset, use the flag transpose=True
           2. If data shape is [ydim, xdim], [zdim, ydim, xdim], [tdim, ydim, xdim] or [tdim, zdim, ydim, xdim],
              use the flag transpose=False
           3. If data has any other shape, you first need to reorder it
    :param lon: Longitude coordinates (numpy vector or array) of the field (only if grid is None)
    :param lat: Latitude coordinates (numpy vector or array) of the field (only if grid is None)
    :param depth: Depth coordinates (numpy vector or array) of the field (only if grid is None)
    :param time: Time coordinates (numpy vector) of the field (only if grid is None)
    :param mesh: String indicating the type of mesh coordinates and
           units used during velocity interpolation: (only if grid is None)

           1. spherical: Lat and lon in degree, with a
              correction for zonal velocity U near the poles.
           2. flat (default): No conversion, lat/lon are assumed to be in m.
    :param timestamps: A numpy array containing the timestamps for each of the files in filenames, for loading
           from netCDF files only. Default is None if the netCDF dimensions dictionary includes time.
    :param grid: :class:`parcels.grid.Grid` object containing all the lon, lat depth, time
           mesh and time_origin information. Can be constructed from any of the Grid objects
    :param fieldtype: Type of Field to be used for UnitConverter when using SummedFields
           (either 'U', 'V', 'Kh_zonal', 'Kh_meridional' or None)
    :param transpose: Transpose data to required (lon, lat) layout
    :param vmin: Minimum allowed value on the field. Data below this value are set to zero
    :param vmax: Maximum allowed value on the field. Data above this value are set to zero
    :param time_origin: Time origin (TimeConverter object) of the time axis (only if grid is None)
    :param interp_method: Method for interpolation. Either 'linear' or 'nearest'
    :param allow_time_extrapolation: boolean whether to allow for extrapolation in time
           (i.e. beyond the last available time snapshot)
    :param time_periodic: To loop periodically over the time component of the Field. It is set to either False or the length of the period (either float in seconds or datetime.timedelta object).
           The last value of the time series can be provided (which is the same as the initial one) or not (Default: False)
           This flag overrides the allow_time_interpolation and sets it to False
    """

    def __init__(self, name, data, lon=None, lat=None, depth=None, time=None, grid=None, mesh='flat', timestamps=None,
                 fieldtype=None, transpose=False, vmin=None, vmax=None, time_origin=None,
                 interp_method='linear', allow_time_extrapolation=None, time_periodic=False, **kwargs):
        if not isinstance(name, tuple):
            self.name = name
            self.filebuffername = name
        else:
            self.name, self.filebuffername = name
        self.data = data
        time_origin = TimeConverter(0) if time_origin is None else time_origin
        if grid:
            self.grid = grid
        else:
            self.grid = Grid.create_grid(lon, lat, depth, time, time_origin=time_origin, mesh=mesh)
        self.igrid = -1
        # self.lon, self.lat, self.depth and self.time are not used anymore in parcels.
        # self.grid should be used instead.
        # Those variables are still defined for backwards compatibility with users codes.
        self.lon = self.grid.lon
        self.lat = self.grid.lat
        self.depth = self.grid.depth
        self.fieldtype = self.name if fieldtype is None else fieldtype
        if self.grid.mesh == 'flat' or (self.fieldtype not in unitconverters_map.keys()):
            self.units = UnitConverter()
        elif self.grid.mesh == 'spherical':
            self.units = unitconverters_map[self.fieldtype]
        else:
            raise ValueError("Unsupported mesh type. Choose either: 'spherical' or 'flat'")
        self.timestamps = timestamps
        if type(interp_method) is dict:
            if self.name in interp_method:
                self.interp_method = interp_method[self.name]
            else:
                raise RuntimeError('interp_method is a dictionary but %s is not in it' % name)
        else:
            self.interp_method = interp_method
        if self.interp_method in ['bgrid_velocity', 'bgrid_w_velocity', 'bgrid_tracer'] and \
           self.grid.gtype in [GridCode.RectilinearSGrid, GridCode.CurvilinearSGrid]:
            logger.warning_once('General s-levels are not supported in B-grid. RectilinearSGrid and CurvilinearSGrid can still be used to deal with shaved cells, but the levels must be horizontal.')

        self.fieldset = None
        if allow_time_extrapolation is None:
            self.allow_time_extrapolation = True if len(self.grid.time) == 1 else False
        else:
            self.allow_time_extrapolation = allow_time_extrapolation

        self.time_periodic = time_periodic
        if self.time_periodic is not False and self.allow_time_extrapolation:
            logger.warning_once("allow_time_extrapolation and time_periodic cannot be used together.\n \
                                 allow_time_extrapolation is set to False")
            self.allow_time_extrapolation = False
        if self.time_periodic is True:
            raise ValueError("Unsupported time_periodic=True. time_periodic must now be either False or the length of the period (either float in seconds or datetime.timedelta object.")
        if self.time_periodic is not False:
            if isinstance(self.time_periodic, datetime.timedelta):
                self.time_periodic = self.time_periodic.total_seconds()
            if not np.isclose(self.grid.time[-1] - self.grid.time[0], self.time_periodic):
                if self.grid.time[-1] - self.grid.time[0] > self.time_periodic:
                    raise ValueError("Time series provided is longer than the time_periodic parameter")
                self.grid._add_last_periodic_data_timestep = True
                self.grid.time = np.append(self.grid.time, self.grid.time[0] + self.time_periodic)
                self.grid.time_full = self.grid.time

        self.vmin = vmin
        self.vmax = vmax

        if not self.grid.defer_load:
            self.data = self.reshape(self.data, transpose)

            # Hack around the fact that NaN and ridiculously large values
            # propagate in SciPy's interpolators
            self.data[np.isnan(self.data)] = 0.
            if self.vmin is not None:
                self.data[self.data < self.vmin] = 0.
            if self.vmax is not None:
                self.data[self.data > self.vmax] = 0.

            if self.grid._add_last_periodic_data_timestep:
                lib = np if isinstance(self.data, np.ndarray) else da
                self.data = lib.concatenate((self.data, self.data[:1, :]), axis=0)

        self._scaling_factor = None

        # Variable names in JIT code
        self.dimensions = kwargs.pop('dimensions', None)
        self.indices = kwargs.pop('indices', None)
        self.dataFiles = kwargs.pop('dataFiles', None)
        if self.grid._add_last_periodic_data_timestep and self.dataFiles is not None:
            self.dataFiles = np.append(self.dataFiles, self.dataFiles[0])
        self.netcdf_engine = kwargs.pop('netcdf_engine', 'netcdf4')
        self.loaded_time_indices = []
        self.creation_log = kwargs.pop('creation_log', '')
<<<<<<< HEAD
        self.field_chunksize = kwargs.pop('field_chunksize', 'auto')
        self.grid.depth_field = kwargs.pop('depth_field', None)

        if self.grid.depth_field == 'not_yet_set':
            assert self.grid.z4d, 'Providing the depth dimensions from another field data is only available for 4d S grids'
=======
        self.field_chunksize = kwargs.pop('field_chunksize', None)
>>>>>>> 13130c18

        # data_full_zdim is the vertical dimension of the complete field data, ignoring the indices.
        # (data_full_zdim = grid.zdim if no indices are used, for A- and C-grids and for some B-grids). It is used for the B-grid,
        # since some datasets do not provide the deeper level of data (which is ignored by the interpolation).
        self.data_full_zdim = kwargs.pop('data_full_zdim', None)
        self.data_chunks = []
        self.c_data_chunks = []
        self.nchunks = []
        self.chunk_set = False
        self.filebuffers = [None] * 3
        if len(kwargs) > 0:
            raise SyntaxError('Field received an unexpected keyword argument "%s"' % list(kwargs.keys())[0])

    @classmethod
    def get_dim_filenames(cls, filenames, dim):
        if isinstance(filenames, str) or not isinstance(filenames, collections.abc.Iterable):
            return [filenames]
        elif isinstance(filenames, dict):
            assert dim in filenames.keys(), \
                'filename dimension keys must be lon, lat, depth or data'
            filename = filenames[dim]
            if isinstance(filename, str):
                return [filename]
            else:
                return filename
        else:
            return filenames

    @classmethod
    def from_netcdf(cls, filenames, variable, dimensions, indices=None, grid=None,
                    mesh='spherical', timestamps=None, allow_time_extrapolation=None, time_periodic=False,
                    deferred_load=True, **kwargs):
        """Create field from netCDF file

        :param filenames: list of filenames to read for the field. filenames can be a list [files] or
               a dictionary {dim:[files]} (if lon, lat, depth and/or data not stored in same files as data)
               In the latetr case, time values are in filenames[data]
        :param variable: Tuple mapping field name to variable name in the NetCDF file.
        :param dimensions: Dictionary mapping variable names for the relevant dimensions in the NetCDF file
        :param indices: dictionary mapping indices for each dimension to read from file.
               This can be used for reading in only a subregion of the NetCDF file.
               Note that negative indices are not allowed.
        :param mesh: String indicating the type of mesh coordinates and
               units used during velocity interpolation:

               1. spherical (default): Lat and lon in degree, with a
                  correction for zonal velocity U near the poles.
               2. flat: No conversion, lat/lon are assumed to be in m.
        :param timestamps: A numpy array of datetime64 objects containing the timestamps for each of the files in filenames.
               Default is None if dimensions includes time.
        :param allow_time_extrapolation: boolean whether to allow for extrapolation in time
               (i.e. beyond the last available time snapshot)
               Default is False if dimensions includes time, else True
        :param time_periodic: boolean whether to loop periodically over the time component of the FieldSet
               This flag overrides the allow_time_interpolation and sets it to False
        :param deferred_load: boolean whether to only pre-load data (in deferred mode) or
               fully load them (default: True). It is advised to deferred load the data, since in
               that case Parcels deals with a better memory management during particle set execution.
               deferred_load=False is however sometimes necessary for plotting the fields.
        :param field_chunksize: size of the chunks in dask loading
        """
        # Ensure the timestamps array is compatible with the user-provided datafiles.
        if timestamps is not None:
            if isinstance(filenames, list):
                assert len(filenames) == len(timestamps), 'Outer dimension of timestamps should correspond to number of files.'
            elif isinstance(filenames, dict):
                for k in filenames.keys():
                    if k not in ['lat', 'lon', 'depth', 'time']:
                        assert(len(filenames[k]) == len(timestamps)), 'Outer dimension of timestamps should correspond to number of files.'
            else:
                raise TypeError("Filenames type is inconsistent with manual timestamp provision."
                                + "Should be dict or list")

        if isinstance(variable, str):  # for backward compatibility with Parcels < 2.0.0
            variable = (variable, variable)
        assert len(variable) == 2, 'The variable tuple must have length 2. Use FieldSet.from_netcdf() for multiple variables'

        data_filenames = cls.get_dim_filenames(filenames, 'data')
        lonlat_filename = cls.get_dim_filenames(filenames, 'lon')
        if isinstance(filenames, dict):
            assert len(lonlat_filename) == 1
        if lonlat_filename != cls.get_dim_filenames(filenames, 'lat'):
            raise NotImplementedError('longitude and latitude dimensions are currently processed together from one single file')
        lonlat_filename = lonlat_filename[0]
        if 'depth' in dimensions:
            depth_filename = cls.get_dim_filenames(filenames, 'depth')
            if isinstance(filenames, dict) and len(depth_filename) != 1:
                raise NotImplementedError('Vertically adaptive meshes not implemented for from_netcdf()')
            depth_filename = depth_filename[0]

        netcdf_engine = kwargs.pop('netcdf_engine', 'netcdf4')

        indices = {} if indices is None else indices.copy()
        for ind in indices.values():
            assert np.min(ind) >= 0, \
                ('Negative indices are currently not allowed in Parcels. '
                 + 'This is related to the non-increasing dimension it could generate '
                 + 'if the domain goes from lon[-4] to lon[6] for example. '
                 + 'Please raise an issue on https://github.com/OceanParcels/parcels/issues '
                 + 'if you would need such feature implemented.')

        interp_method = kwargs.pop('interp_method', 'linear')
        if type(interp_method) is dict:
            if variable[0] in interp_method:
                interp_method = interp_method[variable[0]]
            else:
                raise RuntimeError('interp_method is a dictionary but %s is not in it' % variable[0])

        with NetcdfFileBuffer(lonlat_filename, dimensions, indices, netcdf_engine, field_chunksize=False, lock_file=False) as filebuffer:
            lon, lat = filebuffer.read_lonlat
            indices = filebuffer.indices
            # Check if parcels_mesh has been explicitly set in file
            if 'parcels_mesh' in filebuffer.dataset.attrs:
                mesh = filebuffer.dataset.attrs['parcels_mesh']

        if 'depth' in dimensions:
            with NetcdfFileBuffer(depth_filename, dimensions, indices, netcdf_engine, interp_method=interp_method, field_chunksize=False, lock_file=False) as filebuffer:
                filebuffer.name = filebuffer.parse_name(variable[1])
                if dimensions['depth'] == 'not_yet_set':
                    depth = filebuffer.read_depth_dimensions
                    kwargs['depth_field'] = 'not_yet_set'
                else:
                    depth = filebuffer.read_depth
                data_full_zdim = filebuffer.data_full_zdim
        else:
            indices['depth'] = [0]
            depth = np.zeros(1)
            data_full_zdim = 1

        kwargs['data_full_zdim'] = data_full_zdim

        if len(data_filenames) > 1 and 'time' not in dimensions and timestamps is None:
            raise RuntimeError('Multiple files given but no time dimension specified')

        if grid is None:
            # Concatenate time variable to determine overall dimension
            # across multiple files
            if timestamps is not None:
                dataFiles = []
                for findex in range(len(data_filenames)):
                    for f in [data_filenames[findex], ] * len(timestamps[findex]):
                        dataFiles.append(f)
                timeslices = np.array([stamp for file in timestamps for stamp in file])
                time = timeslices
            else:
                timeslices = []
                dataFiles = []
                for fname in data_filenames:
                    with NetcdfFileBuffer(fname, dimensions, indices, netcdf_engine, field_chunksize=False, lock_file=True) as filebuffer:
                        ftime = filebuffer.time
                        timeslices.append(ftime)
                        dataFiles.append([fname] * len(ftime))
                timeslices = np.array(timeslices)
                time = np.concatenate(timeslices)
                dataFiles = np.concatenate(np.array(dataFiles))
            if time.size == 1 and time[0] is None:
                time[0] = 0
            time_origin = TimeConverter(time[0])
            time = time_origin.reltime(time)

            if not np.all((time[1:]-time[:-1]) > 0):
                id_not_ordered = np.where(time[1:] < time[:-1])[0][0]
                raise AssertionError('Please make sure your netCDF files are ordered in time. First pair of non-ordered files: %s, %s'
                                     % (dataFiles[id_not_ordered], dataFiles[id_not_ordered+1]))

            grid = Grid.create_grid(lon, lat, depth, time, time_origin=time_origin, mesh=mesh)
            grid.timeslices = timeslices
            if 'field_chunksize' in kwargs.keys() and grid.master_chunksize is None:
                grid.master_chunksize = kwargs['field_chunksize']
            kwargs['dataFiles'] = dataFiles
        elif grid is not None and ('dataFiles' not in kwargs or kwargs['dataFiles'] is None):
            # ==== means: the field has a shared grid, but may have different data files, so we need to collect the
            # ==== correct file time series again.
            if timestamps is not None:
                dataFiles = []
                for findex in range(len(data_filenames)):
                    for f in [data_filenames[findex], ] * len(timestamps[findex]):
                        dataFiles.append(f)
                field_timeslices = np.array([stamp for file in timestamps for stamp in file])
                field_time = field_timeslices
            else:
                field_timeslices = []
                dataFiles = []
                for fname in data_filenames:
                    with NetcdfFileBuffer(fname, dimensions, indices, netcdf_engine, field_chunksize=False, lock_file=True) as filebuffer:
                        ftime = filebuffer.time
                        field_timeslices.append(ftime)
                        dataFiles.append([fname] * len(ftime))
                field_timeslices = np.array(field_timeslices)
                field_time = np.concatenate(field_timeslices)
                dataFiles = np.concatenate(np.array(dataFiles))
            if field_time.size == 1 and field_time[0] is None:
                field_time[0] = 0
            time_origin = TimeConverter(field_time[0])
            field_time = time_origin.reltime(field_time)
            if not np.all((field_time[1:]-field_time[:-1]) > 0):
                id_not_ordered = np.where(field_time[1:] < field_time[:-1])[0][0]
                raise AssertionError('Please make sure your netCDF files are ordered in time. First pair of non-ordered files: %s, %s'
                                     % (dataFiles[id_not_ordered], dataFiles[id_not_ordered+1]))
            if 'field_chunksize' in kwargs.keys() and grid.master_chunksize is None:
                grid.master_chunksize = kwargs['field_chunksize']
            kwargs['dataFiles'] = dataFiles

        if 'time' in indices:
            logger.warning_once('time dimension in indices is not necessary anymore. It is then ignored.')

        if 'full_load' in kwargs:  # for backward compatibility with Parcels < v2.0.0
            deferred_load = not kwargs['full_load']

        if grid.time.size <= 3 or deferred_load is False:
            # Pre-allocate data before reading files into buffer
            data_list = []
            ti = 0
            for tslice, fname in zip(grid.timeslices, data_filenames):
                with NetcdfFileBuffer(fname, dimensions, indices, netcdf_engine,
                                      interp_method=interp_method, data_full_zdim=data_full_zdim,
                                      field_chunksize=False) as filebuffer:
                    # If Field.from_netcdf is called directly, it may not have a 'data' dimension
                    # In that case, assume that 'name' is the data dimension
                    filebuffer.name = filebuffer.parse_name(variable[1])
                    buffer_data = filebuffer.data
                    if len(buffer_data.shape) == 2:
                        data_list.append(buffer_data.reshape(sum(((len(tslice), 1), buffer_data.shape), ())))
                    elif len(buffer_data.shape) == 3:
                        if len(filebuffer.indices['depth']) > 1:
                            data_list.append(buffer_data.reshape(sum(((1,), buffer_data.shape), ())))
                        else:
                            if type(tslice) not in [list, np.ndarray, da.Array, xr.DataArray]:
                                tslice = [tslice]
                            data_list.append(buffer_data.reshape(sum(((len(tslice), 1), buffer_data.shape[1:]), ())))
                    else:
                        data_list.append(buffer_data)
                    if type(tslice) not in [list, np.ndarray, da.Array, xr.DataArray]:
                        tslice = [tslice]
                ti += len(tslice)
            lib = np if isinstance(data_list[0], np.ndarray) else da
            data = lib.concatenate(data_list, axis=0)
        else:
            grid.defer_load = True
            grid.ti = -1
            data = DeferredArray()
            data.compute_shape(grid.xdim, grid.ydim, grid.zdim, grid.tdim, len(grid.timeslices))

        if allow_time_extrapolation is None:
            allow_time_extrapolation = False if 'time' in dimensions else True

        kwargs['dimensions'] = dimensions.copy()
        kwargs['indices'] = indices
        kwargs['time_periodic'] = time_periodic
        kwargs['netcdf_engine'] = netcdf_engine

        return cls(variable, data, grid=grid, timestamps=timestamps,
                   allow_time_extrapolation=allow_time_extrapolation, interp_method=interp_method, **kwargs)

    @classmethod
    def from_xarray(cls, da, name, dimensions, mesh='spherical', allow_time_extrapolation=None,
                    time_periodic=False, **kwargs):
        """Create field from xarray Variable

        :param da: Xarray DataArray
        :param name: Name of the Field
        :param dimensions: Dictionary mapping variable names for the relevant dimensions in the DataArray
        :param mesh: String indicating the type of mesh coordinates and
               units used during velocity interpolation:

               1. spherical (default): Lat and lon in degree, with a
                  correction for zonal velocity U near the poles.
               2. flat: No conversion, lat/lon are assumed to be in m.
        :param allow_time_extrapolation: boolean whether to allow for extrapolation in time
               (i.e. beyond the last available time snapshot)
               Default is False if dimensions includes time, else True
        :param time_periodic: boolean whether to loop periodically over the time component of the FieldSet
               This flag overrides the allow_time_interpolation and sets it to False
        """

        data = da.values
        interp_method = kwargs.pop('interp_method', 'linear')

        time = da[dimensions['time']].values if 'time' in dimensions else np.array([0])
        depth = da[dimensions['depth']].values if 'depth' in dimensions else np.array([0])
        lon = da[dimensions['lon']].values
        lat = da[dimensions['lat']].values

        time_origin = TimeConverter(time[0])
        time = time_origin.reltime(time)

        grid = Grid.create_grid(lon, lat, depth, time, time_origin=time_origin, mesh=mesh)
        return cls(name, data, grid=grid, allow_time_extrapolation=allow_time_extrapolation,
                   interp_method=interp_method, **kwargs)

    def reshape(self, data, transpose=False):

        # Ensure that field data is the right data type
        if not data.dtype == np.float32:
            logger.warning_once("Casting field data to np.float32")
            data = data.astype(np.float32)
        lib = np if isinstance(data, np.ndarray) else da
        if transpose:
            data = lib.transpose(data)
        if self.grid.lat_flipped:
            data = lib.flip(data, axis=-2)

        if self.grid.tdim == 1:
            if len(data.shape) < 4:
                data = data.reshape(sum(((1,), data.shape), ()))
        if self.grid.zdim == 1:
            if len(data.shape) == 4:
                data = data.reshape(sum(((data.shape[0],), data.shape[2:]), ()))
        if len(data.shape) == 4:
            assert data.shape == (self.grid.tdim, self.grid.zdim, self.grid.ydim-2*self.grid.meridional_halo, self.grid.xdim-2*self.grid.zonal_halo), \
                                 ('Field %s expecting a data shape of a [tdim, zdim, ydim, xdim]. Flag transpose=True could help to reorder the data.' % (self.name))
        else:
            assert data.shape == (self.grid.tdim, self.grid.ydim-2*self.grid.meridional_halo, self.grid.xdim-2*self.grid.zonal_halo), \
                                 ('Field %s expecting a data shape of a [ydim, xdim], [zdim, ydim, xdim], [tdim, ydim, xdim]. Flag transpose=True could help to reorder the data.' % (self.name))
        if self.grid.meridional_halo > 0 or self.grid.zonal_halo > 0:
            data = self.add_periodic_halo(zonal=self.grid.zonal_halo > 0, meridional=self.grid.meridional_halo > 0, halosize=max(self.grid.meridional_halo, self.grid.zonal_halo), data=data)
        return data

    def set_scaling_factor(self, factor):
        """Scales the field data by some constant factor.

        :param factor: scaling factor
        """

        if self._scaling_factor:
            raise NotImplementedError(('Scaling factor for field %s already defined.' % self.name))
        self._scaling_factor = factor
        if not self.grid.defer_load:
            self.data *= factor

    def set_depth_from_field(self, field):
        self.grid.depth_field = field

    def __getitem__(self, key):
        return self.eval(*key)

    def calc_cell_edge_sizes(self):
        """Method to calculate cell sizes based on numpy.gradient method
                Currently only works for Rectilinear Grids"""
        if not self.grid.cell_edge_sizes:
            if self.grid.gtype in (GridCode.RectilinearZGrid, GridCode.RectilinearSGrid):
                self.grid.cell_edge_sizes['x'] = np.zeros((self.grid.ydim, self.grid.xdim), dtype=np.float32)
                self.grid.cell_edge_sizes['y'] = np.zeros((self.grid.ydim, self.grid.xdim), dtype=np.float32)

                x_conv = GeographicPolar() if self.grid.mesh == 'spherical' else UnitConverter()
                y_conv = Geographic() if self.grid.mesh == 'spherical' else UnitConverter()
                for y, (lat, dy) in enumerate(zip(self.grid.lat, np.gradient(self.grid.lat))):
                    for x, (lon, dx) in enumerate(zip(self.grid.lon, np.gradient(self.grid.lon))):
                        self.grid.cell_edge_sizes['x'][y, x] = x_conv.to_source(dx, lon, lat, self.grid.depth[0])
                        self.grid.cell_edge_sizes['y'][y, x] = y_conv.to_source(dy, lon, lat, self.grid.depth[0])
                self.cell_edge_sizes = self.grid.cell_edge_sizes
            else:
                logger.error(('Field.cell_edge_sizes() not implemented for ', self.grid.gtype, 'grids.',
                              'You can provide Field.grid.cell_edge_sizes yourself',
                              'by in e.g. NEMO using the e1u fields etc from the mesh_mask.nc file'))
                exit(-1)

    def cell_areas(self):
        """Method to calculate cell sizes based on cell_edge_sizes
                Currently only works for Rectilinear Grids"""
        if not self.grid.cell_edge_sizes:
            self.calc_cell_edge_sizes()
        return self.grid.cell_edge_sizes['x'] * self.grid.cell_edge_sizes['y']

    def search_indices_vertical_z(self, z):
        grid = self.grid
        z = np.float32(z)
        if grid.depth[-1] > grid.depth[0]:
            if z < grid.depth[0]:
                raise FieldOutOfBoundSurfaceError(0, 0, z, field=self)
            elif z > grid.depth[-1]:
                raise FieldOutOfBoundError(0, 0, z, field=self)
            depth_indices = grid.depth <= z
            if z >= grid.depth[-1]:
                zi = len(grid.depth) - 2
            else:
                zi = depth_indices.argmin() - 1 if z >= grid.depth[0] else 0
        else:
            if z > grid.depth[0]:
                raise FieldOutOfBoundSurfaceError(0, 0, z, field=self)
            elif z < grid.depth[-1]:
                raise FieldOutOfBoundError(0, 0, z, field=self)
            depth_indices = grid.depth >= z
            if z <= grid.depth[-1]:
                zi = len(grid.depth) - 2
            else:
                zi = depth_indices.argmin() - 1 if z <= grid.depth[0] else 0
        zeta = (z-grid.depth[zi]) / (grid.depth[zi+1]-grid.depth[zi])
        return (zi, zeta)

    def search_indices_vertical_s(self, x, y, z, xi, yi, xsi, eta, ti, time):
        grid = self.grid
        if self.interp_method in ['bgrid_velocity', 'bgrid_w_velocity', 'bgrid_tracer']:
            xsi = 1
            eta = 1
        if time < grid.time[ti]:
            ti -= 1
        if grid.z4d:
            if ti == len(grid.time)-1:
                depth_vector = (1-xsi)*(1-eta) * grid.depth[-1, :, yi, xi] + \
                    xsi*(1-eta) * grid.depth[-1, :, yi, xi+1] + \
                    xsi*eta * grid.depth[-1, :, yi+1, xi+1] + \
                    (1-xsi)*eta * grid.depth[-1, :, yi+1, xi]
            else:
                dv2 = (1-xsi)*(1-eta) * grid.depth[ti:ti+2, :, yi, xi] + \
                    xsi*(1-eta) * grid.depth[ti:ti+2, :, yi, xi+1] + \
                    xsi*eta * grid.depth[ti:ti+2, :, yi+1, xi+1] + \
                    (1-xsi)*eta * grid.depth[ti:ti+2, :, yi+1, xi]
                tt = (time-grid.time[ti]) / (grid.time[ti+1]-grid.time[ti])
                assert tt >= 0 and tt <= 1, 'Vertical s grid is being wrongly interpolated in time'
                depth_vector = dv2[0, :] * (1-tt) + dv2[1, :] * tt
        else:
            depth_vector = (1-xsi)*(1-eta) * grid.depth[:, yi, xi] + \
                xsi*(1-eta) * grid.depth[:, yi, xi+1] + \
                xsi*eta * grid.depth[:, yi+1, xi+1] + \
                (1-xsi)*eta * grid.depth[:, yi+1, xi]
        z = np.float32(z)

        if depth_vector[-1] > depth_vector[0]:
            depth_indices = depth_vector <= z
            if z >= depth_vector[-1]:
                zi = len(depth_vector) - 2
            else:
                zi = depth_indices.argmin() - 1 if z >= depth_vector[0] else 0
            if z < depth_vector[zi]:
                raise FieldOutOfBoundSurfaceError(0, 0, z, field=self)
            elif z > depth_vector[zi+1]:
                raise FieldOutOfBoundError(x, y, z, field=self)
        else:
            depth_indices = depth_vector >= z
            if z <= depth_vector[-1]:
                zi = len(depth_vector) - 2
            else:
                zi = depth_indices.argmin() - 1 if z <= depth_vector[0] else 0
            if z > depth_vector[zi]:
                raise FieldOutOfBoundSurfaceError(0, 0, z, field=self)
            elif z < depth_vector[zi+1]:
                raise FieldOutOfBoundError(x, y, z, field=self)
        zeta = (z - depth_vector[zi]) / (depth_vector[zi+1]-depth_vector[zi])
        return (zi, zeta)

    def reconnect_bnd_indices(self, xi, yi, xdim, ydim, sphere_mesh):
        if xi < 0:
            if sphere_mesh:
                xi = xdim-2
            else:
                xi = 0
        if xi > xdim-2:
            if sphere_mesh:
                xi = 0
            else:
                xi = xdim-2
        if yi < 0:
            yi = 0
        if yi > ydim-2:
            yi = ydim-2
            if sphere_mesh:
                xi = xdim - xi
        return xi, yi

    def search_indices_rectilinear(self, x, y, z, ti=-1, time=-1, search2D=False):
        grid = self.grid
        xi = yi = -1

        if not grid.zonal_periodic:
            if x < grid.lonlat_minmax[0] or x > grid.lonlat_minmax[1]:
                raise FieldOutOfBoundError(x, y, z, field=self)
        if y < grid.lonlat_minmax[2] or y > grid.lonlat_minmax[3]:
            raise FieldOutOfBoundError(x, y, z, field=self)

        if grid.mesh != 'spherical':
            lon_index = grid.lon < x
            if lon_index.all():
                xi = len(grid.lon) - 2
            else:
                xi = lon_index.argmin() - 1 if lon_index.any() else 0
            xsi = (x-grid.lon[xi]) / (grid.lon[xi+1]-grid.lon[xi])
            if xsi < 0:
                xi -= 1
                xsi = (x-grid.lon[xi]) / (grid.lon[xi+1]-grid.lon[xi])
            elif xsi > 1:
                xi += 1
                xsi = (x-grid.lon[xi]) / (grid.lon[xi+1]-grid.lon[xi])
        else:
            lon_fixed = grid.lon.copy()
            indices = lon_fixed >= lon_fixed[0]
            if not indices.all():
                lon_fixed[indices.argmin():] += 360
            if x < lon_fixed[0]:
                lon_fixed -= 360

            lon_index = lon_fixed < x
            if lon_index.all():
                xi = len(lon_fixed) - 2
            else:
                xi = lon_index.argmin() - 1 if lon_index.any() else 0
            xsi = (x-lon_fixed[xi]) / (lon_fixed[xi+1]-lon_fixed[xi])
            if xsi < 0:
                xi -= 1
                xsi = (x-lon_fixed[xi]) / (lon_fixed[xi+1]-lon_fixed[xi])
            elif xsi > 1:
                xi += 1
                xsi = (x-lon_fixed[xi]) / (lon_fixed[xi+1]-lon_fixed[xi])

        lat_index = grid.lat < y
        if lat_index.all():
            yi = len(grid.lat) - 2
        else:
            yi = lat_index.argmin() - 1 if lat_index.any() else 0

        eta = (y-grid.lat[yi]) / (grid.lat[yi+1]-grid.lat[yi])
        if eta < 0:
            yi -= 1
            eta = (y-grid.lat[yi]) / (grid.lat[yi+1]-grid.lat[yi])
        elif eta > 1:
            yi += 1
            eta = (y-grid.lat[yi]) / (grid.lat[yi+1]-grid.lat[yi])

        if grid.zdim > 1 and not search2D:
            if grid.gtype == GridCode.RectilinearZGrid:
                # Never passes here, because in this case, we work with scipy
                try:
                    (zi, zeta) = self.search_indices_vertical_z(z)
                except FieldOutOfBoundError:
                    raise FieldOutOfBoundError(x, y, z, field=self)
                except FieldOutOfBoundSurfaceError:
                    raise FieldOutOfBoundSurfaceError(x, y, z, field=self)
            elif grid.gtype == GridCode.RectilinearSGrid:
                (zi, zeta) = self.search_indices_vertical_s(x, y, z, xi, yi, xsi, eta, ti, time)
        else:
            zi = -1
            zeta = 0

        if not ((0 <= xsi <= 1) and (0 <= eta <= 1) and (0 <= zeta <= 1)):
            raise FieldSamplingError(x, y, z, field=self)

        return (xsi, eta, zeta, xi, yi, zi)

    def search_indices_curvilinear(self, x, y, z, xi, yi, ti=-1, time=-1, search2D=False):
        xsi = eta = -1
        grid = self.grid
        invA = np.array([[1, 0, 0, 0],
                         [-1, 1, 0, 0],
                         [-1, 0, 0, 1],
                         [1, -1, 1, -1]])
        maxIterSearch = 1e6
        it = 0
        if not grid.zonal_periodic:
            if x < grid.lonlat_minmax[0] or x > grid.lonlat_minmax[1]:
                if grid.lon[0, 0] < grid.lon[0, -1]:
                    raise FieldOutOfBoundError(x, y, z, field=self)
                elif x < grid.lon[0, 0] and x > grid.lon[0, -1]:  # This prevents from crashing in [160, -160]
                    raise FieldOutOfBoundError(x, y, z, field=self)
        if y < grid.lonlat_minmax[2] or y > grid.lonlat_minmax[3]:
            raise FieldOutOfBoundError(x, y, z, field=self)

        while xsi < 0 or xsi > 1 or eta < 0 or eta > 1:
            px = np.array([grid.lon[yi, xi], grid.lon[yi, xi+1], grid.lon[yi+1, xi+1], grid.lon[yi+1, xi]])
            if grid.mesh == 'spherical':
                px[0] = px[0]+360 if px[0] < x-225 else px[0]
                px[0] = px[0]-360 if px[0] > x+225 else px[0]
                px[1:] = np.where(px[1:] - px[0] > 180, px[1:]-360, px[1:])
                px[1:] = np.where(-px[1:] + px[0] > 180, px[1:]+360, px[1:])
            py = np.array([grid.lat[yi, xi], grid.lat[yi, xi+1], grid.lat[yi+1, xi+1], grid.lat[yi+1, xi]])
            a = np.dot(invA, px)
            b = np.dot(invA, py)

            aa = a[3]*b[2] - a[2]*b[3]
            bb = a[3]*b[0] - a[0]*b[3] + a[1]*b[2] - a[2]*b[1] + x*b[3] - y*a[3]
            cc = a[1]*b[0] - a[0]*b[1] + x*b[1] - y*a[1]
            if abs(aa) < 1e-12:  # Rectilinear cell, or quasi
                eta = -cc / bb
            else:
                det2 = bb*bb-4*aa*cc
                if det2 > 0:  # so, if det is nan we keep the xsi, eta from previous iter
                    det = np.sqrt(det2)
                    eta = (-bb+det)/(2*aa)
            if abs(a[1]+a[3]*eta) < 1e-12:  # this happens when recti cell rotated of 90deg
                xsi = ((y-py[0])/(py[1]-py[0]) + (y-py[3])/(py[2]-py[3])) * .5
            else:
                xsi = (x-a[0]-a[2]*eta) / (a[1]+a[3]*eta)
            if xsi < 0 and eta < 0 and xi == 0 and yi == 0:
                raise FieldOutOfBoundError(x, y, 0, field=self)
            if xsi > 1 and eta > 1 and xi == grid.xdim-1 and yi == grid.ydim-1:
                raise FieldOutOfBoundError(x, y, 0, field=self)
            if xsi < 0:
                xi -= 1
            elif xsi > 1:
                xi += 1
            if eta < 0:
                yi -= 1
            elif eta > 1:
                yi += 1
            (xi, yi) = self.reconnect_bnd_indices(xi, yi, grid.xdim, grid.ydim, grid.mesh)
            it += 1
            if it > maxIterSearch:
                print('Correct cell not found after %d iterations' % maxIterSearch)
                raise FieldOutOfBoundError(x, y, 0, field=self)

        if grid.zdim > 1 and not search2D:
            if grid.gtype == GridCode.CurvilinearZGrid:
                try:
                    (zi, zeta) = self.search_indices_vertical_z(z)
                except FieldOutOfBoundError:
                    raise FieldOutOfBoundError(x, y, z, field=self)
            elif grid.gtype == GridCode.CurvilinearSGrid:
                (zi, zeta) = self.search_indices_vertical_s(x, y, z, xi, yi, xsi, eta, ti, time)
        else:
            zi = -1
            zeta = 0

        if not ((0 <= xsi <= 1) and (0 <= eta <= 1) and (0 <= zeta <= 1)):
            raise FieldSamplingError(x, y, z, field=self)

        return (xsi, eta, zeta, xi, yi, zi)

    def search_indices(self, x, y, z, xi, yi, ti=-1, time=-1, search2D=False):
        if self.grid.gtype in [GridCode.RectilinearSGrid, GridCode.RectilinearZGrid]:
            return self.search_indices_rectilinear(x, y, z, ti, time, search2D=search2D)
        else:
            return self.search_indices_curvilinear(x, y, z, xi, yi, ti, time, search2D=search2D)

    def interpolator2D(self, ti, z, y, x):
        xi = 0
        yi = 0
        (xsi, eta, _, xi, yi, _) = self.search_indices(x, y, z, xi, yi)
        if self.interp_method == 'nearest':
            xii = xi if xsi <= .5 else xi+1
            yii = yi if eta <= .5 else yi+1
            return self.data[ti, yii, xii]
        elif self.interp_method in ['linear', 'bgrid_velocity']:
            val = (1-xsi)*(1-eta) * self.data[ti, yi, xi] + \
                xsi*(1-eta) * self.data[ti, yi, xi+1] + \
                xsi*eta * self.data[ti, yi+1, xi+1] + \
                (1-xsi)*eta * self.data[ti, yi+1, xi]
            return val
        elif self.interp_method in ['cgrid_tracer', 'bgrid_tracer']:
            return self.data[ti, yi+1, xi+1]
        elif self.interp_method == 'cgrid_velocity':
            raise RuntimeError("%s is a scalar field. cgrid_velocity interpolation method should be used for vector fields (e.g. FieldSet.UV)" % self.name)
        else:
            raise RuntimeError(self.interp_method+" is not implemented for 2D grids")

    def interpolator3D(self, ti, z, y, x, time):
        xi = int(self.grid.xdim / 2) - 1
        yi = int(self.grid.ydim / 2) - 1
        (xsi, eta, zeta, xi, yi, zi) = self.search_indices(x, y, z, xi, yi, ti, time)
        if self.interp_method == 'nearest':
            xii = xi if xsi <= .5 else xi+1
            yii = yi if eta <= .5 else yi+1
            zii = zi if zeta <= .5 else zi+1
            return self.data[ti, zii, yii, xii]
        elif self.interp_method == 'cgrid_velocity':
            # evaluating W velocity in c_grid
            f0 = self.data[ti, zi, yi+1, xi+1]
            f1 = self.data[ti, zi+1, yi+1, xi+1]
            return (1-zeta) * f0 + zeta * f1
        elif self.interp_method in ['linear', 'bgrid_velocity', 'bgrid_w_velocity']:
            if self.interp_method == 'bgrid_velocity':
                zeta = 0.
            elif self.interp_method == 'bgrid_w_velocity':
                eta = 1.
                xsi = 1.
            data = self.data[ti, zi, :, :]
            f0 = (1-xsi)*(1-eta) * data[yi, xi] + \
                xsi*(1-eta) * data[yi, xi+1] + \
                xsi*eta * data[yi+1, xi+1] + \
                (1-xsi)*eta * data[yi+1, xi]
            data = self.data[ti, zi+1, :, :]
            f1 = (1-xsi)*(1-eta) * data[yi, xi] + \
                xsi*(1-eta) * data[yi, xi+1] + \
                xsi*eta * data[yi+1, xi+1] + \
                (1-xsi)*eta * data[yi+1, xi]
            return (1-zeta) * f0 + zeta * f1
        elif self.interp_method in ['cgrid_tracer', 'bgrid_tracer']:
            return self.data[ti, zi, yi+1, xi+1]
        else:
            raise RuntimeError(self.interp_method+" is not implemented for 3D grids")

    def temporal_interpolate_fullfield(self, ti, time):
        """Calculate the data of a field between two snapshots,
        using linear interpolation

        :param ti: Index in time array associated with time (via :func:`time_index`)
        :param time: Time to interpolate to

        :rtype: Linearly interpolated field"""
        t0 = self.grid.time[ti]
        if time == t0:
            return self.data[ti, :]
        elif ti+1 >= len(self.grid.time):
            raise TimeExtrapolationError(time, field=self, msg='show_time')
        else:
            t1 = self.grid.time[ti+1]
            f0 = self.data[ti, :]
            f1 = self.data[ti+1, :]
            return f0 + (f1 - f0) * ((time - t0) / (t1 - t0))

    def spatial_interpolation(self, ti, z, y, x, time):
        """Interpolate horizontal field values using a SciPy interpolator"""

        if self.grid.zdim == 1:
            val = self.interpolator2D(ti, z, y, x)
        else:
            val = self.interpolator3D(ti, z, y, x, time)
        if np.isnan(val):
            # Detect Out-of-bounds sampling and raise exception
            raise FieldOutOfBoundError(x, y, z, field=self)
        else:
            if isinstance(val, da.core.Array):
                val = val.compute()
            return val

    def time_index(self, time):
        """Find the index in the time array associated with a given time

        Note that we normalize to either the first or the last index
        if the sampled value is outside the time value range.
        """
        if not self.time_periodic and not self.allow_time_extrapolation and (time < self.grid.time[0] or time > self.grid.time[-1]):
            raise TimeExtrapolationError(time, field=self)
        time_index = self.grid.time <= time
        if self.time_periodic:
            if time_index.all() or np.logical_not(time_index).all():
                periods = int(math.floor((time-self.grid.time_full[0])/(self.grid.time_full[-1]-self.grid.time_full[0])))
                if isinstance(self.grid.periods, c_int):
                    self.grid.periods.value = periods
                else:
                    self.grid.periods = periods
                time -= periods*(self.grid.time_full[-1]-self.grid.time_full[0])
                time_index = self.grid.time <= time
                ti = time_index.argmin() - 1 if time_index.any() else 0
                return (ti, periods)
            return (time_index.argmin() - 1 if time_index.any() else 0, 0)
        if time_index.all():
            # If given time > last known field time, use
            # the last field frame without interpolation
            return (len(self.grid.time) - 1, 0)
        elif np.logical_not(time_index).all():
            # If given time < any time in the field, use
            # the first field frame without interpolation
            return (0, 0)
        else:
            return (time_index.argmin() - 1 if time_index.any() else 0, 0)

    def depth_index(self, depth, lat, lon):
        """Find the index in the depth array associated with a given depth"""
        if depth > self.grid.depth[-1]:
            raise FieldOutOfBoundError(lon, lat, depth, field=self)
        depth_index = self.grid.depth <= depth
        if depth_index.all():
            # If given depth == largest field depth, use the second-last
            # field depth (as zidx+1 needed in interpolation)
            return len(self.grid.depth) - 2
        else:
            return depth_index.argmin() - 1 if depth_index.any() else 0

    def eval(self, time, z, y, x, applyConversion=True):
        """Interpolate field values in space and time.

        We interpolate linearly in time and apply implicit unit
        conversion to the result. Note that we defer to
        scipy.interpolate to perform spatial interpolation.
        """
        (ti, periods) = self.time_index(time)
        time -= periods*(self.grid.time_full[-1]-self.grid.time_full[0])
        if ti < self.grid.tdim-1 and time > self.grid.time[ti]:
            f0 = self.spatial_interpolation(ti, z, y, x, time)
            f1 = self.spatial_interpolation(ti + 1, z, y, x, time)
            t0 = self.grid.time[ti]
            t1 = self.grid.time[ti + 1]
            value = f0 + (f1 - f0) * ((time - t0) / (t1 - t0))
        else:
            # Skip temporal interpolation if time is outside
            # of the defined time range or if we have hit an
            # excat value in the time array.
            value = self.spatial_interpolation(ti, z, y, x, self.grid.time[ti])

        if applyConversion:
            return self.units.to_target(value, x, y, z)
        else:
            return value

    def ccode_eval(self, var, t, z, y, x):
        # Casting interp_methd to int as easier to pass on in C-code
        return "temporal_interpolation(%s, %s, %s, %s, %s, &particles->xi[p], &particles->yi[p], &particles->zi[p], &particles->ti[p], &%s, %s)" \
            % (x, y, z, t, self.ccode_name, var, self.interp_method.upper())

    def ccode_convert(self, _, z, y, x):
        return self.units.ccode_to_target(x, y, z)

    def get_block_id(self, block):
        return np.ravel_multi_index(block, self.nchunks)

    def get_block(self, bid):
        return np.unravel_index(bid, self.nchunks[1:])

    def chunk_setup(self):
        if isinstance(self.data, da.core.Array):
            chunks = self.data.chunks
            self.nchunks = self.data.numblocks
            npartitions = 1
            for n in self.nchunks[1:]:
                npartitions *= n
        elif isinstance(self.data, np.ndarray):
            chunks = tuple((t,) for t in self.data.shape)
            self.nchunks = (1,) * len(self.data.shape)
            npartitions = 1
        elif isinstance(self.data, DeferredArray):
            self.nchunks = (1,) * len(self.data.data_shape)
            return
        else:
            return

        self.data_chunks = [None] * npartitions
        self.c_data_chunks = [None] * npartitions
        self.grid.load_chunk = np.zeros(npartitions, dtype=c_int)
        # self.grid.chunk_info format: number of dimensions (without tdim); number of chunks per dimensions;
        #      chunksizes (the 0th dim sizes for all chunk of dim[0], then so on for next dims
        self.grid.chunk_info = [[len(self.nchunks)-1], list(self.nchunks[1:]), sum(list(list(ci) for ci in chunks[1:]), [])]
        self.grid.chunk_info = sum(self.grid.chunk_info, [])
        self.chunk_set = True

    def chunk_data(self):
        if not self.chunk_set:
            self.chunk_setup()
        # self.grid.load_chunk code:
        # 0: not loaded
        # 1: was asked to load by kernel in JIT
        # 2: is loaded and was touched last C call
        # 3: is loaded
        if isinstance(self.data, da.core.Array):
            for block_id in range(len(self.grid.load_chunk)):
                if self.grid.load_chunk[block_id] == 1 or self.grid.load_chunk[block_id] > 1 and self.data_chunks[block_id] is None:
                    block = self.get_block(block_id)
                    self.data_chunks[block_id] = np.array(self.data.blocks[(slice(self.grid.tdim),) + block])
                elif self.grid.load_chunk[block_id] == 0:
                    if isinstance(self.data_chunks, list):
                        self.data_chunks[block_id] = None
                    else:
                        self.data_chunks[block_id, :] = None
                    self.c_data_chunks[block_id] = None
        else:
            if isinstance(self.data_chunks, list):
                self.data_chunks[0] = None
            else:
                self.data_chunks[0, :] = None
            self.c_data_chunks[0] = None
            self.grid.load_chunk[0] = 2
            self.data_chunks[0] = np.array(self.data)

    @property
    def ctypes_struct(self):
        """Returns a ctypes struct object containing all relevant
        pointers and sizes for this field."""

        # Ctypes struct corresponding to the type definition in parcels.h
        class CField(Structure):
            _fields_ = [('xdim', c_int), ('ydim', c_int), ('zdim', c_int),
                        ('tdim', c_int), ('igrid', c_int),
                        ('allow_time_extrapolation', c_int),
                        ('time_periodic', c_int),
                        ('data_chunks', POINTER(POINTER(POINTER(c_float)))),
                        ('grid', POINTER(CGrid))]

        # Create and populate the c-struct object
        allow_time_extrapolation = 1 if self.allow_time_extrapolation else 0
        time_periodic = 1 if self.time_periodic else 0
        for i in range(len(self.grid.load_chunk)):
            if self.grid.load_chunk[i] == 1:
                raise ValueError('data_chunks should have been loaded by now if requested. grid.load_chunk[bid] cannot be 1')
            if self.grid.load_chunk[i] > 1:
                if not self.data_chunks[i].flags.c_contiguous:
                    self.data_chunks[i] = self.data_chunks[i].copy()
                self.c_data_chunks[i] = self.data_chunks[i].ctypes.data_as(POINTER(POINTER(c_float)))
            else:
                self.c_data_chunks[i] = None

        cstruct = CField(self.grid.xdim, self.grid.ydim, self.grid.zdim,
                         self.grid.tdim, self.igrid, allow_time_extrapolation, time_periodic,
                         (POINTER(POINTER(c_float)) * len(self.c_data_chunks))(*self.c_data_chunks),
                         pointer(self.grid.ctypes_struct))
        return cstruct

    def show(self, animation=False, show_time=None, domain=None, depth_level=0, projection=None, land=True,
             vmin=None, vmax=None, savefile=None, **kwargs):
        """Method to 'show' a Parcels Field

        :param animation: Boolean whether result is a single plot, or an animation
        :param show_time: Time at which to show the Field (only in single-plot mode)
        :param domain: dictionary (with keys 'N', 'S', 'E', 'W') defining domain to show
        :param depth_level: depth level to be plotted (default 0)
        :param projection: type of cartopy projection to use (default PlateCarree)
        :param land: Boolean whether to show land. This is ignored for flat meshes
        :param vmin: minimum colour scale (only in single-plot mode)
        :param vmax: maximum colour scale (only in single-plot mode)
        :param savefile: Name of a file to save the plot to
        """
        from parcels.plotting import plotfield
        plt, _, _, _ = plotfield(self, animation=animation, show_time=show_time, domain=domain, depth_level=depth_level,
                                 projection=projection, land=land, vmin=vmin, vmax=vmax, savefile=savefile, **kwargs)
        if plt:
            plt.show()

    def add_periodic_halo(self, zonal, meridional, halosize=5, data=None):
        """Add a 'halo' to all Fields in a FieldSet, through extending the Field (and lon/lat)
        by copying a small portion of the field on one side of the domain to the other.
        Before adding a periodic halo to the Field, it has to be added to the Grid on which the Field depends

        :param zonal: Create a halo in zonal direction (boolean)
        :param meridional: Create a halo in meridional direction (boolean)
        :param halosize: size of the halo (in grid points). Default is 5 grid points
        :param data: if data is not None, the periodic halo will be achieved on data instead of self.data and data will be returned
        """
        dataNone = not isinstance(data, (np.ndarray, da.core.Array))
        if self.grid.defer_load and dataNone:
            return
        data = self.data if dataNone else data
        lib = np if isinstance(data, np.ndarray) else da
        if zonal:
            if len(data.shape) == 3:
                data = lib.concatenate((data[:, :, -halosize:], data,
                                       data[:, :, 0:halosize]), axis=len(data.shape)-1)
                assert data.shape[2] == self.grid.xdim, "Third dim must be x."
            else:
                data = lib.concatenate((data[:, :, :, -halosize:], data,
                                       data[:, :, :, 0:halosize]), axis=len(data.shape) - 1)
                assert data.shape[3] == self.grid.xdim, "Fourth dim must be x."
            self.lon = self.grid.lon
            self.lat = self.grid.lat
        if meridional:
            if len(data.shape) == 3:
                data = lib.concatenate((data[:, -halosize:, :], data,
                                       data[:, 0:halosize, :]), axis=len(data.shape)-2)
                assert data.shape[1] == self.grid.ydim, "Second dim must be y."
            else:
                data = lib.concatenate((data[:, :, -halosize:, :], data,
                                       data[:, :, 0:halosize, :]), axis=len(data.shape) - 2)
                assert data.shape[2] == self.grid.ydim, "Third dim must be y."
            self.lat = self.grid.lat
        if dataNone:
            self.data = data
        else:
            return data

    def write(self, filename, varname=None):
        """Write a :class:`Field` to a netcdf file

        :param filename: Basename of the file
        :param varname: Name of the field, to be appended to the filename"""
        filepath = str(Path('%s%s.nc' % (filename, self.name)))
        if varname is None:
            varname = self.name
        # Derive name of 'depth' variable for NEMO convention
        vname_depth = 'depth%s' % self.name.lower()

        # Create DataArray objects for file I/O
        if self.grid.gtype == GridCode.RectilinearZGrid:
            nav_lon = xr.DataArray(self.grid.lon + np.zeros((self.grid.ydim, self.grid.xdim), dtype=np.float32),
                                   coords=[('y', self.grid.lat), ('x', self.grid.lon)])
            nav_lat = xr.DataArray(self.grid.lat.reshape(self.grid.ydim, 1) + np.zeros(self.grid.xdim, dtype=np.float32),
                                   coords=[('y', self.grid.lat), ('x', self.grid.lon)])
        elif self.grid.gtype == GridCode.CurvilinearZGrid:
            nav_lon = xr.DataArray(self.grid.lon, coords=[('y', range(self.grid.ydim)),
                                                          ('x', range(self.grid.xdim))])
            nav_lat = xr.DataArray(self.grid.lat, coords=[('y', range(self.grid.ydim)),
                                                          ('x', range(self.grid.xdim))])
        else:
            raise NotImplementedError('Field.write only implemented for RectilinearZGrid and CurvilinearZGrid')

        attrs = {'units': 'seconds since ' + str(self.grid.time_origin)} if self.grid.time_origin.calendar else {}
        time_counter = xr.DataArray(self.grid.time,
                                    dims=['time_counter'],
                                    attrs=attrs)
        vardata = xr.DataArray(self.data.reshape((self.grid.tdim, self.grid.zdim, self.grid.ydim, self.grid.xdim)),
                               dims=['time_counter', vname_depth, 'y', 'x'])
        # Create xarray Dataset and output to netCDF format
        attrs = {'parcels_mesh': self.grid.mesh}
        dset = xr.Dataset({varname: vardata}, coords={'nav_lon': nav_lon,
                                                      'nav_lat': nav_lat,
                                                      'time_counter': time_counter,
                                                      vname_depth: self.grid.depth}, attrs=attrs)
        dset.to_netcdf(filepath)

    def rescale_and_set_minmax(self, data):
        data[np.isnan(data)] = 0
        if self._scaling_factor:
            data *= self._scaling_factor
        if self.vmin is not None:
            data[data < self.vmin] = 0
        if self.vmax is not None:
            data[data > self.vmax] = 0
        return data

    def data_concatenate(self, data, data_to_concat, tindex):
        if data[tindex] is not None:
            if isinstance(data, np.ndarray):
                data[tindex] = None
            elif isinstance(data, list):
                del data[tindex]
        lib = np if isinstance(data, np.ndarray) else da
        if tindex == 0:
            data = lib.concatenate([data_to_concat, data[tindex+1:, :]], axis=0)
        elif tindex == 1:
            data = lib.concatenate([data[:tindex, :], data_to_concat, data[tindex+1:, :]], axis=0)
        elif tindex == 2:
            data = lib.concatenate([data[:tindex, :], data_to_concat], axis=0)
        else:
            raise ValueError("data_concatenate is used for computeTimeChunk, with tindex in [0, 1, 2]")
        return data

    def advancetime(self, field_new, advanceForward):
        if isinstance(self.data) is not isinstance(field_new):
            logger.warning("[Field.advancetime] New field data and persistent field data have different types - time advance not possible.")
            return
        lib = np if isinstance(self.data, np.ndarray) else da
        if advanceForward == 1:  # forward in time, so appending at end
            self.data = lib.concatenate((self.data[1:, :, :], field_new.data[:, :, :]), 0)
            self.time = self.grid.time
        else:  # backward in time, so prepending at start
            self.data = lib.concatenate((field_new.data[:, :, :], self.data[:-1, :, :]), 0)
            self.time = self.grid.time

    def computeTimeChunk(self, data, tindex):
        g = self.grid
        timestamp = self.timestamps
        if timestamp is not None:
            summedlen = np.cumsum([len(ls) for ls in self.timestamps])
            if g.ti + tindex >= summedlen[-1]:
                ti = g.ti + tindex - summedlen[-1]
            else:
                ti = g.ti + tindex
            timestamp = self.timestamps[np.where(ti < summedlen)[0][0]]

        filebuffer = NetcdfFileBuffer(self.dataFiles[g.ti + tindex], self.dimensions, self.indices,
                                      self.netcdf_engine, timestamp=timestamp,
                                      interp_method=self.interp_method,
                                      data_full_zdim=self.data_full_zdim,
                                      field_chunksize=self.field_chunksize,
                                      rechunk_callback_fields=self.chunk_setup)
        filebuffer.__enter__()
        time_data = filebuffer.time
        time_data = g.time_origin.reltime(time_data)
        filebuffer.ti = (time_data <= g.time[tindex]).argmin() - 1
        if self.netcdf_engine != 'xarray':
            filebuffer.name = filebuffer.parse_name(self.filebuffername)
        buffer_data = filebuffer.data
        lib = np if isinstance(buffer_data, np.ndarray) else da
        if len(buffer_data.shape) == 2:
            buffer_data = lib.reshape(buffer_data, sum(((1, 1), buffer_data.shape), ()))
        elif len(buffer_data.shape) == 3 and g.zdim > 1:
            buffer_data = lib.reshape(buffer_data, sum(((1, ), buffer_data.shape), ()))
        elif len(buffer_data.shape) == 3:
            buffer_data = lib.reshape(buffer_data, sum(((buffer_data.shape[0], 1, ), buffer_data.shape[1:]), ()))
        data = self.data_concatenate(data, buffer_data, tindex)
        self.filebuffers[tindex] = filebuffer
        return data

    def __add__(self, field):
        if isinstance(self, Field) and isinstance(field, Field):
            return SummedField('_SummedField', [self, field])
        elif isinstance(field, SummedField):
            assert isinstance(self, type(field[0])), 'Fields in a SummedField should be either all scalars or all vectors'
            field.insert(0, self)
            return field


class VectorField(object):
    """Class VectorField stores 2 or 3 fields which defines together a vector field.
    This enables to interpolate them as one single vector field in the kernels.

    :param name: Name of the vector field
    :param U: field defining the zonal component
    :param V: field defining the meridional component
    :param W: field defining the vertical component (default: None)
    """
    def __init__(self, name, U, V, W=None):
        self.name = name
        self.U = U
        self.V = V
        self.W = W
        self.vector_type = '3D' if W else '2D'
        if self.U.interp_method == 'cgrid_velocity':
            assert self.V.interp_method == 'cgrid_velocity', (
                'Interpolation methods of U and V are not the same.')
            assert self.U.grid is self.V.grid, (
                'Grids of U and V are not the same.')
            if self.vector_type == '3D':
                assert self.W.interp_method == 'cgrid_velocity', (
                    'Interpolation methods of U and W are not the same.')
                assert self.W.grid is self.U.grid, (
                    'Grids of U and W are not the same.')

    def dist(self, lon1, lon2, lat1, lat2, mesh, lat):
        if mesh == 'spherical':
            rad = np.pi/180.
            deg2m = 1852 * 60.
            return np.sqrt(((lon2-lon1)*deg2m*math.cos(rad * lat))**2 + ((lat2-lat1)*deg2m)**2)
        else:
            return np.sqrt((lon2-lon1)**2 + (lat2-lat1)**2)

    def jacobian(self, xsi, eta, px, py):
        dphidxsi = [eta-1, 1-eta, eta, -eta]
        dphideta = [xsi-1, -xsi, xsi, 1-xsi]

        dxdxsi = np.dot(px, dphidxsi)
        dxdeta = np.dot(px, dphideta)
        dydxsi = np.dot(py, dphidxsi)
        dydeta = np.dot(py, dphideta)
        jac = dxdxsi*dydeta - dxdeta*dydxsi
        return jac

    def spatial_c_grid_interpolation2D(self, ti, z, y, x, time):
        grid = self.U.grid
        xi = int(grid.xdim / 2) - 1
        yi = int(grid.ydim / 2) - 1
        (xsi, eta, zeta, xi, yi, zi) = self.U.search_indices(x, y, z, xi, yi, ti, time)

        if grid.gtype in [GridCode.RectilinearSGrid, GridCode.RectilinearZGrid]:
            px = np.array([grid.lon[xi], grid.lon[xi+1], grid.lon[xi+1], grid.lon[xi]])
            py = np.array([grid.lat[yi], grid.lat[yi], grid.lat[yi+1], grid.lat[yi+1]])
        else:
            px = np.array([grid.lon[yi, xi], grid.lon[yi, xi+1], grid.lon[yi+1, xi+1], grid.lon[yi+1, xi]])
            py = np.array([grid.lat[yi, xi], grid.lat[yi, xi+1], grid.lat[yi+1, xi+1], grid.lat[yi+1, xi]])

        if grid.mesh == 'spherical':
            px[0] = px[0]+360 if px[0] < x-225 else px[0]
            px[0] = px[0]-360 if px[0] > x+225 else px[0]
            px[1:] = np.where(px[1:] - px[0] > 180, px[1:]-360, px[1:])
            px[1:] = np.where(-px[1:] + px[0] > 180, px[1:]+360, px[1:])
        xx = (1-xsi)*(1-eta) * px[0] + xsi*(1-eta) * px[1] + xsi*eta * px[2] + (1-xsi)*eta * px[3]
        assert abs(xx-x) < 1e-4
        c1 = self.dist(px[0], px[1], py[0], py[1], grid.mesh, np.dot(i_u.phi2D_lin(xsi, 0.), py))
        c2 = self.dist(px[1], px[2], py[1], py[2], grid.mesh, np.dot(i_u.phi2D_lin(1., eta), py))
        c3 = self.dist(px[2], px[3], py[2], py[3], grid.mesh, np.dot(i_u.phi2D_lin(xsi, 1.), py))
        c4 = self.dist(px[3], px[0], py[3], py[0], grid.mesh, np.dot(i_u.phi2D_lin(0., eta), py))
        if grid.zdim == 1:
            U0 = self.U.data[ti, yi+1, xi] * c4
            U1 = self.U.data[ti, yi+1, xi+1] * c2
            V0 = self.V.data[ti, yi, xi+1] * c1
            V1 = self.V.data[ti, yi+1, xi+1] * c3
        else:
            U0 = self.U.data[ti, zi, yi+1, xi] * c4
            U1 = self.U.data[ti, zi, yi+1, xi+1] * c2
            V0 = self.V.data[ti, zi, yi, xi+1] * c1
            V1 = self.V.data[ti, zi, yi+1, xi+1] * c3
        U = (1-xsi) * U0 + xsi * U1
        V = (1-eta) * V0 + eta * V1
        rad = np.pi/180.
        deg2m = 1852 * 60.
        meshJac = (deg2m * deg2m * math.cos(rad * y)) if grid.mesh == 'spherical' else 1
        jac = self.jacobian(xsi, eta, px, py) * meshJac

        u = ((-(1-eta) * U - (1-xsi) * V) * px[0]
             + ((1-eta) * U - xsi * V) * px[1]
             + (eta * U + xsi * V) * px[2]
             + (-eta * U + (1-xsi) * V) * px[3]) / jac
        v = ((-(1-eta) * U - (1-xsi) * V) * py[0]
             + ((1-eta) * U - xsi * V) * py[1]
             + (eta * U + xsi * V) * py[2]
             + (-eta * U + (1-xsi) * V) * py[3]) / jac
        if isinstance(u, da.core.Array):
            u = u.compute()
            v = v.compute()
        return (u, v)

    def spatial_c_grid_interpolation3D_full(self, ti, z, y, x, time):
        grid = self.U.grid
        xi = int(grid.xdim / 2) - 1
        yi = int(grid.ydim / 2) - 1
        (xsi, eta, zet, xi, yi, zi) = self.U.search_indices(x, y, z, xi, yi, ti, time)

        if grid.gtype in [GridCode.RectilinearSGrid, GridCode.RectilinearZGrid]:
            px = np.array([grid.lon[xi], grid.lon[xi+1], grid.lon[xi+1], grid.lon[xi]])
            py = np.array([grid.lat[yi], grid.lat[yi], grid.lat[yi+1], grid.lat[yi+1]])
        else:
            px = np.array([grid.lon[yi, xi], grid.lon[yi, xi+1], grid.lon[yi+1, xi+1], grid.lon[yi+1, xi]])
            py = np.array([grid.lat[yi, xi], grid.lat[yi, xi+1], grid.lat[yi+1, xi+1], grid.lat[yi+1, xi]])

        if grid.mesh == 'spherical':
            px[0] = px[0]+360 if px[0] < x-225 else px[0]
            px[0] = px[0]-360 if px[0] > x+225 else px[0]
            px[1:] = np.where(px[1:] - px[0] > 180, px[1:]-360, px[1:])
            px[1:] = np.where(-px[1:] + px[0] > 180, px[1:]+360, px[1:])
        xx = (1-xsi)*(1-eta) * px[0] + xsi*(1-eta) * px[1] + xsi*eta * px[2] + (1-xsi)*eta * px[3]
        assert abs(xx-x) < 1e-4

        px = np.concatenate((px, px))
        py = np.concatenate((py, py))
        if grid.z4d:
            pz = np.array([grid.depth[0, zi, yi, xi], grid.depth[0, zi, yi, xi+1], grid.depth[0, zi, yi+1, xi+1], grid.depth[0, zi, yi+1, xi],
                           grid.depth[0, zi+1, yi, xi], grid.depth[0, zi+1, yi, xi+1], grid.depth[0, zi+1, yi+1, xi+1], grid.depth[0, zi+1, yi+1, xi]])
        else:
            pz = np.array([grid.depth[zi, yi, xi], grid.depth[zi, yi, xi+1], grid.depth[zi, yi+1, xi+1], grid.depth[zi, yi+1, xi],
                           grid.depth[zi+1, yi, xi], grid.depth[zi+1, yi, xi+1], grid.depth[zi+1, yi+1, xi+1], grid.depth[zi+1, yi+1, xi]])

        u0 = self.U.data[ti, zi, yi+1, xi]
        u1 = self.U.data[ti, zi, yi+1, xi+1]
        v0 = self.V.data[ti, zi, yi, xi+1]
        v1 = self.V.data[ti, zi, yi+1, xi+1]
        w0 = self.W.data[ti, zi, yi+1, xi+1]
        w1 = self.W.data[ti, zi+1, yi+1, xi+1]

        U0 = u0 * i_u.jacobian3D_lin_face(px, py, pz, 0, eta, zet, 'zonal', grid.mesh)
        U1 = u1 * i_u.jacobian3D_lin_face(px, py, pz, 1, eta, zet, 'zonal', grid.mesh)
        V0 = v0 * i_u.jacobian3D_lin_face(px, py, pz, xsi, 0, zet, 'meridional', grid.mesh)
        V1 = v1 * i_u.jacobian3D_lin_face(px, py, pz, xsi, 1, zet, 'meridional', grid.mesh)
        W0 = w0 * i_u.jacobian3D_lin_face(px, py, pz, xsi, eta, 0, 'vertical', grid.mesh)
        W1 = w1 * i_u.jacobian3D_lin_face(px, py, pz, xsi, eta, 1, 'vertical', grid.mesh)

        # Computing fluxes in half left hexahedron -> flux_u05
        xx = [px[0], (px[0]+px[1])/2, (px[2]+px[3])/2, px[3], px[4], (px[4]+px[5])/2, (px[6]+px[7])/2, px[7]]
        yy = [py[0], (py[0]+py[1])/2, (py[2]+py[3])/2, py[3], py[4], (py[4]+py[5])/2, (py[6]+py[7])/2, py[7]]
        zz = [pz[0], (pz[0]+pz[1])/2, (pz[2]+pz[3])/2, pz[3], pz[4], (pz[4]+pz[5])/2, (pz[6]+pz[7])/2, pz[7]]
        flux_u0 = u0 * i_u.jacobian3D_lin_face(xx, yy, zz, 0, .5, .5, 'zonal', grid.mesh)
        flux_v0_halfx = v0 * i_u.jacobian3D_lin_face(xx, yy, zz, .5, 0, .5, 'meridional', grid.mesh)
        flux_v1_halfx = v1 * i_u.jacobian3D_lin_face(xx, yy, zz, .5, 1, .5, 'meridional', grid.mesh)
        flux_w0_halfx = w0 * i_u.jacobian3D_lin_face(xx, yy, zz, .5, .5, 0, 'vertical', grid.mesh)
        flux_w1_halfx = w1 * i_u.jacobian3D_lin_face(xx, yy, zz, .5, .5, 1, 'vertical', grid.mesh)
        flux_u05 = flux_u0 + flux_v0_halfx - flux_v1_halfx + flux_w0_halfx - flux_w1_halfx

        # Computing fluxes in half front hexahedron -> flux_v05
        xx = [px[0], px[1], (px[1]+px[2])/2, (px[0]+px[3])/2, px[4], px[5], (px[5]+px[6])/2, (px[4]+px[7])/2]
        yy = [py[0], py[1], (py[1]+py[2])/2, (py[0]+py[3])/2, py[4], py[5], (py[5]+py[6])/2, (py[4]+py[7])/2]
        zz = [pz[0], pz[1], (pz[1]+pz[2])/2, (pz[0]+pz[3])/2, pz[4], pz[5], (pz[5]+pz[6])/2, (pz[4]+pz[7])/2]
        flux_u0_halfy = u0 * i_u.jacobian3D_lin_face(xx, yy, zz, 0, .5, .5, 'zonal', grid.mesh)
        flux_u1_halfy = u1 * i_u.jacobian3D_lin_face(xx, yy, zz, 1, .5, .5, 'zonal', grid.mesh)
        flux_v0 = v0 * i_u.jacobian3D_lin_face(xx, yy, zz, .5, 0, .5, 'meridional', grid.mesh)
        flux_w0_halfy = w0 * i_u.jacobian3D_lin_face(xx, yy, zz, .5, .5, 0, 'vertical', grid.mesh)
        flux_w1_halfy = w1 * i_u.jacobian3D_lin_face(xx, yy, zz, .5, .5, 1, 'vertical', grid.mesh)
        flux_v05 = flux_u0_halfy - flux_u1_halfy + flux_v0 + flux_w0_halfy - flux_w1_halfy

        # Computing fluxes in half lower hexahedron -> flux_w05
        xx = [px[0], px[1], px[2], px[3], (px[0]+px[4])/2, (px[1]+px[5])/2, (px[2]+px[6])/2, (px[3]+px[7])/2]
        yy = [py[0], py[1], py[2], py[3], (py[0]+py[4])/2, (py[1]+py[5])/2, (py[2]+py[6])/2, (py[3]+py[7])/2]
        zz = [pz[0], pz[1], pz[2], pz[3], (pz[0]+pz[4])/2, (pz[1]+pz[5])/2, (pz[2]+pz[6])/2, (pz[3]+pz[7])/2]
        flux_u0_halfz = u0 * i_u.jacobian3D_lin_face(xx, yy, zz, 0, .5, .5, 'zonal', grid.mesh)
        flux_u1_halfz = u1 * i_u.jacobian3D_lin_face(xx, yy, zz, 1, .5, .5, 'zonal', grid.mesh)
        flux_v0_halfz = v0 * i_u.jacobian3D_lin_face(xx, yy, zz, .5, 0, .5, 'meridional', grid.mesh)
        flux_v1_halfz = v1 * i_u.jacobian3D_lin_face(xx, yy, zz, .5, 1, .5, 'meridional', grid.mesh)
        flux_w0 = w0 * i_u.jacobian3D_lin_face(xx, yy, zz, .5, .5, 0, 'vertical', grid.mesh)
        flux_w05 = flux_u0_halfz - flux_u1_halfz + flux_v0_halfz - flux_v1_halfz + flux_w0

        surf_u05 = i_u.jacobian3D_lin_face(px, py, pz, .5, .5, .5, 'zonal', grid.mesh)
        jac_u05 = i_u.jacobian3D_lin_face(px, py, pz, .5, eta, zet, 'zonal', grid.mesh)
        U05 = flux_u05 / surf_u05 * jac_u05

        surf_v05 = i_u.jacobian3D_lin_face(px, py, pz, .5, .5, .5, 'meridional', grid.mesh)
        jac_v05 = i_u.jacobian3D_lin_face(px, py, pz, xsi, .5, zet, 'meridional', grid.mesh)
        V05 = flux_v05 / surf_v05 * jac_v05

        surf_w05 = i_u.jacobian3D_lin_face(px, py, pz, .5, .5, .5, 'vertical', grid.mesh)
        jac_w05 = i_u.jacobian3D_lin_face(px, py, pz, xsi, eta, .5, 'vertical', grid.mesh)
        W05 = flux_w05 / surf_w05 * jac_w05

        jac = i_u.jacobian3D_lin(px, py, pz, xsi, eta, zet, grid.mesh)
        dxsidt = i_u.interpolate(i_u.phi1D_quad, [U0, U05, U1], xsi) / jac
        detadt = i_u.interpolate(i_u.phi1D_quad, [V0, V05, V1], eta) / jac
        dzetdt = i_u.interpolate(i_u.phi1D_quad, [W0, W05, W1], zet) / jac

        dphidxsi, dphideta, dphidzet = i_u.dphidxsi3D_lin(xsi, eta, zet)

        u = np.dot(dphidxsi, px) * dxsidt + np.dot(dphideta, px) * detadt + np.dot(dphidzet, px) * dzetdt
        v = np.dot(dphidxsi, py) * dxsidt + np.dot(dphideta, py) * detadt + np.dot(dphidzet, py) * dzetdt
        w = np.dot(dphidxsi, pz) * dxsidt + np.dot(dphideta, pz) * detadt + np.dot(dphidzet, pz) * dzetdt

        if isinstance(u, da.core.Array):
            u = u.compute()
            v = v.compute()
            w = w.compute()
        return (u, v, w)

    def spatial_c_grid_interpolation3D(self, ti, z, y, x, time):
        """
          __ V1 __
        |          |
        U0         U1
        | __ V0 __ |
        The interpolation is done in the following by
        interpolating linearly U depending on the longitude coordinate and
        interpolating linearly V depending on the latitude coordinate.
        Curvilinear grids are treated properly, since the element is projected to a rectilinear parent element.
        """
        if self.U.grid.gtype in [GridCode.RectilinearSGrid, GridCode.CurvilinearSGrid]:
            (u, v, w) = self.spatial_c_grid_interpolation3D_full(ti, z, y, x, time)
        else:
            (u, v) = self.spatial_c_grid_interpolation2D(ti, z, y, x, time)
            w = self.W.eval(time, z, y, x, False)
            w = self.W.units.to_target(w, x, y, z)
        return (u, v, w)

    def eval(self, time, z, y, x):
        if self.U.interp_method != 'cgrid_velocity':
            u = self.U.eval(time, z, y, x, False)
            v = self.V.eval(time, z, y, x, False)
            u = self.U.units.to_target(u, x, y, z)
            v = self.V.units.to_target(v, x, y, z)
            if self.vector_type == '3D':
                w = self.W.eval(time, z, y, x, False)
                w = self.W.units.to_target(w, x, y, z)
                return (u, v, w)
            else:
                return (u, v)
        else:
            grid = self.U.grid
            (ti, periods) = self.U.time_index(time)
            time -= periods*(grid.time_full[-1]-grid.time_full[0])
            if ti < grid.tdim-1 and time > grid.time[ti]:
                t0 = grid.time[ti]
                t1 = grid.time[ti + 1]
                if self.vector_type == '3D':
                    (u0, v0, w0) = self.spatial_c_grid_interpolation3D(ti, z, y, x, time)
                    (u1, v1, w1) = self.spatial_c_grid_interpolation3D(ti + 1, z, y, x, time)
                    w = w0 + (w1 - w0) * ((time - t0) / (t1 - t0))
                else:
                    (u0, v0) = self.spatial_c_grid_interpolation2D(ti, z, y, x, time)
                    (u1, v1) = self.spatial_c_grid_interpolation2D(ti + 1, z, y, x, time)
                u = u0 + (u1 - u0) * ((time - t0) / (t1 - t0))
                v = v0 + (v1 - v0) * ((time - t0) / (t1 - t0))
                if self.vector_type == '3D':
                    return (u, v, w)
                else:
                    return (u, v)
            else:
                # Skip temporal interpolation if time is outside
                # of the defined time range or if we have hit an
                # excat value in the time array.
                if self.vector_type == '3D':
                    return self.spatial_c_grid_interpolation3D(ti, z, y, x, grid.time[ti])
                else:
                    return self.spatial_c_grid_interpolation2D(ti, z, y, x, grid.time[ti])

    def __getitem__(self, key):
        return self.eval(*key)

    def ccode_eval(self, varU, varV, varW, U, V, W, t, z, y, x):
        # Casting interp_methd to int as easier to pass on in C-code
        if self.vector_type == '3D':
            return "temporal_interpolationUVW(%s, %s, %s, %s, %s, %s, %s, " \
                   % (x, y, z, t, U.ccode_name, V.ccode_name, W.ccode_name) + \
                   "&particles->xi[p*ngrid], &particles->yi[p*ngrid], &particles->zi[p*ngrid], &particles->ti[p*ngrid], &%s, &%s, &%s, %s)" \
                   % (varU, varV, varW, U.interp_method.upper())
        else:
            return "temporal_interpolationUV(%s, %s, %s, %s, %s, %s, " \
                   % (x, y, z, t, U.ccode_name, V.ccode_name) + \
                   "&particles->xi[p*ngrid], &particles->yi[p*ngrid], &particles->zi[p*ngrid], &particles->ti[p*ngrid], &%s, &%s, %s)" \
                   % (varU, varV, U.interp_method.upper())


class DeferredArray():
    """Class used for throwing error when Field.data is not read in deferred loading mode"""
    data_shape = ()

    def __init__(self):
        self.data_shape = (1,)

    def compute_shape(self, xdim, ydim, zdim, tdim, tslices):
        if zdim == 1 and tdim == 1:
            self.data_shape = (tslices, 1, ydim, xdim)
        elif zdim > 1 or tdim > 1:
            if zdim > 1:
                self.data_shape = (1, zdim, ydim, xdim)
            else:
                self.data_shape = (max(tdim, tslices), 1, ydim, xdim)
        else:
            self.data_shape = (tdim, zdim, ydim, xdim)
        return self.data_shape

    def __getitem__(self, key):
        raise RuntimeError("Field is in deferred_load mode, so can't be accessed. Use .computeTimeChunk() method to force loading of data")


class SummedField(list):
    """Class SummedField is a list of Fields over which Field interpolation
    is summed. This can e.g. be used when combining multiple flow fields,
    where the total flow is the sum of all the individual flows.
    Note that the individual Fields can be on different Grids.
    Also note that, since SummedFields are lists, the individual Fields can
    still be queried through their list index (e.g. SummedField[1]).
    SummedField is composed of either Fields or VectorFields.

    :param name: Name of the SummedField
    :param F: List of fields. F can be a scalar Field, a VectorField, or the zonal component (U) of the VectorField
    :param V: List of fields defining the meridional component of a VectorField, if F is the zonal component. (default: None)
    :param W: List of fields defining the vertical component of a VectorField, if F and V are the zonal and meridional components (default: None)
    """

    def __init__(self, name, F, V=None, W=None):
        if V is None:
            if isinstance(F[0], VectorField):
                vector_type = F[0].vector_type
            for Fi in F:
                assert isinstance(Fi, Field) or (isinstance(Fi, VectorField) and Fi.vector_type == vector_type), 'Components of a SummedField must be Field or VectorField'
                self.append(Fi)
        elif W is None:
            for (i, Fi, Vi) in zip(range(len(F)), F, V):
                assert isinstance(Fi, Field) and isinstance(Vi, Field), \
                    'F, and V components of a SummedField must be Field'
                self.append(VectorField(name+'_%d' % i, Fi, Vi))
        else:
            for (i, Fi, Vi, Wi) in zip(range(len(F)), F, V, W):
                assert isinstance(Fi, Field) and isinstance(Vi, Field) and isinstance(Wi, Field), \
                    'F, V and W components of a SummedField must be Field'
                self.append(VectorField(name+'_%d' % i, Fi, Vi, Wi))
        self.name = name

    def __getitem__(self, key):
        if isinstance(key, int):
            return list.__getitem__(self, key)
        else:
            vals = []
            val = None
            for iField in range(len(self)):
                val = list.__getitem__(self, iField).eval(*key)
                vals.append(val)
            return tuple(np.sum(vals, 0)) if isinstance(val, tuple) else np.sum(vals)

    def __add__(self, field):
        if isinstance(field, Field):
            assert isinstance(self[0], type(field)), 'Fields in a SummedField should be either all scalars or all vectors'
            self.append(field)
        elif isinstance(field, SummedField):
            assert isinstance(self[0], type(field[0])), 'Fields in a SummedField should be either all scalars or all vectors'
            for fld in field:
                self.append(fld)
        return self


class NestedField(list):
    """Class NestedField is a list of Fields from which the first one to be not declared out-of-boundaries
    at particle position is interpolated. This induces that the order of the fields in the list matters.
    Each one it its turn, a field is interpolated: if the interpolation succeeds or if an error other
    than `ErrorOutOfBounds` is thrown, the function is stopped. Otherwise, next field is interpolated.
    NestedField returns an `ErrorOutOfBounds` only if last field is as well out of boundaries.
    NestedField is composed of either Fields or VectorFields.

    :param name: Name of the NestedField
    :param F: List of fields (order matters). F can be a scalar Field, a VectorField, or the zonal component (U) of the VectorField
    :param V: List of fields defining the meridional component of a VectorField, if F is the zonal component. (default: None)
    :param W: List of fields defining the vertical component of a VectorField, if F and V are the zonal and meridional components (default: None)
    """

    def __init__(self, name, F, V=None, W=None):
        if V is None:
            if isinstance(F[0], VectorField):
                vector_type = F[0].vector_type
            for Fi in F:
                assert isinstance(Fi, Field) or (isinstance(Fi, VectorField) and Fi.vector_type == vector_type), 'Components of a NestedField must be Field or VectorField'
                self.append(Fi)
        elif W is None:
            for (i, Fi, Vi) in zip(range(len(F)), F, V):
                assert isinstance(Fi, Field) and isinstance(Vi, Field), \
                    'F, and V components of a NestedField must be Field'
                self.append(VectorField(name+'_%d' % i, Fi, Vi))
        else:
            for (i, Fi, Vi, Wi) in zip(range(len(F)), F, V, W):
                assert isinstance(Fi, Field) and isinstance(Vi, Field) and isinstance(Wi, Field), \
                    'F, V and W components of a NestedField must be Field'
                self.append(VectorField(name+'_%d' % i, Fi, Vi, Wi))
        self.name = name

    def __getitem__(self, key):
        if isinstance(key, int):
            return list.__getitem__(self, key)
        else:
            for iField in range(len(self)):
                try:
                    val = list.__getitem__(self, iField).eval(*key)
                    break
                except (FieldOutOfBoundError, FieldSamplingError):
                    if iField == len(self)-1:
                        raise
                    else:
                        pass
            return val


class NetcdfFileBuffer(object):
    _name_maps = {'lon': ['lon', 'nav_lon', 'x', 'longitude', 'lo', 'ln', 'i'],
                  'lat': ['lat', 'nav_lat', 'y', 'latitude', 'la', 'lt', 'j'],
                  'depth': ['depth', 'depthu', 'depthv', 'depthw', 'depths', 'deptht', 'depthx', 'depthy', 'depthz', 'z', 'd', 'k', 'w_dep', 'w_deps'],
                  'time': ['time', 'time_count', 'time_counter', 'timer_count', 't']}
    _min_dim_chunksize = 16

    """ Class that encapsulates and manages deferred access to file data. """
    def __init__(self, filename, dimensions, indices, netcdf_engine, timestamp=None,
                 interp_method='linear', data_full_zdim=None, field_chunksize='auto', rechunk_callback_fields=None, lock_file=True):
        self.filename = filename
        self.dimensions = dimensions  # Dict with dimension keys for file data
        self.indices = indices
        self.dataset = None
        self.netcdf_engine = netcdf_engine
        self.timestamp = timestamp
        self.ti = None
        self.interp_method = interp_method
        self.data_full_zdim = data_full_zdim
        self.field_chunksize = field_chunksize
        self.chunk_mapping = None
        self.rechunk_callback_fields = rechunk_callback_fields
        self.chunking_finalized = False
        self.lock_file = lock_file

    def __enter__(self):
        if self.netcdf_engine == 'xarray':
            self.dataset = self.filename
            return self

        if self.field_chunksize not in [False, None, 'auto'] and type(self.field_chunksize) not in [list, tuple, dict]:
            raise AttributeError("'field_chunksize' is of wrong type. Parameter is expected to be a list, tuple or dict per data dimension, or be False, None or 'auto'.")
        if isinstance(self.field_chunksize, list):
            self.field_chunksize = tuple(self.field_chunksize)

        init_chunk_dict = None
        if self.field_chunksize not in [False, None]:
            init_chunk_dict = self._get_initial_chunk_dictionary()
        try:
            # Unfortunately we need to do if-else here, cause the lock-parameter is either False or a Lock-object
            # (which we would rather want to have being auto-managed).
            # If 'lock' is not specified, the Lock-object is auto-created and managed bz xarray internally.
            if self.lock_file:
                self.dataset = xr.open_dataset(str(self.filename), decode_cf=True, engine=self.netcdf_engine, chunks=init_chunk_dict)
            else:
                self.dataset = xr.open_dataset(str(self.filename), decode_cf=True, engine=self.netcdf_engine, chunks=init_chunk_dict, lock=False)
            self.dataset['decoded'] = True
        except:
            logger.warning_once("File %s could not be decoded properly by xarray (version %s).\n         It will be opened with no decoding. Filling values might be wrongly parsed."
                                % (self.filename, xr.__version__))
            if self.lock_file:
                self.dataset = xr.open_dataset(str(self.filename), decode_cf=False, engine=self.netcdf_engine, chunks=init_chunk_dict)
            else:
                self.dataset = xr.open_dataset(str(self.filename), decode_cf=False, engine=self.netcdf_engine, chunks=init_chunk_dict, lock=False)
            self.dataset['decoded'] = False

        for inds in self.indices.values():
            if type(inds) not in [list, range]:
                raise RuntimeError('Indices for field subsetting need to be a list')
        return self

    def __exit__(self, type, value, traceback):
        self.close()

    def close(self):
        if self.netcdf_engine == 'xarray':
            pass
        else:
            if self.dataset is not None:
                self.dataset.close()
                self.dataset = None
        self.chunking_finalized = False
        self.chunk_mapping = None

    def _get_initial_chunk_dictionary(self):
        # ==== check-opening requested dataset to access metadata                   ==== #
        # ==== file-opening and dimension-reading does not require a decode or lock ==== #
        self.dataset = xr.open_dataset(str(self.filename), decode_cf=False, engine=self.netcdf_engine, chunks={}, lock=False)
        self.dataset['decoded'] = False
        # ==== self.dataset temporarily available ==== #
        init_chunk_dict = {}
        if isinstance(self.field_chunksize, dict):
            init_chunk_dict = self.field_chunksize
        elif isinstance(self.field_chunksize, tuple):  # and (len(self.dimensions) == len(self.field_chunksize)):
            tmp_chs = [0, ] * len(self.field_chunksize)
            chunk_index = len(self.field_chunksize)-1

            loni, lonname, _ = self._is_dimension_in_dataset('lon')
            if loni >= 0 and chunk_index >= 0:
                init_chunk_dict[lonname] = self.field_chunksize[chunk_index]
                tmp_chs[chunk_index] = self.field_chunksize[chunk_index]
            else:
                logger.warning_once(self._netcdf_DimNotFound_warning_message('lon'))
            chunk_index -= 1

            lati, latname, _ = self._is_dimension_in_dataset('lat')
            if lati >= 0 and chunk_index >= 0:
                init_chunk_dict[latname] = self.field_chunksize[chunk_index]
                tmp_chs[chunk_index] = self.field_chunksize[chunk_index]
            else:
                logger.warning_once(self._netcdf_DimNotFound_warning_message('lat'))
            chunk_index -= 1

            depthi, depthname, _ = self._is_dimension_in_dataset('depth')
            if depthi >= 0 and chunk_index >= 0:
                if self._is_dimension_available('depth'):
                    init_chunk_dict[depthname] = self.field_chunksize[chunk_index]
                    tmp_chs[chunk_index] = self.field_chunksize[chunk_index]
            else:
                logger.warning_once(self._netcdf_DimNotFound_warning_message('depth'))
            chunk_index -= 1

            timei, timename, _ = self._is_dimension_in_dataset('time')
            if timei >= 0 and chunk_index >= 0:
                if self._is_dimension_available('time'):
                    init_chunk_dict[timename] = self.field_chunksize[chunk_index]
                    tmp_chs[chunk_index] = self.field_chunksize[chunk_index]
            else:
                logger.warning_once(self._netcdf_DimNotFound_warning_message('time'))
            chunk_index -= 1

            # ==== re-arrange the tupe and correct for empty dimensions ==== #
            for chunk_index in range(len(self.field_chunksize)-1, -1, -1):
                if tmp_chs[chunk_index] < 1:
                    tmp_chs.pop(chunk_index)
            self.field_chunksize = tuple(tmp_chs)
        elif self.field_chunksize == 'auto':
            av_mem = psutil.virtual_memory().available
            chunk_cap = av_mem * (1/8) * (1/3)
            if 'array.chunk-size' in da_conf.config.keys():
                chunk_cap = da_utils.parse_bytes(da_conf.config.get('array.chunk-size'))
            else:
                predefined_cap = da_conf.get('array.chunk-size')
                if predefined_cap is not None:
                    chunk_cap = da_utils.parse_bytes(predefined_cap)
                else:
                    logger.info_once("Unable to locate chunking hints from dask, thus estimating the max. chunk size heuristically. Please consider defining the 'chunk-size' for 'array' in your local dask configuration file (see http://oceanparcels.org/faq.html#field_chunking_config and https://docs.dask.org).")
            loni, lonname, lonvalue = self._is_dimension_in_dataset('lon')
            lati, latname, latvalue = self._is_dimension_in_dataset('lat')
            if lati >= 0 and loni >= 0:
                pDim = int(math.floor(math.sqrt(chunk_cap/np.dtype(np.float64).itemsize)))
                init_chunk_dict[latname] = min(latvalue, pDim)
                init_chunk_dict[lonname] = min(lonvalue, pDim)
            timei, timename, _ = self._is_dimension_in_dataset('time')
            if timei >= 0:
                init_chunk_dict[timename] = 1
            depthi, depthname, depthvalue = self._is_dimension_in_dataset('depth')
            if depthi >= 0:
                init_chunk_dict[depthname] = max(1, depthvalue)
        # ==== closing check-opened requested dataset ==== #
        self.dataset.close()
        # ==== check if the chunksize reading is successfull. if not, load the file ONCE really into memory and ==== #
        # ==== deduce the chunking from the array dims.                                                         ==== #
        try:
            self.dataset = xr.open_dataset(str(self.filename), decode_cf=True, engine=self.netcdf_engine, chunks=init_chunk_dict, lock=False)
        except:
            # ==== fail - open it as a normal array and deduce the dimensions from the read field ==== #
            init_chunk_dict = {}
            self.dataset = ncDataset(str(self.filename))
            refdims = self.dataset.dimensions.keys()
            max_field = ""
            max_dim_names = ()
            max_overlay_dims = 0
            for vname in self.dataset.variables:
                var = self.dataset.variables[vname]
                overlay_dims = []
                for vdname in var.dimensions:
                    if vdname in refdims:
                        overlay_dims.append(vdname)
                n_overlay_dims = len(overlay_dims)
                if n_overlay_dims > max_overlay_dims:
                    max_field = vname
                    max_dim_names = tuple(overlay_dims)
                    max_overlay_dims = n_overlay_dims
            self.name = max_field
            for dname in max_dim_names:
                if isinstance(self.field_chunksize, dict):
                    if dname in self.field_chunksize.keys():
                        init_chunk_dict[dname] = min(self.field_chunksize[dname], self.dataset.dimensions[dname].size)
                        continue
                init_chunk_dict[dname] = min(self._min_dim_chunksize, self.dataset.dimensions[dname].size)
            # ==== because in this case it has shown that the requested field_chunksize setup cannot be used, ==== #
            # ==== replace the requested field_chunksize with this auto-derived version.                      ==== #
            self.field_chunksize = init_chunk_dict
        finally:
            self.dataset.close()
        self.dataset = None
        # ==== self.dataset not available ==== #
        return init_chunk_dict

    def _is_dimension_available(self, dimension_name):
        if self.dimensions is None or self.dataset is None:
            return False
        return dimension_name in self.dimensions

    def _is_dimension_in_dataset(self, dimension_name):
        k, dname, dvalue = (-1, '', 0)
        if self.dimensions is None or self.dataset is None:
            return k, dname, dvalue
        dimension_name = dimension_name.lower()
        for i, name in enumerate(self._name_maps[dimension_name]):
            if name in self.dataset.dims:
                value = self.dataset.dims[name]
                k, dname, dvalue = i, name, value
                break
        return k, dname, dvalue

    def _is_dimension_in_chunksize_request(self, dimension_name):
        k, dname, dvalue = (-1, '', 0)
        if self.dimensions is None or self.dataset is None:
            return k, dname, dvalue
        dimension_name = dimension_name.lower()
        for i, name in enumerate(self._name_maps[dimension_name]):
            if name in self.field_chunksize:
                value = self.field_chunksize[name]
                k, dname, dvalue = i, name, value
                break
        return k, dname, dvalue

    def _netcdf_DimNotFound_warning_message(self, dimension_name):
        display_name = dimension_name if (dimension_name not in self.dimensions) else self.dimensions[dimension_name]
        return "Did not find {} in NetCDF dims. Please specifiy field_chunksize as dictionary for NetCDF dimension names, e.g.\n field_chunksize={{ '{}': <number>, ... }}.".format(display_name, display_name)

    def _chunksize_to_chunkmap(self):
        if self.field_chunksize in [False, 'auto', None]:
            return
        self.chunk_mapping = {}
        if isinstance(self.field_chunksize, tuple):
            for i in range(len(self.field_chunksize)):
                self.chunk_mapping[i] = self.field_chunksize[i]
        else:
            timei, timename, timevalue = self._is_dimension_in_chunksize_request('time')
            dtimei, dtimename, dtimevalue = self._is_dimension_in_dataset('time')
            depthi, depthname, depthvalue = self._is_dimension_in_chunksize_request('depth')
            ddepthi, ddepthname, ddepthvalue = self._is_dimension_in_dataset('depth')
            lati, latname, latvalue = self._is_dimension_in_chunksize_request('lat')
            loni, lonname, lonvalue = self._is_dimension_in_chunksize_request('lon')
            dim_index = 0
            if len(self.field_chunksize) == 2:
                self.chunk_mapping[dim_index] = latvalue
                dim_index += 1
                self.chunk_mapping[dim_index] = lonvalue
                dim_index += 1
            elif len(self.field_chunksize) >= 3:
                if timei >= 0 and timevalue > 1 and dtimei >= 0 and dtimevalue > 1 and self._is_dimension_available('time'):
                    self.chunk_mapping[dim_index] = 1  # still need to make sure that we only load 1 time step at a time
                    dim_index += 1
                if depthi >= 0 and depthvalue > 1 and ddepthi >= 0 and ddepthvalue > 1 and self._is_dimension_available('depth'):
                    self.chunk_mapping[dim_index] = depthvalue
                    dim_index += 1
                self.chunk_mapping[dim_index] = latvalue
                dim_index += 1
                self.chunk_mapping[dim_index] = lonvalue
                dim_index += 1

    def _chunkmap_to_chunksize(self):
        if self.field_chunksize in [False, None]:
            return
        self.field_chunksize = {}
        chunk_map = self.chunk_mapping
        timei, _, timevalue = self._is_dimension_in_dataset('time')
        depthi, _, depthvalue = self._is_dimension_in_dataset('depth')
        if len(chunk_map) == 2:
            self.field_chunksize[self.dimensions['lat']] = chunk_map[0]
            self.field_chunksize[self.dimensions['lon']] = chunk_map[1]
        elif len(chunk_map) == 3:
            chunk_dim_index = 0
            if depthi >= 0 and depthvalue > 1 and self._is_dimension_available('depth'):
                self.field_chunksize[self.dimensions['depth']] = chunk_map[chunk_dim_index]
                chunk_dim_index += 1
            elif timei >= 0 and timevalue > 1 and self._is_dimension_available('time'):
                self.field_chunksize[self.dimensions['time']] = chunk_map[chunk_dim_index]
                chunk_dim_index += 1
            self.field_chunksize[self.dimensions['lat']] = chunk_map[chunk_dim_index]
            chunk_dim_index += 1
            self.field_chunksize[self.dimensions['lon']] = chunk_map[chunk_dim_index]
        elif len(chunk_map) >= 4:
            self.field_chunksize[self.dimensions['time']] = chunk_map[0]
            self.field_chunksize[self.dimensions['depth']] = chunk_map[1]
            self.field_chunksize[self.dimensions['lat']] = chunk_map[2]
            self.field_chunksize[self.dimensions['lon']] = chunk_map[3]
            dim_index = 4
            for dim_name in self.dimensions:
                if dim_name not in ['time', 'depth', 'lat', 'lon']:
                    self.field_chunksize[self.dimensions[dim_name]] = chunk_map[dim_index]
                    dim_index += 1

    def parse_name(self, name):
        if isinstance(name, list):
            for nm in name:
                if hasattr(self.dataset, nm):
                    name = nm
                    break
        if isinstance(name, list):
            raise IOError('None of variables in list found in file')
        return name

    @property
    def read_lonlat(self):
        lon = self.dataset[self.dimensions['lon']]
        lat = self.dataset[self.dimensions['lat']]
        xdim = lon.size if len(lon.shape) == 1 else lon.shape[-1]
        ydim = lat.size if len(lat.shape) == 1 else lat.shape[-2]
        self.indices['lon'] = self.indices['lon'] if 'lon' in self.indices else range(xdim)
        self.indices['lat'] = self.indices['lat'] if 'lat' in self.indices else range(ydim)
        if len(lon.shape) == 1:
            lon_subset = np.array(lon[self.indices['lon']])
            lat_subset = np.array(lat[self.indices['lat']])
        elif len(lon.shape) == 2:
            lon_subset = np.array(lon[self.indices['lat'], self.indices['lon']])
            lat_subset = np.array(lat[self.indices['lat'], self.indices['lon']])
        elif len(lon.shape) == 3:  # some lon, lat have a time dimension 1
            lon_subset = np.array(lon[0, self.indices['lat'], self.indices['lon']])
            lat_subset = np.array(lat[0, self.indices['lat'], self.indices['lon']])
        elif len(lon.shape) == 4:  # some lon, lat have a time and depth dimension 1
            lon_subset = np.array(lon[0, 0, self.indices['lat'], self.indices['lon']])
            lat_subset = np.array(lat[0, 0, self.indices['lat'], self.indices['lon']])
        if len(lon.shape) > 1:  # Tests if lon, lat are rectilinear but were stored in arrays
            rectilinear = True
            # test if all columns and rows are the same for lon and lat (in which case grid is rectilinear)
            for xi in range(1, lon_subset.shape[0]):
                if not np.allclose(lon_subset[0, :], lon_subset[xi, :]):
                    rectilinear = False
                    break
            if rectilinear:
                for yi in range(1, lat_subset.shape[1]):
                    if not np.allclose(lat_subset[:, 0], lat_subset[:, yi]):
                        rectilinear = False
                        break
            if rectilinear:
                lon_subset = lon_subset[0, :]
                lat_subset = lat_subset[:, 0]
        return lon_subset, lat_subset

    @property
    def read_depth(self):
        if 'depth' in self.dimensions:
            depth = self.dataset[self.dimensions['depth']]
            depthsize = depth.size if len(depth.shape) == 1 else depth.shape[-3]
            self.data_full_zdim = depthsize
            self.indices['depth'] = self.indices['depth'] if 'depth' in self.indices else range(depthsize)
            if len(depth.shape) == 1:
                return np.array(depth[self.indices['depth']])
            elif len(depth.shape) == 3:
                return np.array(depth[self.indices['depth'], self.indices['lat'], self.indices['lon']])
            elif len(depth.shape) == 4:
                return np.array(depth[:, self.indices['depth'], self.indices['lat'], self.indices['lon']])
        else:
            self.indices['depth'] = [0]
            return np.zeros(1)

    @property
    def read_depth_dimensions(self):
        if 'depth' in self.dimensions:
            data = self.dataset[self.name]
            depthsize = data.shape[-3]
            self.data_full_zdim = depthsize
            self.indices['depth'] = self.indices['depth'] if 'depth' in self.indices else range(depthsize)
            return np.empty((0, len(self.indices['depth']), len(self.indices['lat']), len(self.indices['lon'])))

    @property
    def data(self):
        return self.data_access()

    def data_access(self):
        if self.chunk_mapping is None and self.field_chunksize not in ['auto', False, None]:
            self.chunk_mapping = {}
            if(isinstance(self.field_chunksize, tuple)):
                j = 0
                for i in range(len(self.field_chunksize)):
                    if self.field_chunksize[i] <= 1:
                        continue
                    self.chunk_mapping[j] = self.field_chunksize[i]
                    j += 1
                self.field_chunksize = tuple([self.chunk_mapping[i] for i in range(len(self.chunk_mapping))])
            else:
                self._chunksize_to_chunkmap()
        data = self.dataset[self.name]
        libcheck = data.data if isinstance(data, xr.DataArray) else data
        lib = np if isinstance(libcheck, np.ndarray) else da
        libcheck = None

        ti = range(data.shape[0]) if self.ti is None else self.ti
        if len(data.shape) == 2:
            data = data[self.indices['lat'], self.indices['lon']]
        elif len(data.shape) == 3:
            if self.indices['depth'][-1] == self.data_full_zdim-1 and data.shape[0] == self.data_full_zdim-1 and self.interp_method in ['bgrid_velocity', 'bgrid_w_velocity', 'bgrid_tracer']:
                # Add a bottom level of zeros for B-grid if missing in the data.
                # The last level is unused by B-grid interpolator (U, V, tracer) but must be there
                # to match Parcels data shape. for W, last level must be 0 for impermeability
                for dim in ['depth', 'lat', 'lon']:
                    if not isinstance(self.indices[dim], (list, range)):
                        raise NotImplementedError("For B grids, indices must be provided as a range")
                        # this is because da.concatenate needs data which are indexed using slices, not a range of indices
                d0 = self.indices['depth'][0]
                d1 = self.indices['depth'][-1]+1
                lat0 = self.indices['lat'][0]
                lat1 = self.indices['lat'][-1]+1
                lon0 = self.indices['lon'][0]
                lon1 = self.indices['lon'][-1]+1
                data = lib.concatenate((data[d0:d1-1, lat0:lat1, lon0:lon1],
                                       da.zeros((1, lat1-lat0, lon1-lon0))), axis=0)
            elif len(self.indices['depth']) > 1:
                data = data[self.indices['depth'], self.indices['lat'], self.indices['lon']]
            else:
                data = data[ti, self.indices['lat'], self.indices['lon']]
        else:
            if self.indices['depth'][-1] == self.data_full_zdim-1 and data.shape[1] == self.data_full_zdim-1 and self.interp_method in ['bgrid_velocity', 'bgrid_w_velocity', 'bgrid_tracer']:
                for dim in ['depth', 'lat', 'lon']:
                    if not isinstance(self.indices[dim], (list, range)):
                        raise NotImplementedError("For B grids, indices must be provided as a range")
                        # this is because da.concatenate needs data which are indexed using slices, not a range of indices
                d0 = self.indices['depth'][0]
                d1 = self.indices['depth'][-1]+1
                lat0 = self.indices['lat'][0]
                lat1 = self.indices['lat'][-1]+1
                lon0 = self.indices['lon'][0]
                lon1 = self.indices['lon'][-1]+1
                if(type(ti) in [list, range]):
                    t0 = ti[0]
                    t1 = ti[-1]+1
                    data = lib.concatenate((data[t0:t1, d0:d1-1, lat0:lat1, lon0:lon1],
                                           da.zeros((t1-t0, 1, lat1-lat0, lon1-lon0))), axis=1)
                else:
                    data = lib.concatenate((data[ti, d0:d1-1, lat0:lat1, lon0:lon1],
                                           da.zeros((1, lat1-lat0, lon1-lon0))), axis=0)
            else:
                data = data[ti, self.indices['depth'], self.indices['lat'], self.indices['lon']]

        if isinstance(data, xr.DataArray):
            data = data.data
        if self.field_chunksize is False:
            data = np.array(data)
            self.chunking_finalized = True
        else:
            if isinstance(data, da.core.Array):
                if not self.chunking_finalized:
                    if self.field_chunksize == 'auto':
                        if data.shape[-2:] != data.chunksize[-2:]:
                            data = data.rechunk(self.field_chunksize)
                        self.chunk_mapping = {}
                        chunkIndex = 0
                        startblock = 0
                        for chunkDim in data.chunksize[startblock:]:
                            self.chunk_mapping[chunkIndex] = chunkDim
                            chunkIndex += 1
                        self._chunkmap_to_chunksize()
                        if self.rechunk_callback_fields is not None:
                            self.rechunk_callback_fields()
                            self.chunking_finalized = True
                    else:
                        # ==== I think this can be "pass" too ==== #
                        data = data.rechunk(self.chunk_mapping)
                        self.chunking_finalized = True
            else:
                da_data = da.from_array(data, chunks=self.field_chunksize)
                if self.field_chunksize == 'auto' and da_data.shape[-2:] == da_data.chunksize[-2:]:
                    data = np.array(data)
                else:
                    data = da_data
                if not self.chunking_finalized and self.rechunk_callback_fields is not None:
                    self.rechunk_callback_fields()
                    self.chunking_finalized = True

        return data

    @property
    def time(self):
        return self.time_access()

    def time_access(self):
        if self.timestamp is not None:
            return self.timestamp

        if 'time' not in self.dimensions:
            return np.array([None])

        time_da = self.dataset[self.dimensions['time']]
        convert_xarray_time_units(time_da, self.dimensions['time'])
        time = np.array([time_da[self.dimensions['time']]]) if len(time_da.shape) == 0 else np.array(time_da[self.dimensions['time']])
        if isinstance(time[0], datetime.datetime):
            raise NotImplementedError('Parcels currently only parses dates ranging from 1678 AD to 2262 AD, which are stored by xarray as np.datetime64. If you need a wider date range, please open an Issue on the parcels github page.')
        return time<|MERGE_RESOLUTION|>--- conflicted
+++ resolved
@@ -167,15 +167,11 @@
         self.netcdf_engine = kwargs.pop('netcdf_engine', 'netcdf4')
         self.loaded_time_indices = []
         self.creation_log = kwargs.pop('creation_log', '')
-<<<<<<< HEAD
-        self.field_chunksize = kwargs.pop('field_chunksize', 'auto')
+        self.field_chunksize = kwargs.pop('field_chunksize', None)
         self.grid.depth_field = kwargs.pop('depth_field', None)
 
         if self.grid.depth_field == 'not_yet_set':
             assert self.grid.z4d, 'Providing the depth dimensions from another field data is only available for 4d S grids'
-=======
-        self.field_chunksize = kwargs.pop('field_chunksize', None)
->>>>>>> 13130c18
 
         # data_full_zdim is the vertical dimension of the complete field data, ignoring the indices.
         # (data_full_zdim = grid.zdim if no indices are used, for A- and C-grids and for some B-grids). It is used for the B-grid,
