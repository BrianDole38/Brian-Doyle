from parcels.tools.loggers import logger
from parcels.tools.converters import unitconverters_map, UnitConverter, Geographic, GeographicPolar
from parcels.tools.error import FieldSamplingError, TimeExtrapolationError
from collections import Iterable
from py import path
import numpy as np
from ctypes import Structure, c_int, c_float, POINTER, pointer
import xarray as xr
from math import cos
import datetime
import math
from .grid import (RectilinearZGrid, RectilinearSGrid, CurvilinearZGrid,
                   CurvilinearSGrid, CGrid, GridCode)


<<<<<<< HEAD
__all__ = ['Field', 'VectorField']
=======
__all__ = ['Field', 'VectorField', 'SummedField', 'SummedVectorField',
           'Geographic', 'GeographicPolar', 'GeographicSquare', 'GeographicPolarSquare']


class FieldSamplingError(RuntimeError):
    """Utility error class to propagate erroneous field sampling"""

    def __init__(self, x, y, z, field=None):
        self.field = field
        self.x = x
        self.y = y
        self.z = z
        message = "%s sampled at (%f, %f, %f)" % (
            field.name if field else "Field", self.x, self.y, self.z
        )
        super(FieldSamplingError, self).__init__(message)


class TimeExtrapolationError(RuntimeError):
    """Utility error class to propagate erroneous time extrapolation sampling"""

    def __init__(self, time, field=None):
        if field is not None and field.grid.time_origin and time is not None:
            time = field.grid.time_origin + np.timedelta64(int(time), 's')
        message = "%s sampled outside time domain at time %s." % (
            field.name if field else "Field", time)
        message += " Try setting allow_time_extrapolation to True"
        super(TimeExtrapolationError, self).__init__(message)


class UnitConverter(object):
    """ Interface class for spatial unit conversion during field sampling
        that performs no conversion.
    """
    source_unit = None
    target_unit = None

    def to_target(self, value, x, y, z):
        return value

    def ccode_to_target(self, x, y, z):
        return "1.0"

    def to_source(self, value, x, y, z):
        return value

    def ccode_to_source(self, x, y, z):
        return "1.0"


class Geographic(UnitConverter):
    """ Unit converter from geometric to geographic coordinates (m to degree) """
    source_unit = 'm'
    target_unit = 'degree'

    def to_target(self, value, x, y, z):
        return value / 1000. / 1.852 / 60.

    def to_source(self, value, x, y, z):
        return value * 1000. * 1.852 * 60.

    def ccode_to_target(self, x, y, z):
        return "(1.0 / (1000.0 * 1.852 * 60.0))"

    def ccode_to_source(self, x, y, z):
        return "(1000.0 * 1.852 * 60.0)"


class GeographicPolar(UnitConverter):
    """ Unit converter from geometric to geographic coordinates (m to degree)
        with a correction to account for narrower grid cells closer to the poles.
    """
    source_unit = 'm'
    target_unit = 'degree'

    def to_target(self, value, x, y, z):
        return value / 1000. / 1.852 / 60. / cos(y * pi / 180)

    def to_source(self, value, x, y, z):
        return value * 1000. * 1.852 * 60. * cos(y * pi / 180)

    def ccode_to_target(self, x, y, z):
        return "(1.0 / (1000. * 1.852 * 60. * cos(%s * M_PI / 180)))" % y

    def ccode_to_source(self, x, y, z):
        return "(1000. * 1.852 * 60. * cos(%s * M_PI / 180))" % y


class GeographicSquare(UnitConverter):
    """ Square distance converter from geometric to geographic coordinates (m2 to degree2) """
    source_unit = 'm2'
    target_unit = 'degree2'

    def to_target(self, value, x, y, z):
        return value / pow(1000. * 1.852 * 60., 2)

    def to_source(self, value, x, y, z):
        return value * pow(1000. * 1.852 * 60., 2)

    def ccode_to_target(self, x, y, z):
        return "pow(1.0 / (1000.0 * 1.852 * 60.0), 2)"

    def ccode_to_source(self, x, y, z):
        return "pow((1000.0 * 1.852 * 60.0), 2)"


class GeographicPolarSquare(UnitConverter):
    """ Square distance converter from geometric to geographic coordinates (m2 to degree2)
        with a correction to account for narrower grid cells closer to the poles.
    """
    source_unit = 'm2'
    target_unit = 'degree2'

    def to_target(self, value, x, y, z):
        return value / pow(1000. * 1.852 * 60. * cos(y * pi / 180), 2)

    def to_source(self, value, x, y, z):
        return value * pow(1000. * 1.852 * 60. * cos(y * pi / 180), 2)

    def ccode_to_target(self, x, y, z):
        return "pow(1.0 / (1000. * 1.852 * 60. * cos(%s * M_PI / 180)), 2)" % y

    def ccode_to_source(self, x, y, z):
        return "pow((1000. * 1.852 * 60. * cos(%s * M_PI / 180)), 2)" % y


unitconverters = {'U': GeographicPolar(), 'V': Geographic(),
                  'Kh_zonal': GeographicPolarSquare(),
                  'Kh_meridional': GeographicSquare()}
>>>>>>> 526af072


class Field(object):
    """Class that encapsulates access to field data.

    :param name: Name of the field
    :param data: 2D, 3D or 4D numpy array of field data.

           1. If data shape is [xdim, ydim], [xdim, ydim, zdim], [xdim, ydim, tdim] or [xdim, ydim, zdim, tdim],
              whichever is relevant for the dataset, use the flag transpose=True
           2. If data shape is [ydim, xdim], [zdim, ydim, xdim], [tdim, ydim, xdim] or [tdim, zdim, ydim, xdim],
              use the flag transpose=False
           3. If data has any other shape, you first need to reorder it
    :param lon: Longitude coordinates (numpy vector or array) of the field (only if grid is None)
    :param lat: Latitude coordinates (numpy vector or array) of the field (only if grid is None)
    :param depth: Depth coordinates (numpy vector or array) of the field (only if grid is None)
    :param time: Time coordinates (numpy vector) of the field (only if grid is None)
    :param mesh: String indicating the type of mesh coordinates and
           units used during velocity interpolation: (only if grid is None)

           1. spherical (default): Lat and lon in degree, with a
              correction for zonal velocity U near the poles.
           2. flat: No conversion, lat/lon are assumed to be in m.
    :param grid: :class:`parcels.grid.Grid` object containing all the lon, lat depth, time
           mesh and time_origin information. Can be constructed from any of the Grid objects
    :param fieldtype: Type of Field to be used for UnitConverter when using SummedFields
           (either 'U', 'V', 'Kh_zonal', 'Kh_Meridional' or None)
    :param transpose: Transpose data to required (lon, lat) layout
    :param vmin: Minimum allowed value on the field. Data below this value are set to zero
    :param vmax: Maximum allowed value on the field. Data above this value are set to zero
    :param time_origin: Time origin (datetime or np.datetime64 object) of the time axis (only if grid is None)
    :param interp_method: Method for interpolation. Either 'linear' or 'nearest'
    :param allow_time_extrapolation: boolean whether to allow for extrapolation in time
           (i.e. beyond the last available time snapshot)
    :param time_periodic: boolean whether to loop periodically over the time component of the Field
           This flag overrides the allow_time_interpolation and sets it to False
    """

    def __init__(self, name, data, lon=None, lat=None, depth=None, time=None, grid=None, mesh='flat',
                 fieldtype=None, transpose=False, vmin=None, vmax=None, time_origin=None,
                 interp_method='linear', allow_time_extrapolation=None, time_periodic=False, **kwargs):
        self.name = name
        self.data = data
        if grid:
            self.grid = grid
        else:
            self.grid = RectilinearZGrid(lon, lat, depth, time, time_origin=time_origin, mesh=mesh)
        self.igrid = -1
        # self.lon, self.lat, self.depth and self.time are not used anymore in parcels.
        # self.grid should be used instead.
        # Those variables are still defined for backwards compatibility with users codes.
        self.lon = self.grid.lon
        self.lat = self.grid.lat
        self.depth = self.grid.depth
        self.time = self.grid.time
        fieldtype = self.name if fieldtype is None else fieldtype
        if self.grid.mesh == 'flat' or (fieldtype not in unitconverters_map.keys()):
            self.units = UnitConverter()
        elif self.grid.mesh == 'spherical':
            self.units = unitconverters_map[fieldtype]
        else:
            raise ValueError("Unsupported mesh type. Choose either: 'spherical' or 'flat'")
        if type(interp_method) is dict:
            if name in interp_method:
                self.interp_method = interp_method[name]
            else:
                raise RuntimeError('interp_method is a dictionary but %s is not in it' % name)
        else:
            self.interp_method = interp_method
        self.fieldset = None
        if allow_time_extrapolation is None:
            self.allow_time_extrapolation = True if len(self.grid.time) == 1 else False
        else:
            self.allow_time_extrapolation = allow_time_extrapolation

        self.time_periodic = time_periodic
        if self.time_periodic and self.allow_time_extrapolation:
            logger.warning_once("allow_time_extrapolation and time_periodic cannot be used together.\n \
                                 allow_time_extrapolation is set to False")
            self.allow_time_extrapolation = False

        self.vmin = vmin
        self.vmax = vmax

        if not self.grid.defer_load:
            self.data = self.reshape(self.data, transpose)

            # Hack around the fact that NaN and ridiculously large values
            # propagate in SciPy's interpolators
            self.data[np.isnan(self.data)] = 0.
            if self.vmin is not None:
                self.data[self.data < self.vmin] = 0.
            if self.vmax is not None:
                self.data[self.data > self.vmax] = 0.

        self._scaling_factor = None
        (self.gradientx, self.gradienty) = (None, None)  # to store if Field is a gradient() of another field
        self.is_gradient = False

        # Variable names in JIT code
        self.ccode_data = self.name
        self.dimensions = kwargs.pop('dimensions', None)
        self.indices = kwargs.pop('indices', None)
        self.dataFiles = kwargs.pop('dataFiles', None)
        self.loaded_time_indices = []

    @classmethod
    def from_netcdf(cls, filenames, variable, dimensions, indices=None, grid=None,
                    mesh='spherical', allow_time_extrapolation=None, time_periodic=False,
                    full_load=False, dimension_filename=None, **kwargs):
        """Create field from netCDF file

        :param filenames: list of filenames to read for the field.
               Note that wildcards ('*') are also allowed
        :param variable: Name of the field to create. Note that this has to be a string
        :param dimensions: Dictionary mapping variable names for the relevant dimensions in the NetCDF file
        :param indices: dictionary mapping indices for each dimension to read from file.
               This can be used for reading in only a subregion of the NetCDF file
        :param mesh: String indicating the type of mesh coordinates and
               units used during velocity interpolation:

               1. spherical (default): Lat and lon in degree, with a
                  correction for zonal velocity U near the poles.
               2. flat: No conversion, lat/lon are assumed to be in m.
        :param allow_time_extrapolation: boolean whether to allow for extrapolation in time
               (i.e. beyond the last available time snapshot)
               Default is False if dimensions includes time, else True
        :param time_periodic: boolean whether to loop periodically over the time component of the FieldSet
               This flag overrides the allow_time_interpolation and sets it to False
        :param full_load: boolean whether to fully load the data or only pre-load them. (default: False)
               It is advised not to fully load the data, since in that case Parcels deals with
               a better memory management during particle set execution.
               full_load is however sometimes necessary for plotting the fields.
        """

        if not isinstance(filenames, Iterable) or isinstance(filenames, str):
            filenames = [filenames]
        dimension_filename = dimension_filename if dimension_filename else filenames[0]
        if indices is None:
            indices = {}
        with NetcdfFileBuffer(dimension_filename, dimensions, indices) as filebuffer:
            lon, lat = filebuffer.read_lonlat
            depth = filebuffer.read_depth
            indices = filebuffer.indices
            # Check if parcels_mesh has been explicitly set in file
            if 'parcels_mesh' in filebuffer.dataset.attrs:
                mesh = filebuffer.dataset.attrs['parcels_mesh']

        if len(filenames) > 1 and 'time' not in dimensions:
            raise RuntimeError('Multiple files given but no time dimension specified')

        if grid is None:
            # Concatenate time variable to determine overall dimension
            # across multiple files
            timeslices = []
            dataFiles = []
            for fname in filenames:
                with NetcdfFileBuffer(fname, dimensions, indices) as filebuffer:
                    ftime = filebuffer.time
                    timeslices.append(ftime)
                    dataFiles.append([fname] * len(ftime))
            timeslices = np.array(timeslices)
            time = np.concatenate(timeslices)
            dataFiles = np.concatenate(np.array(dataFiles))
            if isinstance(time[0], np.datetime64):
                time_origin = time[0]
                time = (time - time_origin) / np.timedelta64(1, 's')
            else:
                time_origin = None
            assert(np.all((time[1:]-time[:-1]) > 0))

            if time.size == 1 and time[0] is None:
                time[0] = 0
            if len(lon.shape) == 1:
                if len(depth.shape) == 1:
                    grid = RectilinearZGrid(lon, lat, depth, time, time_origin=time_origin, mesh=mesh)
                else:
                    grid = RectilinearSGrid(lon, lat, depth, time, time_origin=time_origin, mesh=mesh)
            else:
                if len(depth.shape) == 1:
                    grid = CurvilinearZGrid(lon, lat, depth, time, time_origin=time_origin, mesh=mesh)
                else:
                    grid = CurvilinearSGrid(lon, lat, depth, time, time_origin=time_origin, mesh=mesh)
            grid.timeslices = timeslices
            kwargs['dataFiles'] = dataFiles

        if 'time' in indices:
            logger.warning_once('time dimension in indices is not necessary anymore. It is then ignored.')

        if grid.time.size <= 3 or full_load:
            # Pre-allocate data before reading files into buffer
            data = np.empty((grid.tdim, grid.zdim, grid.ydim, grid.xdim), dtype=np.float32)
            ti = 0
            for tslice, fname in zip(grid.timeslices, filenames):
                with NetcdfFileBuffer(fname, dimensions, indices) as filebuffer:
                    # If Field.from_netcdf is called directly, it may not have a 'data' dimension
                    # In that case, assume that 'name' is the data dimension
                    filebuffer.name = filebuffer.parse_name(dimensions, variable)

                    if len(filebuffer.dataset[filebuffer.name].shape) == 2:
                        data[ti:ti+len(tslice), 0, :, :] = filebuffer.data[:, :]
                    elif len(filebuffer.dataset[filebuffer.name].shape) == 3:
                        if len(filebuffer.indices['depth']) > 1:
                            data[ti:ti+len(tslice), :, :, :] = filebuffer.data[:, :, :]
                        else:
                            data[ti:ti+len(tslice), 0, :, :] = filebuffer.data[:, :, :]
                    else:
                        data[ti:ti+len(tslice), :, :, :] = filebuffer.data[:, :, :, :]
                ti += len(tslice)
        else:
            grid.defer_load = True
            grid.ti = -1
            data = None

        if allow_time_extrapolation is None:
            allow_time_extrapolation = False if 'time' in dimensions else True

        kwargs['dimensions'] = dimensions.copy()
        kwargs['indices'] = indices
        kwargs['time_periodic'] = time_periodic

        return cls(variable, data, grid=grid,
                   allow_time_extrapolation=allow_time_extrapolation, **kwargs)

    def reshape(self, data, transpose=False):

        # Ensure that field data is the right data type
        if not data.dtype == np.float32:
            logger.warning_once("Casting field data to np.float32")
            data = data.astype(np.float32)
        if transpose:
            data = np.transpose(data)
        if self.grid.lat_flipped:
            data = np.flip(data, axis=-2)

        if self.grid.tdim == 1:
            if len(data.shape) < 4:
                data = data.reshape(sum(((1,), data.shape), ()))
        if self.grid.zdim == 1:
            if len(data.shape) == 4:
                data = data.reshape(sum(((data.shape[0],), data.shape[2:]), ()))
        if len(data.shape) == 4:
            assert data.shape == (self.grid.tdim, self.grid.zdim, self.grid.ydim-2*self.grid.meridional_halo, self.grid.xdim-2*self.grid.zonal_halo), \
                                 ('Field %s expecting a data shape of a [ydim, xdim], [zdim, ydim, xdim], [tdim, ydim, xdim] or [tdim, zdim, ydim, xdim]. Flag transpose=True could help to reorder the data.')
        else:
            assert data.shape == (self.grid.tdim, self.grid.ydim-2*self.grid.meridional_halo, self.grid.xdim-2*self.grid.zonal_halo), \
                                 ('Field %s expecting a data shape of a [ydim, xdim], [zdim, ydim, xdim], [tdim, ydim, xdim] or [tdim, zdim, ydim, xdim]. Flag transpose=True could help to reorder the data.')
        if self.grid.meridional_halo > 0 or self.grid.zonal_halo > 0:
            data = self.add_periodic_halo(zonal=self.grid.zonal_halo > 0, meridional=self.grid.meridional_halo > 0, halosize=max(self.grid.meridional_halo, self.grid.zonal_halo), data=data)
        return data

    def set_scaling_factor(self, factor):
        """Scales the field data by some constant factor.

        :param factor: scaling factor
        """

        if self._scaling_factor:
            raise NotImplementedError(('Scaling factor for field %s already defined.' % self.name))
        self._scaling_factor = factor
        if not self.grid.defer_load:
            self.data *= factor

    def __getitem__(self, key):
        return self.eval(*key)

    def calc_cell_edge_sizes(self):
        """Method to calculate cell sizes based on numpy.gradient method
                Currently only works for Rectilinear Grids"""
        if not self.grid.cell_edge_sizes:
            if self.grid.gtype in (GridCode.RectilinearZGrid, GridCode.RectilinearSGrid):
                self.grid.cell_edge_sizes['x'] = np.zeros((self.grid.ydim, self.grid.xdim), dtype=np.float32)
                self.grid.cell_edge_sizes['y'] = np.zeros((self.grid.ydim, self.grid.xdim), dtype=np.float32)

                x_conv = GeographicPolar() if self.grid.mesh is 'spherical' else UnitConverter()
                y_conv = Geographic() if self.grid.mesh is 'spherical' else UnitConverter()
                for y, (lat, dy) in enumerate(zip(self.grid.lat, np.gradient(self.grid.lat))):
                    for x, (lon, dx) in enumerate(zip(self.grid.lon, np.gradient(self.grid.lon))):
                        self.grid.cell_edge_sizes['x'][y, x] = x_conv.to_source(dx, lon, lat, self.grid.depth[0])
                        self.grid.cell_edge_sizes['y'][y, x] = y_conv.to_source(dy, lon, lat, self.grid.depth[0])
                self.cell_edge_sizes = self.grid.cell_edge_sizes
            else:
                logger.error(('Field.cell_edge_sizes() not implemented for ', self.grid.gtype, 'grids.',
                              'You can provide Field.grid.cell_edge_sizes yourself',
                              'by in e.g. NEMO using the e1u fields etc from the mesh_mask.nc file'))
                exit(-1)

    def cell_areas(self):
        """Method to calculate cell sizes based on cell_edge_sizes
                Currently only works for Rectilinear Grids"""
        if not self.grid.cell_edge_sizes:
            self.calc_cell_edge_sizes()
        return self.grid.cell_edge_sizes['x'] * self.grid.cell_edge_sizes['y']

    def gradient(self, update=False, tindex=None):
        """Method to calculate horizontal gradients of Field.
                Returns two Fields: the zonal and meridional gradients,
                on the same Grid as the original Field, using numpy.gradient() method
                Names of these grids are dNAME_dx and dNAME_dy, where NAME is the name
                of the original Field"""
        tindex = range(self.grid.tdim) if tindex is None else tindex
        if not self.grid.cell_edge_sizes:
            self.calc_cell_edge_sizes()
        if self.grid.defer_load and self.data is None:
            (dFdx, dFdy) = (None, None)
        else:
            dFdy = np.gradient(self.data[tindex, :], axis=-2) / self.grid.cell_edge_sizes['y']
            dFdx = np.gradient(self.data[tindex, :], axis=-1) / self.grid.cell_edge_sizes['x']
        if update:
            if self.gradientx.data is None:
                self.gradientx.data = np.zeros_like(self.data)
                self.gradienty.data = np.zeros_like(self.data)
            self.gradientx.data[tindex, :] = dFdx
            self.gradienty.data[tindex, :] = dFdy
        else:
            dFdx_fld = Field('d%s_dx' % self.name, dFdx, grid=self.grid)
            dFdy_fld = Field('d%s_dy' % self.name, dFdy, grid=self.grid)
            dFdx_fld.is_gradient = True
            dFdy_fld.is_gradient = True
            (self.gradientx, self.gradienty) = (dFdx_fld, dFdy_fld)
            return (dFdx_fld, dFdy_fld)

    def search_indices_vertical_z(self, z):
        grid = self.grid
        z = np.float32(z)
        depth_index = grid.depth <= z
        if z >= grid.depth[-1]:
            zi = len(grid.depth) - 2
        else:
            zi = depth_index.argmin() - 1 if z >= grid.depth[0] else 0
        zeta = (z-grid.depth[zi]) / (grid.depth[zi+1]-grid.depth[zi])
        return (zi, zeta)

    def search_indices_vertical_s(self, x, y, z, xi, yi, xsi, eta, ti, time):
        grid = self.grid
        if time < grid.time[ti]:
            ti -= 1
        if grid.z4d:
            if ti == len(grid.time)-1:
                depth_vector = (1-xsi)*(1-eta) * grid.depth[-1, :, yi, xi] + \
                    xsi*(1-eta) * grid.depth[-1, :, yi, xi+1] + \
                    xsi*eta * grid.depth[-1, :, yi+1, xi+1] + \
                    (1-xsi)*eta * grid.depth[-1, :, yi+1, xi]
            else:
                dv2 = (1-xsi)*(1-eta) * grid.depth[ti:ti+2, :, yi, xi] + \
                    xsi*(1-eta) * grid.depth[ti:ti+2, :, yi, xi+1] + \
                    xsi*eta * grid.depth[ti:ti+2, :, yi+1, xi+1] + \
                    (1-xsi)*eta * grid.depth[ti:ti+2, :, yi+1, xi]
                tt = (time-grid.time[ti]) / (grid.time[ti+1]-grid.time[ti])
                assert tt >= 0 and tt <= 1, 'Vertical s grid is being wrongly interpolated in time'
                depth_vector = dv2[0, :] * (1-tt) + dv2[1, :] * tt
        else:
            depth_vector = (1-xsi)*(1-eta) * grid.depth[:, yi, xi] + \
                xsi*(1-eta) * grid.depth[:, yi, xi+1] + \
                xsi*eta * grid.depth[:, yi+1, xi+1] + \
                (1-xsi)*eta * grid.depth[:, yi+1, xi]
        z = np.float32(z)
        depth_index = depth_vector <= z
        if z >= depth_vector[-1]:
            zi = len(depth_vector) - 2
        else:
            zi = depth_index.argmin() - 1 if z >= depth_vector[0] else 0
        if z < depth_vector[zi] or z > depth_vector[zi+1]:
            raise FieldSamplingError(x, y, z, field=self)
        zeta = (z - depth_vector[zi]) / (depth_vector[zi+1]-depth_vector[zi])
        return (zi, zeta)

    def reconnect_bnd_indices(self, xi, yi, xdim, ydim, sphere_mesh):
        if xi < 0:
            if sphere_mesh:
                xi = xdim-2
            else:
                xi = 0
        if xi > xdim-2:
            if sphere_mesh:
                xi = 0
            else:
                xi = xdim-2
        if yi < 0:
            yi = 0
        if yi > ydim-2:
            yi = ydim-2
            if sphere_mesh:
                xi = xdim - xi
        return xi, yi

    def search_indices_rectilinear(self, x, y, z, ti=-1, time=-1, search2D=False):
        grid = self.grid
        xi = yi = -1

        if grid.mesh is not 'spherical':
            if x < grid.lon[0] or x > grid.lon[-1]:
                raise FieldSamplingError(x, y, z, field=self)
            lon_index = grid.lon < x
            if lon_index.all():
                xi = len(grid.lon) - 2
            else:
                xi = lon_index.argmin() - 1 if lon_index.any() else 0
            xsi = (x-grid.lon[xi]) / (grid.lon[xi+1]-grid.lon[xi])
            if xsi < 0:
                xi -= 1
                xsi = (x-grid.lon[xi]) / (grid.lon[xi+1]-grid.lon[xi])
            elif xsi > 1:
                xi += 1
                xsi = (x-grid.lon[xi]) / (grid.lon[xi+1]-grid.lon[xi])
        else:
            lon_fixed = grid.lon.copy()
            indices = lon_fixed >= lon_fixed[0]
            if not indices.all():
                lon_fixed[indices.argmin():] += 360
            if x < lon_fixed[0]:
                lon_fixed -= 360
            if not grid.zonal_periodic:
                if (grid.lon[0] < grid.lon[-1]) and (x < grid.lon[0] or x > grid.lon[-1]):
                    raise FieldSamplingError(x, y, z, field=self)
                elif (grid.lon[0] >= grid.lon[-1]) and (x < grid.lon[0] and x > grid.lon[-1]):
                    raise FieldSamplingError(x, y, z, field=self)

            lon_index = lon_fixed < x
            if lon_index.all():
                xi = len(lon_fixed) - 2
            else:
                xi = lon_index.argmin() - 1 if lon_index.any() else 0
            xsi = (x-lon_fixed[xi]) / (lon_fixed[xi+1]-lon_fixed[xi])
            if xsi < 0:
                xi -= 1
                xsi = (x-lon_fixed[xi]) / (lon_fixed[xi+1]-lon_fixed[xi])
            elif xsi > 1:
                xi += 1
                xsi = (x-lon_fixed[xi]) / (lon_fixed[xi+1]-lon_fixed[xi])

        if y < grid.lat[0] or y > grid.lat[-1]:
            raise FieldSamplingError(x, y, z, field=self)
        lat_index = grid.lat < y
        if lat_index.all():
            yi = len(grid.lat) - 2
        else:
            yi = lat_index.argmin() - 1 if lat_index.any() else 0

        eta = (y-grid.lat[yi]) / (grid.lat[yi+1]-grid.lat[yi])
        if eta < 0:
            yi -= 1
            eta = (y-grid.lat[yi]) / (grid.lat[yi+1]-grid.lat[yi])
        elif eta > 1:
            yi += 1
            eta = (y-grid.lat[yi]) / (grid.lat[yi+1]-grid.lat[yi])

        if grid.zdim > 1 and not search2D:
            if grid.gtype == GridCode.RectilinearZGrid:
                # Never passes here, because in this case, we work with scipy
                (zi, zeta) = self.search_indices_vertical_z(z)
            elif grid.gtype == GridCode.RectilinearSGrid:
                (zi, zeta) = self.search_indices_vertical_s(x, y, z, xi, yi, xsi, eta, ti, time)
        else:
            zi = -1
            zeta = 0

        assert(xsi >= 0 and xsi <= 1)
        assert(eta >= 0 and eta <= 1)
        assert(zeta >= 0 and zeta <= 1)

        return (xsi, eta, zeta, xi, yi, zi)

    def search_indices_curvilinear(self, x, y, z, xi, yi, ti=-1, time=-1, search2D=False):
        xsi = eta = -1
        grid = self.grid
        invA = np.array([[1, 0, 0, 0],
                         [-1, 1, 0, 0],
                         [-1, 0, 0, 1],
                         [1, -1, 1, -1]])
        maxIterSearch = 1e6
        it = 0
        if (not grid.zonal_periodic) or grid.mesh == 'flat':
            if (grid.lon[0, 0] < grid.lon[0, -1]) and (x < grid.lon[0, 0] or x > grid.lon[0, -1]):
                raise FieldSamplingError(x, y, z, field=self)
            elif (grid.lon[0, 0] >= grid.lon[0, -1]) and (x < grid.lon[0, 0] and x > grid.lon[0, -1]):
                raise FieldSamplingError(x, y, z, field=self)
        if y < np.min(grid.lat) or y > np.max(grid.lat):
            raise FieldSamplingError(x, y, z, field=self)

        while xsi < 0 or xsi > 1 or eta < 0 or eta > 1:
            px = np.array([grid.lon[yi, xi], grid.lon[yi, xi+1], grid.lon[yi+1, xi+1], grid.lon[yi+1, xi]])
            if grid.mesh == 'spherical':
                px[0] = px[0]+360 if px[0] < x-225 else px[0]
                px[0] = px[0]-360 if px[0] > x+225 else px[0]
                px[1:] = np.where(px[1:] - px[0] > 180, px[1:]-360, px[1:])
                px[1:] = np.where(-px[1:] + px[0] > 180, px[1:]+360, px[1:])
            py = np.array([grid.lat[yi, xi], grid.lat[yi, xi+1], grid.lat[yi+1, xi+1], grid.lat[yi+1, xi]])
            a = np.dot(invA, px)
            b = np.dot(invA, py)

            aa = a[3]*b[2] - a[2]*b[3]
            bb = a[3]*b[0] - a[0]*b[3] + a[1]*b[2] - a[2]*b[1] + x*b[3] - y*a[3]
            cc = a[1]*b[0] - a[0]*b[1] + x*b[1] - y*a[1]
            if abs(aa) < 1e-12:  # Rectilinear cell, or quasi
                eta = -cc / bb
            else:
                det2 = bb*bb-4*aa*cc
                if det2 > 0:  # so, if det is nan we keep the xsi, eta from previous iter
                    det = np.sqrt(det2)
                    eta = (-bb+det)/(2*aa)
            if abs(a[1]+a[3]*eta) < 1e-12:  # this happens when recti cell rotated of 90deg
                xsi = ((y-py[0])/(py[1]-py[0]) + (y-py[3])/(py[2]-py[3])) * .5
            else:
                xsi = (x-a[0]-a[2]*eta) / (a[1]+a[3]*eta)
            if xsi < 0 and eta < 0 and xi == 0 and yi == 0:
                raise FieldSamplingError(x, y, 0, field=self)
            if xsi > 1 and eta > 1 and xi == grid.xdim-1 and yi == grid.ydim-1:
                raise FieldSamplingError(x, y, 0, field=self)
            if xsi < 0:
                xi -= 1
            elif xsi > 1:
                xi += 1
            if eta < 0:
                yi -= 1
            elif eta > 1:
                yi += 1
            (xi, yi) = self.reconnect_bnd_indices(xi, yi, grid.xdim, grid.ydim, grid.mesh)
            it += 1
            if it > maxIterSearch:
                print('Correct cell not found after %d iterations' % maxIterSearch)
                raise FieldSamplingError(x, y, 0, field=self)

        if grid.zdim > 1 and not search2D:
            if grid.gtype == GridCode.CurvilinearZGrid:
                (zi, zeta) = self.search_indices_vertical_z(z)
            elif grid.gtype == GridCode.CurvilinearSGrid:
                (zi, zeta) = self.search_indices_vertical_s(x, y, z, xi, yi, xsi, eta, ti, time)
        else:
            zi = -1
            zeta = 0

        assert(xsi >= 0 and xsi <= 1)
        assert(eta >= 0 and eta <= 1)
        assert(zeta >= 0 and zeta <= 1)

        return (xsi, eta, zeta, xi, yi, zi)

    def search_indices(self, x, y, z, xi, yi, ti=-1, time=-1, search2D=False):
        if self.grid.gtype in [GridCode.RectilinearSGrid, GridCode.RectilinearZGrid]:
            return self.search_indices_rectilinear(x, y, z, ti, time, search2D=search2D)
        else:
            return self.search_indices_curvilinear(x, y, z, xi, yi, ti, time, search2D=search2D)

    def interpolator2D(self, ti, z, y, x):
        xi = 0
        yi = 0
        (xsi, eta, _, xi, yi, _) = self.search_indices(x, y, z, xi, yi)
        if self.interp_method is 'nearest':
            xii = xi if xsi <= .5 else xi+1
            yii = yi if eta <= .5 else yi+1
            return self.data[ti, yii, xii]
        elif self.interp_method is 'linear':
            val = (1-xsi)*(1-eta) * self.data[ti, yi, xi] + \
                xsi*(1-eta) * self.data[ti, yi, xi+1] + \
                xsi*eta * self.data[ti, yi+1, xi+1] + \
                (1-xsi)*eta * self.data[ti, yi+1, xi]
            return val
        else:
            raise RuntimeError(self.interp_method+" is not implemented for 2D grids")

    def interpolator3D(self, ti, z, y, x, time):
        xi = int(self.grid.xdim / 2)
        yi = int(self.grid.ydim / 2)
        (xsi, eta, zeta, xi, yi, zi) = self.search_indices(x, y, z, xi, yi, ti, time)
        if self.interp_method is 'nearest':
            xii = xi if xsi <= .5 else xi+1
            yii = yi if eta <= .5 else yi+1
            zii = zi if zeta <= .5 else zi+1
            return self.data[ti, zii, yii, xii]
        elif self.interp_method is 'cgrid_linear':
            # evaluating W velocity in c_grid
            f0 = self.data[ti, zi, yi, xi]
            f1 = self.data[ti, zi+1, yi, xi]
            return (1-zeta) * f0 + zeta * f1
        elif self.interp_method is 'linear':
            data = self.data[ti, zi, :, :]
            f0 = (1-xsi)*(1-eta) * data[yi, xi] + \
                xsi*(1-eta) * data[yi, xi+1] + \
                xsi*eta * data[yi+1, xi+1] + \
                (1-xsi)*eta * data[yi+1, xi]
            data = self.data[ti, zi+1, :, :]
            f1 = (1-xsi)*(1-eta) * data[yi, xi] + \
                xsi*(1-eta) * data[yi, xi+1] + \
                xsi*eta * data[yi+1, xi+1] + \
                (1-xsi)*eta * data[yi+1, xi]
            return (1-zeta) * f0 + zeta * f1
        else:
            raise RuntimeError(self.interp_method+" is not implemented for 3D grids")

    def temporal_interpolate_fullfield(self, ti, time):
        """Calculate the data of a field between two snapshots,
        using linear interpolation

        :param ti: Index in time array associated with time (via :func:`time_index`)
        :param time: Time to interpolate to

        :rtype: Linearly interpolated field"""
        t0 = self.grid.time[ti]
        t1 = self.grid.time[ti+1]
        f0 = self.data[ti, :]
        f1 = self.data[ti+1, :]
        return f0 + (f1 - f0) * ((time - t0) / (t1 - t0))

    def spatial_interpolation(self, ti, z, y, x, time):
        """Interpolate horizontal field values using a SciPy interpolator"""

        if self.grid.zdim == 1:
            val = self.interpolator2D(ti, z, y, x)
        else:
            val = self.interpolator3D(ti, z, y, x, time)
        if np.isnan(val):
            # Detect Out-of-bounds sampling and raise exception
            raise FieldSamplingError(x, y, z, field=self)
        else:
            return val

    def time_index(self, time):
        """Find the index in the time array associated with a given time

        Note that we normalize to either the first or the last index
        if the sampled value is outside the time value range.
        """
        if not self.time_periodic and not self.allow_time_extrapolation and (time < self.grid.time[0] or time > self.grid.time[-1]):
            raise TimeExtrapolationError(time, field=self)
        time_index = self.grid.time <= time
        if self.time_periodic:
            if time_index.all() or np.logical_not(time_index).all():
                periods = math.floor((time-self.grid.time[0])/(self.grid.time[-1]-self.grid.time[0]))
                time -= periods*(self.grid.time[-1]-self.grid.time[0])
                time_index = self.grid.time <= time
                ti = time_index.argmin() - 1 if time_index.any() else 0
                return (ti, periods)
            return (time_index.argmin() - 1 if time_index.any() else 0, 0)
        if time_index.all():
            # If given time > last known field time, use
            # the last field frame without interpolation
            return (len(self.grid.time) - 1, 0)
        else:
            return (time_index.argmin() - 1 if time_index.any() else 0, 0)

    def depth_index(self, depth, lat, lon):
        """Find the index in the depth array associated with a given depth"""
        if depth > self.grid.depth[-1]:
            raise FieldSamplingError(lon, lat, depth, field=self)
        depth_index = self.grid.depth <= depth
        if depth_index.all():
            # If given depth == largest field depth, use the second-last
            # field depth (as zidx+1 needed in interpolation)
            return len(self.grid.depth) - 2
        else:
            return depth_index.argmin() - 1 if depth_index.any() else 0

    def eval(self, time, x, y, z, applyConversion=True):
        """Interpolate field values in space and time.

        We interpolate linearly in time and apply implicit unit
        conversion to the result. Note that we defer to
        scipy.interpolate to perform spatial interpolation.
        """
        (ti, periods) = self.time_index(time)
        time -= periods*(self.grid.time[-1]-self.grid.time[0])
        if ti < self.grid.tdim-1 and time > self.grid.time[ti]:
            f0 = self.spatial_interpolation(ti, z, y, x, time)
            f1 = self.spatial_interpolation(ti + 1, z, y, x, time)
            t0 = self.grid.time[ti]
            t1 = self.grid.time[ti + 1]
            value = f0 + (f1 - f0) * ((time - t0) / (t1 - t0))
        else:
            # Skip temporal interpolation if time is outside
            # of the defined time range or if we have hit an
            # excat value in the time array.
            value = self.spatial_interpolation(ti, z, y, x, self.grid.time[ti])

        if applyConversion:
            return self.units.to_target(value, x, y, z)
        else:
            return value

    def ccode_eval(self, var, t, x, y, z):
        # Casting interp_methd to int as easier to pass on in C-code
        return "temporal_interpolation(%s, %s, %s, %s, %s, particle->cxi, particle->cyi, particle->czi, particle->cti, &%s, %s)" \
            % (x, y, z, t, self.name, var, self.interp_method.upper())

    def ccode_convert(self, _, x, y, z):
        return self.units.ccode_to_target(x, y, z)

    @property
    def ctypes_struct(self):
        """Returns a ctypes struct object containing all relevant
        pointers and sizes for this field."""

        # Ctypes struct corresponding to the type definition in parcels.h
        class CField(Structure):
            _fields_ = [('xdim', c_int), ('ydim', c_int), ('zdim', c_int),
                        ('tdim', c_int), ('igrid', c_int),
                        ('allow_time_extrapolation', c_int),
                        ('time_periodic', c_int),
                        ('data', POINTER(POINTER(c_float))),
                        ('grid', POINTER(CGrid))]

        # Create and populate the c-struct object
        allow_time_extrapolation = 1 if self.allow_time_extrapolation else 0
        time_periodic = 1 if self.time_periodic else 0
        cstruct = CField(self.grid.xdim, self.grid.ydim, self.grid.zdim,
                         self.grid.tdim, self.igrid, allow_time_extrapolation, time_periodic,
                         self.data.ctypes.data_as(POINTER(POINTER(c_float))),
                         pointer(self.grid.ctypes_struct))
        return cstruct

    def show(self, animation=False, show_time=None, domain=None, projection=None, land=True,
             vmin=None, vmax=None, savefile=None, **kwargs):
        """Method to 'show' a Parcels Field

        :param animation: Boolean whether result is a single plot, or an animation
        :param show_time: Time at which to show the Field (only in single-plot mode)
        :param domain: Four-vector (latN, latS, lonE, lonW) defining domain to show
        :param projection: type of cartopy projection to use (default PlateCarree)
        :param land: Boolean whether to show land. This is ignored for flat meshes
        :param vmin: minimum colour scale (only in single-plot mode)
        :param vmax: maximum colour scale (only in single-plot mode)
        :param savefile: Name of a file to save the plot to
        """
        from parcels.plotting import plotfield
        plt, _, _, _ = plotfield(self, animation=animation, show_time=show_time, domain=domain, projection=projection,
                                 land=land, vmin=vmin, vmax=vmax, savefile=savefile, **kwargs)
        if plt:
            plt.show()

    def add_periodic_halo(self, zonal, meridional, halosize=5, data=None):
        """Add a 'halo' to all Fields in a FieldSet, through extending the Field (and lon/lat)
        by copying a small portion of the field on one side of the domain to the other.
        Before adding a periodic halo to the Field, it has to be added to the Grid on which the Field depends

        :param zonal: Create a halo in zonal direction (boolean)
        :param meridional: Create a halo in meridional direction (boolean)
        :param halosize: size of the halo (in grid points). Default is 5 grid points
        :param data: if data is not None, the periodic halo will be achieved on data instead of self.data and data will be returned
        """
        dataNone = not isinstance(data, np.ndarray)
        if self.grid.defer_load and dataNone:
            return
        data = self.data if dataNone else data
        if zonal:
            if len(data.shape) is 3:
                data = np.concatenate((data[:, :, -halosize:], data,
                                       data[:, :, 0:halosize]), axis=len(data.shape)-1)
                assert data.shape[2] == self.grid.xdim
            else:
                data = np.concatenate((data[:, :, :, -halosize:], data,
                                       data[:, :, :, 0:halosize]), axis=len(data.shape) - 1)
                assert data.shape[3] == self.grid.xdim
            self.lon = self.grid.lon
            self.lat = self.grid.lat
        if meridional:
            if len(data.shape) is 3:
                data = np.concatenate((data[:, -halosize:, :], data,
                                       data[:, 0:halosize, :]), axis=len(data.shape)-2)
                assert data.shape[1] == self.grid.ydim
            else:
                data = np.concatenate((data[:, :, -halosize:, :], data,
                                       data[:, :, 0:halosize, :]), axis=len(data.shape) - 2)
                assert data.shape[2] == self.grid.ydim
            self.lat = self.grid.lat
        if dataNone:
            self.data = data
        else:
            return data

    def write(self, filename, varname=None):
        """Write a :class:`Field` to a netcdf file

        :param filename: Basename of the file
        :param varname: Name of the field, to be appended to the filename"""
        filepath = str(path.local('%s%s.nc' % (filename, self.name)))
        if varname is None:
            varname = self.name
        # Derive name of 'depth' variable for NEMO convention
        vname_depth = 'depth%s' % self.name.lower()

        # Create DataArray objects for file I/O
        if type(self.grid) is RectilinearZGrid:
            nav_lon = xr.DataArray(self.grid.lon + np.zeros((self.grid.ydim, self.grid.xdim), dtype=np.float32),
                                   coords=[('y', self.grid.lat), ('x', self.grid.lon)])
            nav_lat = xr.DataArray(self.grid.lat.reshape(self.grid.ydim, 1) + np.zeros(self.grid.xdim, dtype=np.float32),
                                   coords=[('y', self.grid.lat), ('x', self.grid.lon)])
        elif type(self.grid) is CurvilinearZGrid:
            nav_lon = xr.DataArray(self.grid.lon, coords=[('y', range(self.grid.ydim)),
                                                          ('x', range(self.grid.xdim))])
            nav_lat = xr.DataArray(self.grid.lat, coords=[('y', range(self.grid.ydim)),
                                                          ('x', range(self.grid.xdim))])
        else:
            raise NotImplementedError('Field.write only implemented for RectilinearZGrid and CurvilinearZGrid')

        attrs = {'units': 'seconds since ' + str(self.grid.time_origin)} if self.grid.time_origin else {}
        time_counter = xr.DataArray(self.grid.time,
                                    dims=['time_counter'],
                                    attrs=attrs)
        vardata = xr.DataArray(self.data.reshape((self.grid.tdim, self.grid.zdim, self.grid.ydim, self.grid.xdim)),
                               dims=['time_counter', vname_depth, 'y', 'x'])
        # Create xarray Dataset and output to netCDF format
        attrs = {'parcels_mesh': self.grid.mesh}
        dset = xr.Dataset({varname: vardata}, coords={'nav_lon': nav_lon,
                                                      'nav_lat': nav_lat,
                                                      'time_counter': time_counter,
                                                      vname_depth: self.grid.depth}, attrs=attrs)
        dset.to_netcdf(filepath)

    def advancetime(self, field_new, advanceForward):
        if advanceForward == 1:  # forward in time, so appending at end
            self.data = np.concatenate((self.data[1:, :, :], field_new.data[:, :, :]), 0)
            self.time = self.grid.time
        else:  # backward in time, so prepending at start
            self.data = np.concatenate((field_new.data[:, :, :], self.data[:-1, :, :]), 0)
            self.time = self.grid.time

    def computeTimeChunk(self, data, tindex):
        g = self.grid
        with NetcdfFileBuffer(self.dataFiles[g.ti+tindex], self.dimensions, self.indices) as filebuffer:
            filebuffer.name = filebuffer.parse_name(self.dimensions, self.name)
            time_data = filebuffer.time
            if isinstance(time_data[0], np.datetime64):
                assert isinstance(time_data[0], type(g.time_origin)), ('Field %s stores times as dates, but time_origin is not defined ' % self.name)
                time_data = (time_data - g.time_origin) / np.timedelta64(1, 's')
            ti = (time_data <= g.time[tindex]).argmin() - 1
            if len(filebuffer.dataset[filebuffer.name].shape) == 2:
                data[tindex, 0, :, :] = filebuffer.data[:, :]
            elif len(filebuffer.dataset[filebuffer.name].shape) == 3:
                if g.zdim > 1:
                    data[tindex, :, :, :] = filebuffer.data[:, :, :]
                else:
                    data[tindex, 0, :, :] = filebuffer.data[ti, :, :]
            else:
                data[tindex, :, :, :] = filebuffer.data[ti, :, :, :]

        return data

    def __add__(self, field):
        if isinstance(self, Field) and isinstance(field, Field):
            return SummedField([self, field])
        elif isinstance(field, SummedField):
            field.insert(0, self)
            return field


class SummedField(list):
    """Class SummedField is a list of Fields over which Field interpolation
    is summed. This can e.g. be used when combining multiple flow fields,
    where the total flow is the sum of all the individual flows.
    Note that the individual Fields can be on different Grids.
    Also note that, since SummedFields are lists, the individual Fields can
    still be queried through their list index (e.g. SummedField[1]).
    """
    def eval(self, time, x, y, z, applyConversion=True):
        tmp = 0
        for fld in self:
            tmp += fld.eval(time, x, y, z, applyConversion)
        return tmp

    def __getitem__(self, key):
        if isinstance(key, int):
            return list.__getitem__(self, key)
        else:
            return self.eval(*key)

    def __add__(self, field):
        if isinstance(field, Field):
            self.append(field)
        elif isinstance(field, SummedField):
            for fld in field:
                self.append(fld)
        return self


class VectorField(object):
    """Class VectorField stores 2 or 3 fields which defines together a vector field.
    This enables to interpolate them as one single vector field in the kernels.

    :param name: Name of the vector field
    :param U: field defining the zonal component
    :param V: field defining the meridional component
    :param W: field defining the vertical component (default: None)
    """
    def __init__(self, name, U, V, W=None):
        self.name = name
        self.U = U
        self.V = V
        self.W = W
        if self.U.interp_method == 'cgrid_linear':
            assert self.V.interp_method == 'cgrid_linear'
            assert self.U.grid is self.V.grid
            if W:
                assert self.W.interp_method == 'cgrid_linear'
                assert self.U.grid is self.W.grid

    def dist(self, lon1, lon2, lat1, lat2, mesh):
        if mesh == 'spherical':
            r = 360*60*1852/2/np.pi
            rad = np.pi/180.
            x1 = r*np.cos(rad*lon1) * np.cos(rad*lat1)
            y1 = r*np.sin(rad*lon1) * np.cos(rad*lat1)
            z1 = r*np.sin(rad*lat1)
            x2 = r*np.cos(rad*lon2) * np.cos(rad*lat2)
            y2 = r*np.sin(rad*lon2) * np.cos(rad*lat2)
            z2 = r*np.sin(rad*lat2)
            return np.sqrt((x2-x1)**2 + (y2-y1)**2 + (z2-z1)**2)
        else:
            return np.sqrt((lon2-lon1)**2 + (lat2-lat1)**2)

    def jacobian(self, xsi, eta, px, py):
        dphidxsi = [eta-1, 1-eta, eta, -eta]
        dphideta = [xsi-1, -xsi, xsi, 1-xsi]

        dxdxsi = np.dot(px, dphidxsi)
        dxdeta = np.dot(px, dphideta)
        dydxsi = np.dot(py, dphidxsi)
        dydeta = np.dot(py, dphideta)
        jac = dxdxsi*dydeta - dxdeta*dydxsi
        return jac

    def spatial_c_grid_interpolation2D(self, ti, z, y, x, time):
        grid = self.U.grid
        xi = int(grid.xdim / 2)
        yi = int(grid.ydim / 2)
        (xsi, eta, zeta, xi, yi, zi) = self.U.search_indices(x, y, z, xi, yi, ti, time)

        if grid.gtype in [GridCode.RectilinearSGrid, GridCode.RectilinearZGrid]:
            px = np.array([grid.lon[xi], grid.lon[xi+1], grid.lon[xi+1], grid.lon[xi]])
            py = np.array([grid.lat[yi], grid.lat[yi], grid.lat[yi+1], grid.lat[yi+1]])
        else:
            px = np.array([grid.lon[yi, xi], grid.lon[yi, xi+1], grid.lon[yi+1, xi+1], grid.lon[yi+1, xi]])
            py = np.array([grid.lat[yi, xi], grid.lat[yi, xi+1], grid.lat[yi+1, xi+1], grid.lat[yi+1, xi]])

        if grid.mesh == 'spherical':
            px[0] = px[0]+360 if px[0] < x-225 else px[0]
            px[0] = px[0]-360 if px[0] > x+225 else px[0]
            px[1:] = np.where(px[1:] - px[0] > 180, px[1:]-360, px[1:])
            px[1:] = np.where(-px[1:] + px[0] > 180, px[1:]+360, px[1:])
        xx = (1-xsi)*(1-eta) * px[0] + xsi*(1-eta) * px[1] + xsi*eta * px[2] + (1-xsi)*eta * px[3]
        assert abs(xx-x) < 1e-4
        c1 = self.dist(px[0], px[1], py[0], py[1], grid.mesh)
        c2 = self.dist(px[1], px[2], py[1], py[2], grid.mesh)
        c3 = self.dist(px[2], px[3], py[2], py[3], grid.mesh)
        c4 = self.dist(px[3], px[0], py[3], py[0], grid.mesh)
        if grid.zdim == 1:
            U0 = self.U.data[ti, yi+1, xi] * c4
            U1 = self.U.data[ti, yi+1, xi+1] * c2
            V0 = self.V.data[ti, yi, xi+1] * c1
            V1 = self.V.data[ti, yi+1, xi+1] * c3
        else:
            U0 = self.U.data[ti, zi, yi+1, xi] * c4  # zi here??
            U1 = self.U.data[ti, zi, yi+1, xi+1] * c2
            V0 = self.V.data[ti, zi, yi, xi+1] * c1
            V1 = self.V.data[ti, zi, yi+1, xi+1] * c3
        U = (1-xsi) * U0 + xsi * U1
        V = (1-eta) * V0 + eta * V1
        rad = np.pi/180.
        deg2m = 1852 * 60.
        meshJac = (deg2m * deg2m * cos(rad * y)) if grid.mesh == 'spherical' else 1
        jac = self.jacobian(xsi, eta, px, py) * meshJac

        u = ((-(1-eta) * U - (1-xsi) * V) * px[0] +
             ((1-eta) * U - xsi * V) * px[1] +
             (eta * U + xsi * V) * px[2] +
             (-eta * U + (1-xsi) * V) * px[3]) / jac
        v = ((-(1-eta) * U - (1-xsi) * V) * py[0] +
             ((1-eta) * U - xsi * V) * py[1] +
             (eta * U + xsi * V) * py[2] +
             (-eta * U + (1-xsi) * V) * py[3]) / jac
        return (u, v)

    def spatial_c_grid_interpolation3D(self, ti, z, y, x, time):
        """
          __ V1 __
        |          |
        U0         U1
        | __ V0 __ |
        The interpolation is done in the following by
        interpolating linearly U depending on the longitude coordinate and
        interpolating linearly V depending on the latitude coordinate.
        Curvilinear grids are treated properly, since the element is projected to a rectilinear parent element.
        """
        if self.U.grid.gtype in [GridCode.RectilinearSGrid, GridCode.CurvilinearSGrid]:
            raise NotImplementedError('C staggered grid with a s vertical discretisation are not available')
        (u, v) = self.spatial_c_grid_interpolation2D(ti, z, y, x, time)
        w = self.W.eval(time, x, y, z, False)
        w = self.W.units.to_target(w, x, y, z)
        return (u, v, w)

    def eval(self, time, x, y, z):
        if self.U.interp_method != 'cgrid_linear':
            u = self.U.eval(time, x, y, z, False)
            v = self.V.eval(time, x, y, z, False)
            u = self.U.units.to_target(u, x, y, z)
            v = self.V.units.to_target(v, x, y, z)
            if self.W is not None:
                w = self.W.eval(time, x, y, z, False)
                w = self.W.units.to_target(w, x, y, z)
                return (u, v, w)
            else:
                return (u, v)
        else:
            grid = self.U.grid
            (ti, periods) = self.U.time_index(time)
            time -= periods*(grid.time[-1]-grid.time[0])
            if ti < grid.tdim-1 and time > self.grid.time[ti]:
                t0 = grid.time[ti]
                t1 = grid.time[ti + 1]
                if self.W:
                    (u0, v0, w0) = self.spatial_c_grid_interpolation3D(ti, z, y, x, time)
                    (u1, v1, w1) = self.spatial_c_grid_interpolation3D(ti + 1, z, y, x, time)
                    w = w0 + (w1 - w0) * ((time - t0) / (t1 - t0))
                else:
                    (u0, v0) = self.spatial_c_grid_interpolation2D(ti, z, y, x, time)
                    (u1, v1) = self.spatial_c_grid_interpolation2D(ti + 1, z, y, x, time)
                u = u0 + (u1 - u0) * ((time - t0) / (t1 - t0))
                v = v0 + (v1 - v0) * ((time - t0) / (t1 - t0))
                if self.W:
                    return (u, v, w)
                else:
                    return (u, v)
            else:
                # Skip temporal interpolation if time is outside
                # of the defined time range or if we have hit an
                # excat value in the time array.
                if self.W:
                    return self.spatial_c_grid_interpolation3D(ti, z, y, x, grid.time[ti])
                else:
                    return self.spatial_c_grid_interpolation2D(ti, z, y, x, grid.time[ti])

    def __getitem__(self, key):
        return self.eval(*key)

    def ccode_eval(self, varU, varV, varW, U, V, W, t, x, y, z):
        # Casting interp_methd to int as easier to pass on in C-code
        if varW:
            return "temporal_interpolationUVW(%s, %s, %s, %s, %s, %s, %s, " \
                   % (x, y, z, t, U.name, V.name, W.name) + \
                   "particle->cxi, particle->cyi, particle->czi, particle->cti, &%s, &%s, &%s, %s)" \
                   % (varU, varV, varW, U.interp_method.upper())
        else:
            return "temporal_interpolationUV(%s, %s, %s, %s, %s, %s, " \
                   % (x, y, z, t, U.name, V.name) + \
                   "particle->cxi, particle->cyi, particle->czi, particle->cti, &%s, &%s, %s)" \
                   % (varU, varV, U.interp_method.upper())


class SummedVectorField(list):
    """Class SummedVectorField stores 2 or 3 SummedFields which defines together a vector field.
    This enables to interpolate them as one single vector SummedField in the kernels.

    :param name: Name of the vector field
    :param U: SummedField defining the zonal component
    :param V: SummedField defining the meridional component
    :param W: SummedField defining the vertical component (default: None)
    """

    def __init__(self, name, U, V, W=None):
        self.name = name
        self.U = U
        self.V = V
        self.W = W

    def eval(self, time, x, y, z):
        zonal = meridional = vertical = 0
        if self.W is not None:
            for (U, V, W) in zip(self.U, self.V, self.W):
                vfld = VectorField(self.name, U, V, W)
                vfld.fieldset = self.fieldset
                (tmp1, tmp2, tmp3) = vfld.eval(time, x, y, z)
                zonal += tmp1
                meridional += tmp2
                vertical += tmp3
            return (zonal, meridional, vertical)
        else:
            for (U, V) in zip(self.U, self.V):
                vfld = VectorField(self.name, U, V)
                vfld.fieldset = self.fieldset
                (tmp1, tmp2) = vfld.eval(time, x, y, z)
                zonal += tmp1
                meridional += tmp2
            return (zonal, meridional)

    def __getitem__(self, key):
        if isinstance(key, int):
            return list.__getitem__(self, key)
        else:
            return self.eval(*key)


class NetcdfFileBuffer(object):
    """ Class that encapsulates and manages deferred access to file data. """

    def __init__(self, filename, dimensions, indices):
        self.filename = filename
        self.dimensions = dimensions  # Dict with dimension keyes for file data
        self.indices = indices
        self.dataset = None

    def __enter__(self):
        try:
            self.dataset = xr.open_dataset(str(self.filename), decode_cf=True)
            self.dataset['decoded'] = True
        except:
            self.dataset = xr.open_dataset(str(self.filename), decode_cf=False)
            self.dataset['decoded'] = False
        for inds in self.indices.values():
            if type(inds) not in [list, range]:
                raise RuntimeError('Indices for field subsetting need to be a list')
        return self

    def __exit__(self, type, value, traceback):
        self.dataset.close()

    def parse_name(self, dimensions, variable):
        name = dimensions['data'] if 'data' in dimensions else variable
        if isinstance(name, list):
            for nm in name:
                if hasattr(self.dataset, nm):
                    name = nm
                    break
        if isinstance(name, list):
            raise IOError('None of variables in list found in file')
        return name

    @property
    def read_lonlat(self):
        lon = getattr(self.dataset, self.dimensions['lon'])
        lat = getattr(self.dataset, self.dimensions['lat'])
        xdim = lon.size if len(lon.shape) == 1 else lon.shape[-1]
        ydim = lat.size if len(lat.shape) == 1 else lat.shape[-2]
        self.indices['lon'] = self.indices['lon'] if 'lon' in self.indices else range(xdim)
        self.indices['lat'] = self.indices['lat'] if 'lat' in self.indices else range(ydim)
        if len(lon.shape) == 1:
            lon_subset = np.array(lon[self.indices['lon']])
            lat_subset = np.array(lat[self.indices['lat']])
        elif len(lon.shape) == 2:
            lon_subset = np.array(lon[self.indices['lat'], self.indices['lon']])
            lat_subset = np.array(lat[self.indices['lat'], self.indices['lon']])
        elif len(lon.shape) == 3:  # some lon, lat have a time dimension 1
            lon_subset = np.array(lon[0, self.indices['lat'], self.indices['lon']])
            lat_subset = np.array(lat[0, self.indices['lat'], self.indices['lon']])
        elif len(lon.shape) == 4:  # some lon, lat have a time and depth dimension 1
            lon_subset = np.array(lon[0, 0, self.indices['lat'], self.indices['lon']])
            lat_subset = np.array(lat[0, 0, self.indices['lat'], self.indices['lon']])
        if len(lon.shape) > 1:  # if lon, lat are rectilinear but were stored in arrays
            xdim = lon_subset.shape[0]
            ydim = lat_subset.shape[1]
            if np.allclose(lon_subset[0, :], lon_subset[int(xdim/2), :]) and np.allclose(lat_subset[:, 0], lat_subset[:, int(ydim/2)]):
                lon_subset = lon_subset[0, :]
                lat_subset = lat_subset[:, 0]
        return lon_subset, lat_subset

    @property
    def read_depth(self):
        if 'depth' in self.dimensions:
            depth = getattr(self.dataset, self.dimensions['depth'])
            depthsize = depth.size if len(depth.shape) == 1 else depth.shape[-3]
            self.indices['depth'] = self.indices['depth'] if 'depth' in self.indices else range(depthsize)
            if len(depth.shape) == 1:
                return np.array(depth[self.indices['depth']])
            elif len(depth.shape) == 3:
                return np.array(depth[self.indices['depth'], self.indices['lat'], self.indices['lon']])
            elif len(depth.shape) == 4:
                raise NotImplementedError('Time varying depth data cannot be read in netcdf files yet')
                return np.array(depth[:, self.indices['depth'], self.indices['lat'], self.indices['lon']])
        else:
            self.indices['depth'] = [0]
            return np.zeros(1)

    @property
    def data(self):
        data = getattr(self.dataset, self.name)
        if len(data.shape) == 2:
            data = data[self.indices['lat'], self.indices['lon']]
        elif len(data.shape) == 3:
            if len(self.indices['depth']) > 1:
                data = data[self.indices['depth'], self.indices['lat'], self.indices['lon']]
            else:
                data = data[:, self.indices['lat'], self.indices['lon']]
        else:
            data = data[:, self.indices['depth'], self.indices['lat'], self.indices['lon']]

        if np.ma.is_masked(data):  # convert masked array to ndarray
            data = np.ma.filled(data, np.nan)
        return data

    @property
    def time(self):
        try:
            time_da = getattr(self.dataset, self.dimensions['time'])
            if self.dataset['decoded'] and 'Unit' not in time_da.attrs:
                time = np.array(time_da)
            else:
                if 'units' not in time_da.attrs and 'Unit' in time_da.attrs:
                    time_da.attrs['units'] = time_da.attrs['Unit']
                ds = xr.Dataset({self.dimensions['time']: time_da})
                ds = xr.decode_cf(ds)
                time = np.array(getattr(ds, self.dimensions['time']))
            if isinstance(time[0], datetime.datetime):
                raise NotImplementedError('Parcels currently only parses dates ranging from 1678 AD to 2262 AD, which are stored by xarray as np.datetime64. If you need a wider date range, please open an Issue on the parcels github page.')
            return time
        except:
            return np.array([None])<|MERGE_RESOLUTION|>--- conflicted
+++ resolved
@@ -13,139 +13,7 @@
                    CurvilinearSGrid, CGrid, GridCode)
 
 
-<<<<<<< HEAD
-__all__ = ['Field', 'VectorField']
-=======
-__all__ = ['Field', 'VectorField', 'SummedField', 'SummedVectorField',
-           'Geographic', 'GeographicPolar', 'GeographicSquare', 'GeographicPolarSquare']
-
-
-class FieldSamplingError(RuntimeError):
-    """Utility error class to propagate erroneous field sampling"""
-
-    def __init__(self, x, y, z, field=None):
-        self.field = field
-        self.x = x
-        self.y = y
-        self.z = z
-        message = "%s sampled at (%f, %f, %f)" % (
-            field.name if field else "Field", self.x, self.y, self.z
-        )
-        super(FieldSamplingError, self).__init__(message)
-
-
-class TimeExtrapolationError(RuntimeError):
-    """Utility error class to propagate erroneous time extrapolation sampling"""
-
-    def __init__(self, time, field=None):
-        if field is not None and field.grid.time_origin and time is not None:
-            time = field.grid.time_origin + np.timedelta64(int(time), 's')
-        message = "%s sampled outside time domain at time %s." % (
-            field.name if field else "Field", time)
-        message += " Try setting allow_time_extrapolation to True"
-        super(TimeExtrapolationError, self).__init__(message)
-
-
-class UnitConverter(object):
-    """ Interface class for spatial unit conversion during field sampling
-        that performs no conversion.
-    """
-    source_unit = None
-    target_unit = None
-
-    def to_target(self, value, x, y, z):
-        return value
-
-    def ccode_to_target(self, x, y, z):
-        return "1.0"
-
-    def to_source(self, value, x, y, z):
-        return value
-
-    def ccode_to_source(self, x, y, z):
-        return "1.0"
-
-
-class Geographic(UnitConverter):
-    """ Unit converter from geometric to geographic coordinates (m to degree) """
-    source_unit = 'm'
-    target_unit = 'degree'
-
-    def to_target(self, value, x, y, z):
-        return value / 1000. / 1.852 / 60.
-
-    def to_source(self, value, x, y, z):
-        return value * 1000. * 1.852 * 60.
-
-    def ccode_to_target(self, x, y, z):
-        return "(1.0 / (1000.0 * 1.852 * 60.0))"
-
-    def ccode_to_source(self, x, y, z):
-        return "(1000.0 * 1.852 * 60.0)"
-
-
-class GeographicPolar(UnitConverter):
-    """ Unit converter from geometric to geographic coordinates (m to degree)
-        with a correction to account for narrower grid cells closer to the poles.
-    """
-    source_unit = 'm'
-    target_unit = 'degree'
-
-    def to_target(self, value, x, y, z):
-        return value / 1000. / 1.852 / 60. / cos(y * pi / 180)
-
-    def to_source(self, value, x, y, z):
-        return value * 1000. * 1.852 * 60. * cos(y * pi / 180)
-
-    def ccode_to_target(self, x, y, z):
-        return "(1.0 / (1000. * 1.852 * 60. * cos(%s * M_PI / 180)))" % y
-
-    def ccode_to_source(self, x, y, z):
-        return "(1000. * 1.852 * 60. * cos(%s * M_PI / 180))" % y
-
-
-class GeographicSquare(UnitConverter):
-    """ Square distance converter from geometric to geographic coordinates (m2 to degree2) """
-    source_unit = 'm2'
-    target_unit = 'degree2'
-
-    def to_target(self, value, x, y, z):
-        return value / pow(1000. * 1.852 * 60., 2)
-
-    def to_source(self, value, x, y, z):
-        return value * pow(1000. * 1.852 * 60., 2)
-
-    def ccode_to_target(self, x, y, z):
-        return "pow(1.0 / (1000.0 * 1.852 * 60.0), 2)"
-
-    def ccode_to_source(self, x, y, z):
-        return "pow((1000.0 * 1.852 * 60.0), 2)"
-
-
-class GeographicPolarSquare(UnitConverter):
-    """ Square distance converter from geometric to geographic coordinates (m2 to degree2)
-        with a correction to account for narrower grid cells closer to the poles.
-    """
-    source_unit = 'm2'
-    target_unit = 'degree2'
-
-    def to_target(self, value, x, y, z):
-        return value / pow(1000. * 1.852 * 60. * cos(y * pi / 180), 2)
-
-    def to_source(self, value, x, y, z):
-        return value * pow(1000. * 1.852 * 60. * cos(y * pi / 180), 2)
-
-    def ccode_to_target(self, x, y, z):
-        return "pow(1.0 / (1000. * 1.852 * 60. * cos(%s * M_PI / 180)), 2)" % y
-
-    def ccode_to_source(self, x, y, z):
-        return "pow((1000. * 1.852 * 60. * cos(%s * M_PI / 180)), 2)" % y
-
-
-unitconverters = {'U': GeographicPolar(), 'V': Geographic(),
-                  'Kh_zonal': GeographicPolarSquare(),
-                  'Kh_meridional': GeographicSquare()}
->>>>>>> 526af072
+__all__ = ['Field', 'VectorField', 'SummedField', 'SummedVectorField']
 
 
 class Field(object):
