"""Get example scripts, notebooks, and data files."""
import argparse
import os
import shutil
<<<<<<< HEAD
from urllib.request import urlopen
=======
from datetime import datetime, timedelta
>>>>>>> b99b92a0

import pkg_resources
from tqdm import tqdm


example_data_files = (
    ["MovingEddies_data/" + fn for fn in [
        "moving_eddiesP.nc", "moving_eddiesU.nc", "moving_eddiesV.nc"]]
    + ["MITgcm_example_data/mitgcm_UV_surface_zonally_reentrant.nc", ]
    + ["OFAM_example_data/" + fn for fn in [
        "OFAM_simple_U.nc", "OFAM_simple_V.nc"]]
    + ["Peninsula_data/" + fn for fn in [
        "peninsulaU.nc", "peninsulaV.nc", "peninsulaP.nc", "peninsulaT.nc"]]
    + ["GlobCurrent_example_data/" + fn for fn in [
        "%s000000-GLOBCURRENT-L4-CUReul_hs-ALT_SUM-v02.0-fv01.0.nc" % (
            date.strftime("%Y%m%d"))
        for date in ([datetime(2002, 1, 1) + timedelta(days=x)
                     for x in range(0, 365)] + [datetime(2003, 1, 1)])]]
    + ["DecayingMovingEddy_data/" + fn for fn in [
        "decaying_moving_eddyU.nc", "decaying_moving_eddyV.nc"]]
    + ["NemoCurvilinear_data/" + fn for fn in [
        "U_purely_zonal-ORCA025_grid_U.nc4", "V_purely_zonal-ORCA025_grid_V.nc4",
        "mesh_mask.nc4"]]
    + ["NemoNorthSeaORCA025-N006_data/" + fn for fn in [
        "ORCA025-N06_20000104d05U.nc", "ORCA025-N06_20000109d05U.nc", "ORCA025-N06_20000114d05U.nc", "ORCA025-N06_20000119d05U.nc", "ORCA025-N06_20000124d05U.nc", "ORCA025-N06_20000129d05U.nc",
        "ORCA025-N06_20000104d05V.nc", "ORCA025-N06_20000109d05V.nc", "ORCA025-N06_20000114d05V.nc", "ORCA025-N06_20000119d05V.nc", "ORCA025-N06_20000124d05V.nc", "ORCA025-N06_20000129d05V.nc",
        "ORCA025-N06_20000104d05W.nc", "ORCA025-N06_20000109d05W.nc", "ORCA025-N06_20000114d05W.nc", "ORCA025-N06_20000119d05W.nc", "ORCA025-N06_20000124d05W.nc", "ORCA025-N06_20000129d05W.nc",
        "coordinates.nc"]]
    + ["POPSouthernOcean_data/" + fn for fn in ["t.x1_SAMOC_flux.169000.nc", "t.x1_SAMOC_flux.169001.nc",
                                                "t.x1_SAMOC_flux.169002.nc", "t.x1_SAMOC_flux.169003.nc",
                                                "t.x1_SAMOC_flux.169004.nc", "t.x1_SAMOC_flux.169005.nc"]]
    + ["SWASH_data/" + fn for fn in ["field_0065532.nc", "field_0065537.nc", "field_0065542.nc", "field_0065548.nc", "field_0065552.nc", "field_0065557.nc"]]
    + ["WOA_data/" + fn for fn in ["woa18_decav_t%.2d_04.nc" % m
                                   for m in range(1, 13)]])

example_data_url = "http://oceanparcels.org/examples-data"


def _maybe_create_dir(path):
    """Create directory (and parents) if they don't exist."""
    try:
        os.makedirs(path)
    except OSError:
        if not os.path.isdir(path):
            raise


def copy_data_and_examples_from_package_to(target_path):
    """Copy example data from Parcels directory.

    Return thos parths of the list `file_names` that were not found in the
    package.

    """
    examples_in_package = pkg_resources.resource_filename("parcels", "examples")
    try:
        shutil.copytree(examples_in_package, target_path)
    except Exception as e:
        print(e)
        pass


def _still_to_download(file_names, target_path):
    """Only return the files that are not yet present on disk."""
    for fn in list(file_names):
        if os.path.exists(os.path.join(target_path, fn)):
            file_names.remove(fn)
    return file_names


def download_files(source_url, file_names, target_path):
    """Mirror file_names from source_url to target_path."""
    _maybe_create_dir(target_path)
    print("Downloading %s ..." % (source_url.split("/")[-1]))
    for filename in tqdm(file_names):
        _maybe_create_dir(os.path.join(target_path, os.path.dirname(filename)))
        if not os.path.exists(os.path.join(target_path, filename)):
            download_url = source_url + "/" + filename
            src = urlopen(download_url)
            with open(os.path.join(target_path, filename), 'wb') as dst:
                dst.write(src.read())


def main(target_path=None):
    """Get example scripts, example notebooks, and example data.

    Copy the examples from the package directory and get the example data either
    from the package directory or from the Parcels website.
    """
    if target_path is None:
        # get targe directory
        parser = argparse.ArgumentParser(
            description="Get Parcels example data.")
        parser.add_argument(
            "target_path",
            help="Where to put the tutorials?  (This path will be created.)")
        args = parser.parse_args()
        target_path = args.target_path

    if os.path.exists(os.path.join(target_path, "MovingEddies_data")):
        print("Error: {} already exists.".format(target_path))
        return

    # copy data and examples
    copy_data_and_examples_from_package_to(target_path)

    # try downloading remaining files
    remaining_example_data_files = _still_to_download(
        example_data_files, target_path)
    download_files(example_data_url, remaining_example_data_files, target_path)


if __name__ == "__main__":
    main()<|MERGE_RESOLUTION|>--- conflicted
+++ resolved
@@ -2,11 +2,7 @@
 import argparse
 import os
 import shutil
-<<<<<<< HEAD
-from urllib.request import urlopen
-=======
 from datetime import datetime, timedelta
->>>>>>> b99b92a0
 
 import pkg_resources
 from tqdm import tqdm
