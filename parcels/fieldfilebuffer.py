import dask.array as da
from dask import config as da_conf
from dask import utils as da_utils
import numpy as np
import xarray as xr
from time import sleep
from netCDF4 import Dataset as ncDataset

import traceback
import datetime
import math
import psutil

from parcels.tools.converters import convert_xarray_time_units
from parcels.tools.loggers import logger
from parcels.tools.statuscodes import DaskChunkingError


def guarded_netcdf_open(filename, decode_cf=False, engine='netcdf4', chunks=None, lock=None):
    access_success = False
    dataset = None

    e = None
    attempts = 100
    err_no = None
    while not access_success and attempts > 0:
        try:
            # Unfortunately we need to do if-else here, cause the lock-parameter is either False or a Lock-object
            # (which we would rather want to have being auto-managed).
            # If 'lock' is not specified, the Lock-object is auto-created and managed by xarray internally.
            if lock in [None, True]:
                dataset = xr.open_dataset(str(filename), decode_cf=decode_cf, engine=engine, chunks=chunks)
            else:
                dataset = xr.open_dataset(str(filename), decode_cf=decode_cf, engine=engine, chunks=chunks, lock=False)
            dataset['decoded'] = decode_cf
            access_success = True
        except (OSError, IOError, KeyError) as err:
            e = err
            access_success = False
            if hasattr(e, 'code'):
                err_no = e.code
            elif hasattr(e, 'errno'):
                err_no = e.errno
            elif hasattr(e, 'errorcode'):
                err_no = e.errorcode
            elif hasattr(e, 'args'):
                err_no, _ = e.args
        except:
            logger.warning_once("File '%s' could not be decoded properly by xarray (version: %s).\n         "
                                "It will be opened with no decoding. Filling values might be wrongly parsed."
                                % (filename, xr.__version__))
            if lock is None:
                dataset = xr.open_dataset(str(filename), decode_cf=False, engine=engine, chunks=chunks)
            else:
                dataset = xr.open_dataset(str(filename), decode_cf=False, engine=engine, chunks=chunks, lock=lock)
            dataset['decoded'] = False
            access_success = True
        if access_success:
            e = None
            break
        else:
            attempts -= 1
            sleep(0.02)
    if not access_success:
        if e is not None:
            traceback.print_tb(e.__traceback__)
            if err_no is not None:
                if err_no == 101 or err_no == -101:  # File is locked and cannot be opened again
                    logger.error(
                        "You are trying to open locked file '{}', i.e. a Field file that is already accessed by another field. Common example: 1 file storing U, V and W flow values.\n"
                        "This happens when trying to chunk a fieldset which stores all variables in one file, which is prohibited. Please define your fieldset without the use of chunking,\n"
                        "i.e. 'chunksize=None'".format(str(filename)))
                else:

                    logger.error(
                        "Failed to open file '{}' with error code '{}'. Exiting.".format(str(filename), err_no))
            else:
                logger.error("Failed to open file '{}'. Exiting.".format(str(filename)))
        else:
            logger.error("Unknown OSError in NetcdfFileBuffer when reading {}. Exiting".format(str(filename)))
        exit()

    return access_success, dataset


class _FileBuffer(object):
    def __init__(self, filename, dimensions, indices, timestamp=None,
                 interp_method='linear', data_full_zdim=None, **kwargs):
        self.filename = filename
        self.dimensions = dimensions  # Dict with dimension keys for file data
        self.indices = indices
        self.dataset = None
        self.timestamp = timestamp
        self.ti = None
        self.interp_method = interp_method
        self.data_full_zdim = data_full_zdim


class NetcdfFileBuffer(_FileBuffer):
    def __init__(self, *args, **kwargs):
        self.lib = np
        self.netcdf_engine = kwargs.pop('netcdf_engine', 'netcdf4')
        self.netcdf_decodewarning = kwargs.pop('netcdf_decodewarning', True)
        super(NetcdfFileBuffer, self).__init__(*args, **kwargs)

    def __enter__(self):
<<<<<<< HEAD
        access_success, self.dataset = guarded_netcdf_open(self.filename, decode_cf=True, engine=self.netcdf_engine)
        if not access_success:
            exit()
=======
        try:
            # Unfortunately we need to do if-else here, cause the lock-parameter is either False or a Lock-object
            # (which we would rather want to have being auto-managed).
            # If 'lock' is not specified, the Lock-object is auto-created and managed by xarray internally.
            self.dataset = xr.open_dataset(str(self.filename), decode_cf=True, engine=self.netcdf_engine)
            self.dataset['decoded'] = True
        except:
            if self.netcdf_decodewarning:
                logger.warning_once("File %s could not be decoded properly by xarray (version %s).\n         "
                                    "It will be opened with no decoding. Filling values might be wrongly parsed."
                                    % (self.filename, xr.__version__))
            self.dataset = xr.open_dataset(str(self.filename), decode_cf=False, engine=self.netcdf_engine)
            self.dataset['decoded'] = False
>>>>>>> 366d4707
        for inds in self.indices.values():
            if type(inds) not in [list, range]:
                raise RuntimeError('Indices for field subsetting need to be a list')
        return self

    def __exit__(self, type, value, traceback):
        self.close()

    def close(self):
        if self.dataset is not None:
            self.dataset.close()
            self.dataset = None

    def parse_name(self, name):
        if isinstance(name, list):
            for nm in name:
                if hasattr(self.dataset, nm):
                    name = nm
                    break
        if isinstance(name, list):
            raise IOError('None of variables in list found in file')
        return name

    @property
    def lonlat(self):
        lon = self.dataset[self.dimensions['lon']]
        lat = self.dataset[self.dimensions['lat']]
        xdim = lon.size if len(lon.shape) == 1 else lon.shape[-1]
        ydim = lat.size if len(lat.shape) == 1 else lat.shape[-2]
        self.indices['lon'] = self.indices['lon'] if 'lon' in self.indices else range(xdim)
        self.indices['lat'] = self.indices['lat'] if 'lat' in self.indices else range(ydim)
        if len(lon.shape) == 1:
            lon_subset = np.array(lon[self.indices['lon']])
            lat_subset = np.array(lat[self.indices['lat']])
        elif len(lon.shape) == 2:
            lon_subset = np.array(lon[self.indices['lat'], self.indices['lon']])
            lat_subset = np.array(lat[self.indices['lat'], self.indices['lon']])
        elif len(lon.shape) == 3:  # some lon, lat have a time dimension 1
            lon_subset = np.array(lon[0, self.indices['lat'], self.indices['lon']])
            lat_subset = np.array(lat[0, self.indices['lat'], self.indices['lon']])
        elif len(lon.shape) == 4:  # some lon, lat have a time and depth dimension 1
            lon_subset = np.array(lon[0, 0, self.indices['lat'], self.indices['lon']])
            lat_subset = np.array(lat[0, 0, self.indices['lat'], self.indices['lon']])
        if len(lon.shape) > 1:  # Tests if lon, lat are rectilinear but were stored in arrays
            rectilinear = True
            # test if all columns and rows are the same for lon and lat (in which case grid is rectilinear)
            for xi in range(1, lon_subset.shape[0]):
                if not np.allclose(lon_subset[0, :], lon_subset[xi, :]):
                    rectilinear = False
                    break
            if rectilinear:
                for yi in range(1, lat_subset.shape[1]):
                    if not np.allclose(lat_subset[:, 0], lat_subset[:, yi]):
                        rectilinear = False
                        break
            if rectilinear:
                lon_subset = lon_subset[0, :]
                lat_subset = lat_subset[:, 0]
        return lon_subset, lat_subset

    @property
    def depth(self):
        if 'depth' in self.dimensions:
            depth = self.dataset[self.dimensions['depth']]
            depthsize = depth.size if len(depth.shape) == 1 else depth.shape[-3]
            self.data_full_zdim = depthsize
            self.indices['depth'] = self.indices['depth'] if 'depth' in self.indices else range(depthsize)
            if len(depth.shape) == 1:
                return np.array(depth[self.indices['depth']])
            elif len(depth.shape) == 3:
                return np.array(depth[self.indices['depth'], self.indices['lat'], self.indices['lon']])
            elif len(depth.shape) == 4:
                return np.array(depth[:, self.indices['depth'], self.indices['lat'], self.indices['lon']])
        else:
            self.indices['depth'] = [0]
            return np.zeros(1)

    @property
    def depth_dimensions(self):
        if 'depth' in self.dimensions:
            data = self.dataset[self.name]
            depthsize = data.shape[-3]
            self.data_full_zdim = depthsize
            self.indices['depth'] = self.indices['depth'] if 'depth' in self.indices else range(depthsize)
            return np.empty((0, len(self.indices['depth']), len(self.indices['lat']), len(self.indices['lon'])))

    def _check_extend_depth(self, data, di):
        return (self.indices['depth'][-1] == self.data_full_zdim-1
                and data.shape[di] == self.data_full_zdim-1
                and self.interp_method in ['bgrid_velocity', 'bgrid_w_velocity', 'bgrid_tracer'])

    def _apply_indices(self, data, ti):
        if len(data.shape) == 2:
            data = data[self.indices['lat'], self.indices['lon']]
        elif len(data.shape) == 3:
            if self._check_extend_depth(data, 0):
                data = data[self.indices['depth'][:-1], self.indices['lat'], self.indices['lon']]
            elif len(self.indices['depth']) > 1:
                data = data[self.indices['depth'], self.indices['lat'], self.indices['lon']]
            else:
                data = data[ti, self.indices['lat'], self.indices['lon']]
        else:
            if self._check_extend_depth(data, 1):
                data = data[ti, self.indices['depth'][:-1], self.indices['lat'], self.indices['lon']]
            else:
                data = data[ti, self.indices['depth'], self.indices['lat'], self.indices['lon']]
        return data

    @property
    def data(self):
        return self.data_access()

    def data_access(self):
        data = self.dataset[self.name]
        ti = range(data.shape[0]) if self.ti is None else self.ti
        data = self._apply_indices(data, ti)
        return np.array(data)

    @property
    def time(self):
        return self.time_access()

    def time_access(self):
        if self.timestamp is not None:
            return self.timestamp

        if 'time' not in self.dimensions:
            return np.array([None])

        time_da = self.dataset[self.dimensions['time']]
        convert_xarray_time_units(time_da, self.dimensions['time'])
        time = np.array([time_da[self.dimensions['time']].data]) if len(time_da.shape) == 0 else np.array(time_da[self.dimensions['time']])
        if isinstance(time[0], datetime.datetime):
            raise NotImplementedError('Parcels currently only parses dates ranging from 1678 AD to 2262 AD, which are stored by xarray as np.datetime64. If you need a wider date range, please open an Issue on the parcels github page.')
        return time


class DeferredNetcdfFileBuffer(NetcdfFileBuffer):
    def __init__(self, *args, **kwargs):
        super(DeferredNetcdfFileBuffer, self).__init__(*args, **kwargs)


class DaskFileBuffer(NetcdfFileBuffer):
    _static_name_maps = {'time': ['time', 'time_count', 'time_counter', 'timer_count', 't'],
                         'depth': ['depth', 'depthu', 'depthv', 'depthw', 'depths', 'deptht', 'depthx', 'depthy',
                                   'depthz', 'z', 'z_u', 'z_v', 'z_w', 'd', 'k', 'w_dep', 'w_deps', 'Z', 'Zp1',
                                   'Zl', 'Zu', 'level'],
                         'lat': ['lat', 'nav_lat', 'y', 'latitude', 'la', 'lt', 'j', 'YC', 'YG'],
                         'lon': ['lon', 'nav_lon', 'x', 'longitude', 'lo', 'ln', 'i', 'XC', 'XG']}
    _min_dim_chunksize = 16

    """ Class that encapsulates and manages deferred access to file data. """
    def __init__(self, *args, **kwargs):
        """
        Initializes this specific filebuffer type. As a result of using dask, the internal library is set to 'da'.
        The chunksize parameter is popped from the argument list, as well as the locking-parameter and the
        rechunk callback function. Also chunking-related variables are initialized.
        """
        self.lib = da
        self.chunksize = kwargs.pop('chunksize', 'auto')
        self.lock_file = kwargs.pop('lock_file', True)
        self.chunk_mapping = None
        self.rechunk_callback_fields = kwargs.pop('rechunk_callback_fields', None)
        self.chunking_finalized = False
        self.autochunkingfailed = False
        super(DaskFileBuffer, self).__init__(*args, **kwargs)

    def __enter__(self):
        """
        This function enters the physical file (equivalent to a 'with open(...)' statement) and returns a file object.
        In Dask, with dynamic loading, this is the point where we have access to the header-information of the file.
        Hence, this function initializes the dynamic loading by parsing the chunksize-argument and maps the requested
        chunksizes onto the variables found in the file. For auto-chunking, educated guesses are made (e.g. with the
        dask configuration file in the background) to determine the ideal chunk sizes. This is also the point
        where - due to the chunking, the file is 'locked', meaning that it cannot be simultaneously accessed by
        another process. This is significant in a cluster setup.
        """

        if self.chunksize not in [False, None, 'auto'] and type(self.chunksize) is not dict:
            raise AttributeError("'chunksize' is of wrong type. Parameter is expected to be a dict per data dimension, or be False, None or 'auto'.")
        if isinstance(self.chunksize, list):
            self.chunksize = tuple(self.chunksize)

        init_chunk_dict = None
        if self.chunksize not in [False, None]:
            init_chunk_dict = self._get_initial_chunk_dictionary()

        access_success, self.dataset = guarded_netcdf_open(self.filename, decode_cf=True, engine=self.netcdf_engine, chunks=init_chunk_dict, lock=self.lock_file)
        if not access_success:
            exit()

        for inds in self.indices.values():
            if type(inds) not in [list, range]:
                raise RuntimeError('Indices for field subsetting need to be a list')
        return self

    def __exit__(self, type, value, traceback):
        """
        This function releases the file handle. Hence access to the dataset and its header-information is lost. The
        previously executed chunking is lost. Furthermore, if the file access required file locking, the lock-handle
        is freed so other processes can now access the file again.
        """
        self.close()

    def close(self):
        """
        This function can be called to initialise an orderly teardown of a FileBuffer object with dask, meaning
        to release the file handle, deposing the dataset, and releasing the file lock (if required).
        """
        if self.dataset is not None:
            self.dataset.close()
            self.dataset = None
        self.chunking_finalized = False
        self.chunk_mapping = None

    @classmethod
    def add_to_dimension_name_map_global(self, name_map):
        """
        [externally callable]
        This function adds entries to the name map from parcels_dim -> netcdf_dim. This is required if you want to
        use auto-chunking on large fields whose map parameters are not defined. This function must be called before
        entering the filebuffer object. Example:
        DaskFileBuffer.add_to_dimension_name_map_global({'lat': 'nydim',
                                                         'lon': 'nxdim',
                                                         'time': 'ntdim',
                                                         'depth': 'nddim'})
        fieldset = FieldSet(..., chunksize='auto')
        [...]
        Note that not all parcels dimensions need to be present in 'name_map'.
        """
        assert isinstance(name_map, dict)
        for pcls_dim_name in name_map.keys():
            if isinstance(name_map[pcls_dim_name], list):
                for nc_dim_name in name_map[pcls_dim_name]:
                    self._static_name_maps[pcls_dim_name].append(nc_dim_name)
            elif isinstance(name_map[pcls_dim_name], str):
                self._static_name_maps[pcls_dim_name].append(name_map[pcls_dim_name])

    def add_to_dimension_name_map(self, name_map):
        """
        [externally callable]
        This function adds entries to the name map from parcels_dim -> netcdf_dim. This is required if you want to
        use auto-chunking on large fields whose map parameters are not defined. This function must be called after
        constructing an filebuffer object and before entering the filebuffer. Example:
        fb = DaskFileBuffer(...)
        fb.add_to_dimension_name_map({'lat': 'nydim', 'lon': 'nxdim', 'time': 'ntdim', 'depth': 'nddim'})
        with fb:
            [do_stuff}
        Note that not all parcels dimensions need to be present in 'name_map'.
        """
        assert isinstance(name_map, dict)
        for pcls_dim_name in name_map.keys():
            self._static_name_maps[pcls_dim_name].append(name_map[pcls_dim_name])

    def _get_available_dims_indices_by_request(self):
        """
        [private function - not to be called from outside the class]
        Returns a dict mapping 'parcels_dimname' -> [None, int32_index_data_array].
        This dictionary is based on the information provided by the requested dimensions.
        Example: {'time': 0, 'depth': None, 'lat': 1, 'lon': 2}
        """
        result = {}
        neg_offset = 0
        tpl_offset = 0
        for name in ['time', 'depth', 'lat', 'lon']:
            i = list(self._static_name_maps.keys()).index(name)
            if (name not in self.dimensions):
                result[name] = None
                tpl_offset += 1
                neg_offset += 1
            elif ((type(self.chunksize) is dict) and (name not in self.chunksize or (type(self.chunksize[name]) is tuple and len(self.chunksize[name]) == 2 and self.chunksize[name][1] <= 1))) or \
                    ((type(self.chunksize) is tuple) and name in self.dimensions and (self.chunksize[i-tpl_offset] <= 1)):
                result[name] = None
                neg_offset += 1
            else:
                result[name] = i-neg_offset
        return result

    def _get_available_dims_indices_by_namemap(self):
        """
        [private function - not to be called from outside the class]
        Returns a dict mapping 'parcels_dimname' -> [None, int32_index_data_array].
        This dictionary is based on the information provided by the requested dimensions.
        Example: {'time': 0, 'depth': 1, 'lat': 2, 'lon': 3}
        """
        result = {}
        for name in ['time', 'depth', 'lat', 'lon']:
            result[name] = list(self._static_name_maps.keys()).index(name)
        return result

    def _get_available_dims_indices_by_netcdf_file(self):
        """
        [private function - not to be called from outside the class]
        [File needs to be open (i.e. self.dataset is not None) for this to work - otherwise generating an error]
        Returns a dict mapping 'parcels_dimname' -> [None, int32_index_data_array].
        This dictionary is based on the information provided by the requested dimensions.
        Example: {'time': 0, 'depth': 5, 'lat': 3, 'lon': 1}
                 for NetCDF with dimensions:
                     timer: 1
                     x: [0 4000]
                     xr: [0 3999]
                     y: [0 2140]
                     yr: [0 2139]
                     z: [0 75]
        """
        if self.dataset is None:
            raise IOError("Trying to parse NetCDF header information before opening the file.")
        result = {}
        for pcls_dimname in ['time', 'depth', 'lat', 'lon']:
            for nc_dimname in self._static_name_maps[pcls_dimname]:
                if nc_dimname not in self.dataset.dims.keys():
                    continue
                result[pcls_dimname] = list(self.dataset.dims.keys()).index(nc_dimname)
        return result

    def _is_dimension_available(self, dimension_name):
        """
        [private function - not to be called from outside the class]
        This function returns a boolean value indicating if a certain variable (name) is avaialble in the
        requested dimensions as well as in the actual dataset of the file. If any of the two conditions is not met,
        if returns 'False'.
        """
        if self.dimensions is None or self.dataset is None:
            return False
        return dimension_name in self.dimensions

    def _is_dimension_chunked(self, dimension_name):
        """
        [private function - not to be called from outside the class]
        This functions returns a boolean value indicating if a certain variable is available in the requested
        dimensions, the NetCDF file dataset, and is also required to be chunked according to the requested
        chunksize dictionary. If any of the two conditions is not met, if returns 'False'.
        """
        if self.dimensions is None or self.dataset is None or self.chunksize in [None, False, 'auto']:
            return False
        dim_chunked = False
        dim_chunked = True if (not dim_chunked and type(self.chunksize) is dict and dimension_name in self.chunksize.keys()) else False
        dim_chunked = True if (not dim_chunked and type(self.chunksize) in [None, False]) else False
        return (dimension_name in self.dimensions) and dim_chunked

    def _is_dimension_in_dataset(self, parcels_dimension_name, netcdf_dimension_name=None):
        """
        [private function - not to be called from outside the class]
        [File needs to be open (i.e. self.dataset is not None) for this to work - otherwise generating an error]
        This function returns the index, the name and the size of a NetCDF dimension in the file (in order: index, name, size).
        It requires as input the name of the related parcels dimension (i.e. one of ['time', 'depth', 'lat', 'lon']. If
        no hint on its mapping to a NetCDF dimension is provided, a heuristic based on the pre-defined name dictionary
        is used. If a hint is provided, a connections is made between the designated parcels-dimension and NetCDF dimension.
        """
        if self.dataset is None:
            raise IOError("Trying to parse NetCDF header information before opening the file.")
        k, dname, dvalue = (-1, '', 0)
        dimension_name = parcels_dimension_name.lower()
        dim_indices = self._get_available_dims_indices_by_request()
        i = dim_indices[dimension_name]
        if netcdf_dimension_name is not None and netcdf_dimension_name in self.dataset.dims.keys():
            value = self.dataset.dims[netcdf_dimension_name]
            k, dname, dvalue = i, netcdf_dimension_name, value
        elif self.dimensions is None or self.dataset is None:
            return k, dname, dvalue
        else:
            for name in self._static_name_maps[dimension_name]:
                if name in self.dataset.dims:
                    value = self.dataset.dims[name]
                    k, dname, dvalue = i, name, value
                    break
        return k, dname, dvalue

    def _is_dimension_in_chunksize_request(self, parcels_dimension_name):
        """
        [private function - not to be called from outside the class]
        This function returns the dense-array index, the NetCDF dimension name and the requested chunsize of a requested
        parcels dimension(in order: index, name, size). This only works if the chunksize is provided as a dictionary
        of tuples of parcels dimensions and their chunk mapping (i.e. dict(parcels_dim_name => (netcdf_dim_name, chunksize)).
        It requires as input the name of the related parcels dimension (i.e. one of ['time', 'depth', 'lat', 'lon'].
        """
        k, dname, dvalue = (-1, '', 0)
        if self.dimensions is None or self.dataset is None:
            return k, dname, dvalue
        parcels_dimension_name = parcels_dimension_name.lower()
        dim_indices = self._get_available_dims_indices_by_request()
        i = dim_indices[parcels_dimension_name]
        name = self.chunksize[parcels_dimension_name][0]
        value = self.chunksize[parcels_dimension_name][1]
        k, dname, dvalue = i, name, value
        return k, dname, dvalue

    def _netcdf_DimNotFound_warning_message(self, dimension_name):
        """
        [private function - not to be called from outside the class]
        Helper function that issues a warning message if a certain requested NetCDF dimension is not found in the file.
        """
        display_name = dimension_name if (dimension_name not in self.dimensions) else self.dimensions[dimension_name]
        return "Did not find {} in NetCDF dims. Please specifiy chunksize as dictionary for NetCDF dimension names, e.g.\n chunksize={{ '{}': <number>, ... }}.".format(display_name, display_name)

    def _chunkmap_to_chunksize(self):
        """
        [private function - not to be called from outside the class]
        [File needs to be open via the '__enter__'-method for this to work - otherwise generating an error]
        This functions translates the array-index-to-chunksize chunk map into a proper fieldsize dictionary that
        can later be used for re-qunking, if a previously-opened file is re-opened again.
        """
        if self.chunksize in [False, None]:
            return
        self.chunksize = {}
        chunk_map = self.chunk_mapping
        timei, timename, timevalue = self._is_dimension_in_dataset('time')
        depthi, depthname, depthvalue = self._is_dimension_in_dataset('depth')
        lati, latname, latvalue = self._is_dimension_in_dataset('lat')
        loni, lonname, lonvalue = self._is_dimension_in_dataset('lon')
        if len(chunk_map) == 2:
            self.chunksize['lon'] = (latname, chunk_map[0])
            self.chunksize['lat'] = (lonname, chunk_map[1])
        elif len(chunk_map) == 3:
            chunk_dim_index = 0
            if depthi is not None and depthi >= 0 and depthvalue > 1 and self._is_dimension_available('depth'):
                self.chunksize['depth'] = (depthname, chunk_map[chunk_dim_index])
                chunk_dim_index += 1
            elif timei is not None and timei >= 0 and timevalue > 1 and self._is_dimension_available('time'):
                self.chunksize['time'] = (timename, chunk_map[chunk_dim_index])
                chunk_dim_index += 1
            self.chunksize['lat'] = (latname, chunk_map[chunk_dim_index])
            chunk_dim_index += 1
            self.chunksize['lon'] = (lonname, chunk_map[chunk_dim_index])
        elif len(chunk_map) >= 4:
            self.chunksize['time'] = (timename, chunk_map[0])
            self.chunksize['depth'] = (depthname, chunk_map[1])
            self.chunksize['lat'] = (latname, chunk_map[2])
            self.chunksize['lon'] = (lonname, chunk_map[3])
            dim_index = 4
            for dim_name in self.dimensions:
                if dim_name not in ['time', 'depth', 'lat', 'lon']:
                    self.chunksize[dim_name] = (self.dimensions[dim_name], chunk_map[dim_index])
                    dim_index += 1

    def _get_initial_chunk_dictionary_by_dict_(self):
        """
        [private function - not to be called from outside the class]
        [File needs to be open (i.e. self.dataset is not None) for this to work - otherwise generating an error]
        Maps and correlates the requested dictionary-style chunksize with the requested parcels dimensions, variables
        and the NetCDF-available dimensions. Thus, it takes care to remove chunksize arguments that are not in the
        Parcels- or NetCDF dimensions, or whose chunking would be omitted due to an empty chunk dimension.
        The function retuns a pair of two tings: corrected_chunk_dict, chunk_map
        The corrected chunk_dict is the corrected version of the requested chunksize. The chunk map maps the array index
        dimension to the requested chunksize.
        """
        chunk_dict = {}
        chunk_index_map = {}
        neg_offset = 0
        if 'time' in self.chunksize.keys():
            timei, timename, timesize = self._is_dimension_in_dataset(parcels_dimension_name='time', netcdf_dimension_name=self.chunksize['time'][0])
            timevalue = self.chunksize['time'][1]
            if timei is not None and timei >= 0 and timevalue > 1:
                timevalue = min(timesize, timevalue)
                chunk_dict[timename] = timevalue
                chunk_index_map[timei-neg_offset] = timevalue
            else:
                self.chunksize.pop('time')
        if 'depth' in self.chunksize.keys():
            depthi, depthname, depthsize = self._is_dimension_in_dataset(parcels_dimension_name='depth', netcdf_dimension_name=self.chunksize['depth'][0])
            depthvalue = self.chunksize['depth'][1]
            if depthi is not None and depthi >= 0 and depthvalue > 1:
                depthvalue = min(depthsize, depthvalue)
                chunk_dict[depthname] = depthvalue
                chunk_index_map[depthi-neg_offset] = depthvalue
            else:
                self.chunksize.pop('depth')
        if 'lat' in self.chunksize.keys():
            lati, latname, latsize = self._is_dimension_in_dataset(parcels_dimension_name='lat', netcdf_dimension_name=self.chunksize['lat'][0])
            latvalue = self.chunksize['lat'][1]
            if lati is not None and lati >= 0 and latvalue > 1:
                latvalue = min(latsize, latvalue)
                chunk_dict[latname] = latvalue
                chunk_index_map[lati-neg_offset] = latvalue
            else:
                self.chunksize.pop('lat')
        if 'lon' in self.chunksize.keys():
            loni, lonname, lonsize = self._is_dimension_in_dataset(parcels_dimension_name='lon', netcdf_dimension_name=self.chunksize['lon'][0])
            lonvalue = self.chunksize['lon'][1]
            if loni is not None and loni >= 0 and lonvalue > 1:
                lonvalue = min(lonsize, lonvalue)
                chunk_dict[lonname] = lonvalue
                chunk_index_map[loni-neg_offset] = lonvalue
            else:
                self.chunksize.pop('lon')
        return chunk_dict, chunk_index_map

    def _failsafe_parse_(self):
        """
        [private function - not to be called from outside the class]
        ['name' need to be initialised]
        """
        # ==== fail - open it as a normal array and deduce the dimensions from the variable-function names ==== #
        # ==== done by parsing ALL variables in the NetCDF, and comparing their call-parameters with the   ==== #
        # ==== name map available here.                                                                    ==== #
        init_chunk_dict = {}
        self.dataset = ncDataset(str(self.filename))
        refdims = self.dataset.dimensions.keys()
        max_field = ""
        max_dim_names = ()
        max_coincide_dims = 0
        for vname in self.dataset.variables:
            var = self.dataset.variables[vname]
            coincide_dims = []
            for vdname in var.dimensions:
                if vdname in refdims:
                    coincide_dims.append(vdname)
            n_coincide_dims = len(coincide_dims)
            if n_coincide_dims > max_coincide_dims:
                max_field = vname
                max_dim_names = tuple(coincide_dims)
                max_coincide_dims = n_coincide_dims
        self.name = max_field
        for nc_dname in max_dim_names:
            pcls_dname = None
            for dname in self._static_name_maps.keys():
                if nc_dname in self._static_name_maps[dname]:
                    pcls_dname = dname
                    break
            nc_dimsize = None
            pcls_dim_chunksize = None
            if pcls_dname is not None and pcls_dname in self.dimensions:
                pcls_dim_chunksize = self._min_dim_chunksize
            if isinstance(self.chunksize, dict) and pcls_dname is not None:
                nc_dimsize = self.dataset.dimensions[nc_dname].size
                if pcls_dname in self.chunksize.keys():
                    pcls_dim_chunksize = self.chunksize[pcls_dname][1]
            if pcls_dname is not None and nc_dname is not None and nc_dimsize is not None and pcls_dim_chunksize is not None:
                init_chunk_dict[nc_dname] = pcls_dim_chunksize

        # ==== because in this case it has shown that the requested chunksize setup cannot be used, ==== #
        # ==== replace the requested chunksize with this auto-derived version.                      ==== #
        return init_chunk_dict

    def _get_initial_chunk_dictionary(self):
        """
        [private function - not to be called from outside the class]
        Super-function that maps and correlates the requested chunksize with the requested parcels dimensions, variables
        and the NetCDF-available dimensions. Thus, it takes care to remove chunksize arguments that are not in the
        Parcels- or NetCDF dimensions, or whose chunking would be omitted due to an empty chunk dimension.
        The function retuns the corrected chunksize dictionary. The function also initializes the chunk_map.
        The chunk map maps the array index dimension to the requested chunksize.
        Apart from resolving the different requested version of the chunksize, the function also test-executes the
        chunk request. If this initial test fails, as a last resort, we execute a heuristic to map the requested
        parcels dimensions to the dimension signature of the most-parameterized NetCDF variable, and heuristically
        try to map its parameters to the parcels dimensions with the class-wide name-map.
        """
        # ==== check-opening requested dataset to access metadata                   ==== #
        # ==== file-opening and dimension-reading does not require a decode or lock ==== #
        access_success, self.dataset = guarded_netcdf_open(self.filename, decode_cf=False, engine=self.netcdf_engine, chunks={}, lock=False)
        if not access_success:
            exit()
        # ==== self.dataset temporarily available ==== #
        init_chunk_dict = {}
        init_chunk_map = {}
        if isinstance(self.chunksize, dict):
            init_chunk_dict, init_chunk_map = self._get_initial_chunk_dictionary_by_dict_()
        elif self.chunksize == 'auto':
            av_mem = psutil.virtual_memory().available
            chunk_cap = av_mem * (1/8) * (1/3)
            if 'array.chunk-size' in da_conf.config.keys():
                chunk_cap = da_utils.parse_bytes(da_conf.config.get('array.chunk-size'))
            else:
                predefined_cap = da_conf.get('array.chunk-size')
                if predefined_cap is not None:
                    chunk_cap = da_utils.parse_bytes(predefined_cap)
                else:
                    logger.info_once("Unable to locate chunking hints from dask, thus estimating the max. chunk size heuristically. Please consider defining the 'chunk-size' for 'array' in your local dask configuration file (see http://oceanparcels.org/faq.html#field_chunking_config and https://docs.dask.org).")
            loni, lonname, lonvalue = self._is_dimension_in_dataset('lon')
            lati, latname, latvalue = self._is_dimension_in_dataset('lat')
            if lati is not None and loni is not None and lati >= 0 and loni >= 0:
                pDim = int(math.floor(math.sqrt(chunk_cap/np.dtype(np.float64).itemsize)))
                init_chunk_dict[latname] = min(latvalue, pDim)
                init_chunk_map[lati] = min(latvalue, pDim)
                init_chunk_dict[lonname] = min(lonvalue, pDim)
                init_chunk_map[loni] = min(lonvalue, pDim)
            timei, timename, timevalue = self._is_dimension_in_dataset('time')
            if timei is not None and timei >= 0:
                init_chunk_dict[timename] = min(1, timevalue)
                init_chunk_map[timei] = min(1, timevalue)
            depthi, depthname, depthvalue = self._is_dimension_in_dataset('depth')
            if depthi is not None and depthi >= 0:
                init_chunk_dict[depthname] = max(1, depthvalue)
                init_chunk_map[depthi] = max(1, depthvalue)
        # ==== closing check-opened requested dataset ==== #
        self.dataset.close()
        # ==== check if the chunksize reading is successful. if not, load the file ONCE really into memory and ==== #
        # ==== deduce the chunking from the array dims.                                                         ==== #
        if len(init_chunk_dict) == 0 and self.chunksize not in [False, None, 'auto']:
            self.autochunkingfailed = True
            raise DaskChunkingError(self.__class__.__name__, "No correct mapping found between Parcels- and NetCDF dimensions! Please correct the 'FieldSet(..., chunksize={...})' parameter and try again.")
        else:
            self.autochunkingfailed = False
        try:
            # access_success, self.dataset = guarded_netcdf_open(self.filename, decode_cf=True, engine=self.netcdf_engine, chunks=init_chunk_dict, lock=False)
            # if not access_success:
            #     exit()
            self.dataset = xr.open_dataset(str(self.filename), decode_cf=True, engine=self.netcdf_engine, chunks=init_chunk_dict, lock=False)
            if isinstance(self.chunksize, dict):
                self.chunksize = init_chunk_dict
        except:
            logger.warning("Chunking with init_chunk_dict = {} failed - Executing Dask chunking 'failsafe'...".format(init_chunk_dict))
            self.autochunkingfailed = True
            if not self.autochunkingfailed:
                init_chunk_dict = self._failsafe_parse_()
            if isinstance(self.chunksize, dict):
                self.chunksize = init_chunk_dict
        finally:
            self.dataset.close()
            self.chunk_mapping = init_chunk_map
        self.dataset = None
        # ==== self.dataset not available ==== #
        return init_chunk_dict

    @property
    def data(self):
        return self.data_access()

    def data_access(self):
        data = self.dataset[self.name]

        ti = range(data.shape[0]) if self.ti is None else self.ti
        data = self._apply_indices(data, ti)
        if isinstance(data, xr.DataArray):
            data = data.data

        if isinstance(data, da.core.Array):
            if not self.chunking_finalized:
                if self.chunksize == 'auto':
                    # ==== as the chunksize is not initiated, the data is chunked automatically by Dask.  ==== #
                    # ==== the resulting chunk dictionary is stored, to be re-used later. This prevents   ==== #
                    # ==== the expensive re-calculation and PHYSICAL FILE RECHUNKING on each data access. ==== #
                    if data.shape[-2:] != data.chunksize[-2:]:
                        data = data.rechunk(self.chunksize)
                    self.chunk_mapping = {}
                    chunkIndex = 0
                    startblock = 0
                    for chunkDim in data.chunksize[startblock:]:
                        self.chunk_mapping[chunkIndex] = chunkDim
                        chunkIndex += 1
                    self._chunkmap_to_chunksize()
                    if self.rechunk_callback_fields is not None:
                        self.rechunk_callback_fields()
                        self.chunking_finalized = True
                else:
                    self.chunking_finalized = True
        else:
            da_data = da.from_array(data, chunks=self.chunksize)
            if self.chunksize == 'auto' and da_data.shape[-2:] == da_data.chunksize[-2:]:
                data = np.array(data)
            else:
                data = da_data
            if not self.chunking_finalized and self.rechunk_callback_fields is not None:
                self.rechunk_callback_fields()
                self.chunking_finalized = True

        return data


class DeferredDaskFileBuffer(DaskFileBuffer):
    def __init__(self, *args, **kwargs):
        super(DeferredDaskFileBuffer, self).__init__(*args, **kwargs)<|MERGE_RESOLUTION|>--- conflicted
+++ resolved
@@ -104,25 +104,9 @@
         super(NetcdfFileBuffer, self).__init__(*args, **kwargs)
 
     def __enter__(self):
-<<<<<<< HEAD
         access_success, self.dataset = guarded_netcdf_open(self.filename, decode_cf=True, engine=self.netcdf_engine)
         if not access_success:
             exit()
-=======
-        try:
-            # Unfortunately we need to do if-else here, cause the lock-parameter is either False or a Lock-object
-            # (which we would rather want to have being auto-managed).
-            # If 'lock' is not specified, the Lock-object is auto-created and managed by xarray internally.
-            self.dataset = xr.open_dataset(str(self.filename), decode_cf=True, engine=self.netcdf_engine)
-            self.dataset['decoded'] = True
-        except:
-            if self.netcdf_decodewarning:
-                logger.warning_once("File %s could not be decoded properly by xarray (version %s).\n         "
-                                    "It will be opened with no decoding. Filling values might be wrongly parsed."
-                                    % (self.filename, xr.__version__))
-            self.dataset = xr.open_dataset(str(self.filename), decode_cf=False, engine=self.netcdf_engine)
-            self.dataset['decoded'] = False
->>>>>>> 366d4707
         for inds in self.indices.values():
             if type(inds) not in [list, range]:
                 raise RuntimeError('Indices for field subsetting need to be a list')
