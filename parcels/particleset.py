from parcels.kernel import Kernel
from parcels.field import Field, UnitConverter
from parcels.particle import JITParticle
from parcels.compiler import GNUCompiler
from parcels.kernels.advection import AdvectionRK4
from parcels.particlefile import ParticleFile
from parcels.loggers import logger
import numpy as np
import bisect
from collections import Iterable
from datetime import timedelta as delta
from datetime import datetime

__all__ = ['ParticleSet']


def nearest_index(array, value):
    """returns index of the nearest value in array using O(log n) bisection method"""
    y = bisect.bisect(array, value)
    if y == len(array):
        return y-1
    elif(abs(array[y-1] - value) < abs(array[y] - value)):
        return y-1
    else:
        return y


class ParticleSet(object):
    """Container class for storing particle and executing kernel over them.

    Please note that this currently only supports fixed size particle sets.

    :param fieldset: :mod:`parcels.fieldset.FieldSet` object from which to sample velocity
    :param pclass: Optional :mod:`parcels.particle.JITParticle` or
                 :mod:`parcels.particle.ScipyParticle` object that defines custom particle
    :param lon: List of initial longitude values for particles
    :param lat: List of initial latitude values for particles
    :param depth: Optional list of initial depth values for particles. Default is 0m
    :param time: Optional list of initial time values for particles. Default is fieldset.U.time[0]
    """

    def __init__(self, fieldset, pclass=JITParticle, lon=None, lat=None, depth=None, time=None):
        # Convert numpy arrays to one-dimensional lists
        lon = lon.flatten() if isinstance(lon, np.ndarray) else lon
        lat = lat.flatten() if isinstance(lat, np.ndarray) else lat
        depth = np.ones(len(lon)) * fieldset.U.grid.depth[0] if depth is None else depth
        depth = depth.flatten() if isinstance(depth, np.ndarray) else depth
        assert len(lon) == len(lat) and len(lon) == len(depth)

        time = fieldset.U.grid.time[0] if time is None else time
        time = time.flatten() if isinstance(time, np.ndarray) else time
        time = [time] * len(lat) if not isinstance(time, list) else time
        assert len(lon) == len(time)

        size = len(lon)
        self.fieldset = fieldset
        self.particles = np.empty(size, dtype=pclass)
        self.ptype = pclass.getPType()
        self.kernel = None
        self.time_origin = fieldset.U.time_origin

        if self.ptype.uses_jit:
            # Allocate underlying data for C-allocated particles
            self._particle_data = np.empty(size, dtype=self.ptype.dtype)

            def cptr(i):
                return self._particle_data[i]
        else:
            def cptr(i):
                return None

        if lon is not None and lat is not None:
            # Initialise from lists of lon/lat coordinates
            assert(size == len(lon) and size == len(lat))

            for i in range(size):
                self.particles[i] = pclass(lon[i], lat[i], fieldset=fieldset, depth=depth[i], cptr=cptr(i), time=time[i])
        else:
            raise ValueError("Latitude and longitude required for generating ParticleSet")

    @classmethod
    def from_list(cls, fieldset, pclass, lon, lat, depth=None, time=None):
        """Initialise the ParticleSet from lists of lon and lat

        :param fieldset: :mod:`parcels.fieldset.FieldSet` object from which to sample velocity
        :param pclass: mod:`parcels.particle.JITParticle` or :mod:`parcels.particle.ScipyParticle`
                 object that defines custom particle
        :param lon: List of initial longitude values for particles
        :param lat: List of initial latitude values for particles
        :param depth: Optional list of initial depth values for particles. Default is 0m
        :param time: Optional list of start time values for particles. Default is fieldset.U.time[0]
       """
        return cls(fieldset=fieldset, pclass=pclass, lon=lon, lat=lat, depth=depth, time=time)

    @classmethod
    def from_line(cls, fieldset, pclass, start, finish, size, depth=None, time=None):
        """Initialise the ParticleSet from start/finish coordinates with equidistant spacing
        Note that this method uses simple numpy.linspace calls and does not take into account
        great circles, so may not be a exact on a globe

        :param fieldset: :mod:`parcels.fieldset.FieldSet` object from which to sample velocity
        :param pclass: mod:`parcels.particle.JITParticle` or :mod:`parcels.particle.ScipyParticle`
                 object that defines custom particle
        :param start: Starting point for initialisation of particles on a straight line.
        :param finish: End point for initialisation of particles on a straight line.
        :param size: Initial size of particle set
        :param depth: Optional list of initial depth values for particles. Default is 0m
        :param time: Optional start time value for particles. Default is fieldset.U.time[0]
        """
        lon = np.linspace(start[0], finish[0], size, dtype=np.float32)
        lat = np.linspace(start[1], finish[1], size, dtype=np.float32)
        return cls(fieldset=fieldset, pclass=pclass, lon=lon, lat=lat, depth=depth, time=time)

    @classmethod
    def from_field(cls, fieldset, pclass, start_field, size, mode='monte_carlo', depth=None, time=None):
        """Initialise the ParticleSet randomly drawn according to distribution from a field

        :param fieldset: :mod:`parcels.fieldset.FieldSet` object from which to sample velocity
        :param pclass: mod:`parcels.particle.JITParticle` or :mod:`parcels.particle.ScipyParticle`
                 object that defines custom particle
        :param start_field: Field for initialising particles stochastically according to the presented density field.
        :param size: Initial size of particle set
        :param mode: Type of random sampling. Currently only 'monte_carlo' is implemented
        :param depth: Optional list of initial depth values for particles. Default is 0m
        :param time: Optional start time value for particles. Default is fieldset.U.time[0]
        """
<<<<<<< HEAD
=======
        total = np.sum(start_field.data[0, :, :])
        start_field.data[0, :, :] = start_field.data[0, :, :] / total
>>>>>>> d317d022
        lonwidth = (start_field.grid.lon[1] - start_field.grid.lon[0]) / 2
        latwidth = (start_field.grid.lat[1] - start_field.grid.lat[0]) / 2

        def add_jitter(pos, width, min, max):
            value = pos + np.random.uniform(-width, width)
            while not (min <= value <= max):
                value = pos + np.random.uniform(-width, width)
            return value

        if mode == 'monte_carlo':
<<<<<<< HEAD
            p = np.reshape(start_field.data, (1, start_field.data.size))
            inds = np.random.choice(start_field.data.size, size, replace=True, p=p[0] / np.sum(p))
            lat, lon = np.unravel_index(inds, start_field.data[0, :, :].shape)
            lon = fieldset.U.grid.lon[lon]
            lat = fieldset.U.grid.lat[lat]
            for i in range(lon.size):
                lon[i] = add_jitter(lon[i], lonwidth, start_field.lon[0], start_field.lon[-1])
                lat[i] = add_jitter(lat[i], latwidth, start_field.lat[0], start_field.lat[-1])
=======
            probs = np.random.uniform(size=size)
            lon = []
            lat = []
            for p in probs:
                cell = np.unravel_index(np.where([p < i for i in np.cumsum(start_field.data[0, :, :])])[0][0],
                                        np.shape(start_field.data[0, :, :]))
                lon.append(add_jitter(start_field.grid.lon[cell[1]], lonwidth,
                                      start_field.grid.lon.min(), start_field.grid.lon.max()))
                lat.append(add_jitter(start_field.grid.lat[cell[0]], latwidth,
                                      start_field.grid.lat.min(), start_field.grid.lat.max()))
>>>>>>> d317d022
        else:
            raise NotImplementedError('Mode %s not implemented. Please use "monte carlo" algorithm instead.' % mode)

        return cls(fieldset=fieldset, pclass=pclass, lon=lon, lat=lat, depth=depth, time=time)

    @property
    def size(self):
        return self.particles.size

    def __repr__(self):
        return "\n".join([str(p) for p in self])

    def __len__(self):
        return self.size

    def __getitem__(self, key):
        return self.particles[key]

    def __setitem__(self, key, value):
        self.particles[key] = value

    def __iadd__(self, particles):
        self.add(particles)
        return self

    def add(self, particles):
        """Method to add particles to the ParticleSet"""
        if isinstance(particles, ParticleSet):
            particles = particles.particles
        if not isinstance(particles, Iterable):
            particles = [particles]
        self.particles = np.append(self.particles, particles)
        if self.ptype.uses_jit:
            particles_data = [p._cptr for p in particles]
            self._particle_data = np.append(self._particle_data, particles_data)
            # Update C-pointer on particles
            for p, pdata in zip(self.particles, self._particle_data):
                p._cptr = pdata

    def remove(self, indices):
        """Method to remove particles from the ParticleSet, based on their `indices`"""
        if isinstance(indices, Iterable):
            particles = [self.particles[i] for i in indices]
        else:
            particles = self.particles[indices]
        self.particles = np.delete(self.particles, indices)
        if self.ptype.uses_jit:
            self._particle_data = np.delete(self._particle_data, indices)
            # Update C-pointer on particles
            for p, pdata in zip(self.particles, self._particle_data):
                p._cptr = pdata
        return particles

    def execute(self, pyfunc=AdvectionRK4, starttime=None, endtime=None, dt=1.,
                runtime=None, interval=None, recovery=None, output_file=None,
                show_movie=False):
        """Execute a given kernel function over the particle set for
        multiple timesteps. Optionally also provide sub-timestepping
        for particle output.

        :param pyfunc: Kernel function to execute. This can be the name of a
                       defined Python function or a :class:`parcels.kernel.Kernel` object.
                       Kernels can be concatenated using the + operator
        :param starttime: Starting time for the timestepping loop. Defaults to 0.0.
        :param endtime: End time for the timestepping loop
        :param runtime: Length of the timestepping loop. Use instead of endtime.
        :param dt: Timestep interval to be passed to the kernel
        :param interval: Interval for inner sub-timestepping (leap), which dictates
                         the update frequency of file output and animation.
        :param output_file: :mod:`parcels.particlefile.ParticleFile` object for particle output
        :param recovery: Dictionary with additional `:mod:parcels.kernels.error`
                         recovery kernels to allow custom recovery behaviour in case of
                         kernel errors.
        :param show_movie: True shows particles; name of field plots that field as background
        """

        # check if pyfunc has changed since last compile. If so, recompile
        if self.kernel is None or (self.kernel.pyfunc is not pyfunc and self.kernel is not pyfunc):
            # Generate and store Kernel
            if isinstance(pyfunc, Kernel):
                self.kernel = pyfunc
            else:
                self.kernel = self.Kernel(pyfunc)
            # Prepare JIT kernel execution
            if self.ptype.uses_jit:
                self.kernel.remove_lib()
                self.kernel.compile(compiler=GNUCompiler())
                self.kernel.load_lib()

        # Convert all time variables to seconds
        if isinstance(starttime, delta):
            starttime = starttime.total_seconds()
        if isinstance(endtime, delta):
            endtime = endtime.total_seconds()
        if isinstance(runtime, delta):
            runtime = runtime.total_seconds()
        if isinstance(dt, delta):
            dt = dt.total_seconds()
        if isinstance(interval, delta):
            interval = interval.total_seconds()
        if isinstance(starttime, datetime):
            starttime = (starttime - self.time_origin).total_seconds()
        if isinstance(endtime, datetime):
            endtime = (endtime - self.time_origin).total_seconds()

        # Derive starttime, endtime and interval from arguments or fieldset defaults
        if runtime is not None and endtime is not None:
            raise RuntimeError('Only one of (endtime, runtime) can be specified')
        if starttime is None:
            starttime = self.fieldset.U.grid.time[0] if dt > 0 else self.fieldset.U.grid.time[-1]
        if runtime is not None:
            if runtime < 0:
                runtime = np.abs(runtime)
                logger.warning("Negating runtime because it has to be positive")
            endtime = starttime + runtime * np.sign(dt)
        else:
            if endtime is None:
                endtime = self.fieldset.U.grid.time[-1] if dt > 0 else self.fieldset.U.grid.time[0]
        if interval is None:
            interval = endtime - starttime

        # Ensure that dt and interval have the correct sign
        if endtime > starttime:  # Time-forward mode
            if dt < 0:
                dt *= -1.
                logger.warning("Negating dt because running in time-forward mode")
            if interval < 0:
                interval *= -1.
                logger.warning("Negating interval because running in time-forward mode")
        if endtime < starttime:  # Time-backward mode
            if dt > 0.:
                dt *= -1.
                logger.warning("Negating dt because running in time-backward mode")
            if interval > 0.:
                interval *= -1.
                logger.warning("Negating interval because running in time-backward mode")

        # Initialise particle timestepping
        for p in self:
            p.time = starttime
            p.dt = dt
        # Execute time loop in sub-steps (timeleaps)
        timeleaps = int((endtime - starttime) / interval)
        assert(timeleaps >= 0)
        leaptime = starttime
        for _ in range(timeleaps):
            # First write output_file, because particles could have been added
            if output_file:
                output_file.write(self, leaptime)
            if show_movie:
                self.show(field=show_movie, show_time=leaptime)
            leaptime += interval
            self.kernel.execute(self, endtime=leaptime, dt=dt,
                                recovery=recovery)
        # Write out a final output_file
        if output_file:
            output_file.write(self, leaptime)

    def show(self, particles=True, show_time=None, field=True, domain=None,
             land=False, vmin=None, vmax=None, savefile=None):
        """Method to 'show' a Parcels ParticleSet

        :param particles: Boolean whether to show particles
        :param show_time: Time at which to show the ParticleSet
        :param field: Field to plot under particles (either True, a Field object, or 'vector')
        :param domain: Four-vector (latN, latS, lonE, lonW) defining domain to show
        :param land: Boolean whether to show land (in field='vector' mode only)
        :param vmin: minimum colour scale (only in single-plot mode)
        :param vmax: maximum colour scale (only in single-plot mode)
        :param savefile: Name of a file to save the plot to
        """
        try:
            import matplotlib.pyplot as plt
        except:
            logger.info("Visualisation is not possible. Matplotlib not found.")
            return
        try:
            from mpl_toolkits.basemap import Basemap
        except:
            Basemap = None

        plon = np.array([p.lon for p in self])
        plat = np.array([p.lat for p in self])
        show_time = self[0].time if show_time is None else show_time
        if isinstance(show_time, datetime):
            show_time = (show_time - self.fieldset.U.time_origin).total_seconds()
        if isinstance(show_time, delta):
            show_time = show_time.total_seconds()
        if domain is not None:
            latN = nearest_index(self.fieldset.U.lat, domain[0])
            latS = nearest_index(self.fieldset.U.lat, domain[1])
            lonE = nearest_index(self.fieldset.U.lon, domain[2])
            lonW = nearest_index(self.fieldset.U.lon, domain[3])
        else:
            latN, latS, lonE, lonW = (-1, 0, -1, 0)
        if field is not 'vector':
            plt.ion()
            plt.clf()
            if particles:
                plt.plot(np.transpose(plon), np.transpose(plat), 'ko')
            if field is True:
                axes = plt.gca()
                axes.set_xlim([self.fieldset.U.lon[lonW], self.fieldset.U.lon[lonE]])
                axes.set_ylim([self.fieldset.U.lat[latS], self.fieldset.U.lat[latN]])
                namestr = ''
                time_origin = self.fieldset.U.time_origin
            else:
                if not isinstance(field, Field):
                    field = getattr(self.fieldset, field)
                field.show(with_particles=True, show_time=show_time, vmin=vmin, vmax=vmax)
                namestr = field.name
                time_origin = field.time_origin
            if time_origin is 0:
                timestr = ' after ' + str(delta(seconds=show_time)) + ' hours'
            else:
                timestr = ' on ' + str(time_origin + delta(seconds=show_time))
            xlbl = 'Zonal distance [m]' if type(self.fieldset.U.units) is UnitConverter else 'Longitude [degrees]'
            ylbl = 'Meridional distance [m]' if type(self.fieldset.U.units) is UnitConverter else 'Latitude [degrees]'
            plt.xlabel(xlbl)
            plt.ylabel(ylbl)
        elif Basemap is None:
            logger.info("Visualisation is not possible. Basemap not found.")
            time_origin = self.fieldset.U.time_origin
        else:
            time_origin = self.fieldset.U.time_origin
            (idx, periods) = self.fieldset.U.time_index(show_time)
            show_time -= periods*(self.fieldset.U.time[-1]-self.fieldset.U.time[0])
            U = np.array(self.fieldset.U.temporal_interpolate_fullfield(idx, show_time))
            V = np.array(self.fieldset.V.temporal_interpolate_fullfield(idx, show_time))
            lon = self.fieldset.U.lon
            lat = self.fieldset.U.lat
            lon = lon[lonW:lonE]
            lat = lat[latS:latN]
            U = U[latS:latN, lonW:lonE]
            V = V[latS:latN, lonW:lonE]

            # configuring plot
            lat_median = np.median(lat)
            lon_median = np.median(lon)
            plt.figure()
            m = Basemap(projection='merc', lat_0=lat_median, lon_0=lon_median,
                        resolution='h', area_thresh=100,
                        llcrnrlon=lon[0], llcrnrlat=lat[0],
                        urcrnrlon=lon[-1], urcrnrlat=lat[-1])
            if land:
                m.drawcoastlines()
                m.fillcontinents(color='burlywood')
            parallels = np.arange(lat[0], lat[-1], abs(lat[0]-lat[-1])/5)
            parallels = np.around(parallels, 2)
            m.drawparallels(parallels, labels=[1, 0, 0, 0])
            meridians = np.arange(lon[0], lon[-1], abs(lon[0]-lon[-1])/5)
            meridians = np.around(meridians, 2)
            m.drawmeridians(meridians, labels=[0, 0, 0, 1])

            # formating velocity data for quiver plotting
            U = np.array([U[y, x] for x in range(len(lon)) for y in range(len(lat))])
            V = np.array([V[y, x] for x in range(len(lon)) for y in range(len(lat))])
            speed = np.sqrt(U**2 + V**2)
            normU = U/speed
            normV = V/speed
            x = np.repeat(lon, len(lat))
            y = np.tile(lat, len(lon))

            # plotting velocity vector field
            vecs = m.quiver(x, y, normU, normV, speed, cmap=plt.cm.gist_ncar, clim=[vmin, vmax], scale=50, latlon=True)
            m.colorbar(vecs, "right", size="5%", pad="2%")
            # plotting particle data
            if particles:
                xs, ys = m(plon, plat)
                m.scatter(xs, ys, color='black')

        if time_origin is 0:
            timestr = ' after ' + str(delta(seconds=show_time)) + ' hours'
        else:
            timestr = ' on ' + str(time_origin + delta(seconds=show_time))

        if particles:
            if field:
                plt.title('Particles' + timestr)
            elif field is 'vector':
                plt.title('Particles and velocity field' + timestr)
            else:
                plt.title('Particles and '+namestr + timestr)
        else:
            if field is 'vector':
                plt.title('Velocity field' + timestr)
            else:
                plt.title(namestr + timestr)

        if savefile is None:
            plt.show()
            plt.pause(0.0001)
        else:
            plt.savefig(savefile)
            logger.info('Plot saved to '+savefile+'.png')
            plt.close()

    def density(self, field=None, particle_val=None, relative=False, area_scale=True):
        """Method to calculate the density of particles in a ParticleSet from their locations,
        through a 2D histogram

        :param field: Optional :mod:`parcels.field.Field` object to calculate the histogram
                    on. Default is `fieldset.U`
        :param particle_val: Optional list of values to weigh each particlewith
        :param relative: Boolean to control whether the density is scaled by the total
                    number of particles
        :param area_scale: Boolean to control whether the density is scaled by the area
                    (in m^2) of each grid cell"""
        lons = [p.lon for p in self.particles]
        lats = [p.lat for p in self.particles]
        # Code for finding nearest vertex for each particle is currently very inefficient
        # once cell tracking is implemented for SciPy particles, the below use of np.min/max
        # will be replaced (see PR #111)
        if field is not None:
            # Kick out particles that are not within the limits of our density field
            half_lon = (field.grid.lon[1] - field.grid.lon[0])/2
            half_lat = (field.grid.lat[1] - field.grid.lat[0])/2
            dparticles = (lons > (np.min(field.grid.lon)-half_lon)) * (lons < (np.max(field.grid.lon)+half_lon)) * \
                         (lats > (np.min(field.grid.lat)-half_lat)) * (lats < (np.max(field.grid.lat)+half_lat))
            dparticles = np.where(dparticles)[0]
        else:
            field = self.fieldset.U
            dparticles = range(len(self.particles))
        Density = np.zeros((field.grid.lon.size, field.grid.lat.size), dtype=np.float32)

        # For each particle, find closest vertex in x and y and add 1 or val to the count
        if particle_val is not None:
            for p in dparticles:
                Density[np.argmin(np.abs(lons[p] - field.grid.lon)), np.argmin(np.abs(lats[p] - field.grid.lat))] \
                    += getattr(self.particles[p], particle_val)
        else:
            for p in dparticles:
                nearest_lon = np.argmin(np.abs(lons[p] - field.grid.lon))
                nearest_lat = np.argmin(np.abs(lats[p] - field.grid.lat))
                Density[nearest_lon, nearest_lat] += 1
            if relative:
                Density /= len(dparticles)

        if area_scale:
            area = np.zeros(np.shape(field.data[0, :, :]), dtype=np.float32)
            U = self.fieldset.U
            V = self.fieldset.V
            dy = (V.grid.lon[1] - V.grid.lon[0])/V.units.to_target(1, V.grid.lon[0], V.grid.lat[0], V.grid.depth[0])
            for y in range(len(U.grid.lat)):
                dx = (U.grid.lon[1] - U.grid.lon[0])/U.units.to_target(1, U.grid.lon[0], U.grid.lat[y], V.grid.depth[0])
                area[y, :] = dy * dx
            # Scale by cell area
            Density /= np.transpose(area)

        return Density

    def Kernel(self, pyfunc):
        """Wrapper method to convert a `pyfunc` into a :class:`parcels.kernel.Kernel` object
        based on `fieldset` and `ptype` of the ParticleSet"""
        return Kernel(self.fieldset, self.ptype, pyfunc=pyfunc)

    def ParticleFile(self, *args, **kwargs):
        """Wrapper method to initialise a :class:`parcels.particlefile.ParticleFile`
        object from the ParticleSet"""
        return ParticleFile(*args, particleset=self, **kwargs)<|MERGE_RESOLUTION|>--- conflicted
+++ resolved
@@ -124,11 +124,6 @@
         :param depth: Optional list of initial depth values for particles. Default is 0m
         :param time: Optional start time value for particles. Default is fieldset.U.time[0]
         """
-<<<<<<< HEAD
-=======
-        total = np.sum(start_field.data[0, :, :])
-        start_field.data[0, :, :] = start_field.data[0, :, :] / total
->>>>>>> d317d022
         lonwidth = (start_field.grid.lon[1] - start_field.grid.lon[0]) / 2
         latwidth = (start_field.grid.lat[1] - start_field.grid.lat[0]) / 2
 
@@ -139,27 +134,14 @@
             return value
 
         if mode == 'monte_carlo':
-<<<<<<< HEAD
             p = np.reshape(start_field.data, (1, start_field.data.size))
             inds = np.random.choice(start_field.data.size, size, replace=True, p=p[0] / np.sum(p))
             lat, lon = np.unravel_index(inds, start_field.data[0, :, :].shape)
             lon = fieldset.U.grid.lon[lon]
             lat = fieldset.U.grid.lat[lat]
             for i in range(lon.size):
-                lon[i] = add_jitter(lon[i], lonwidth, start_field.lon[0], start_field.lon[-1])
-                lat[i] = add_jitter(lat[i], latwidth, start_field.lat[0], start_field.lat[-1])
-=======
-            probs = np.random.uniform(size=size)
-            lon = []
-            lat = []
-            for p in probs:
-                cell = np.unravel_index(np.where([p < i for i in np.cumsum(start_field.data[0, :, :])])[0][0],
-                                        np.shape(start_field.data[0, :, :]))
-                lon.append(add_jitter(start_field.grid.lon[cell[1]], lonwidth,
-                                      start_field.grid.lon.min(), start_field.grid.lon.max()))
-                lat.append(add_jitter(start_field.grid.lat[cell[0]], latwidth,
-                                      start_field.grid.lat.min(), start_field.grid.lat.max()))
->>>>>>> d317d022
+                lon[i] = add_jitter(lon[i], lonwidth, start_field.grid.lon[0], start_field.grid.lon[-1])
+                lat[i] = add_jitter(lat[i], latwidth, start_field.grid.lat[0], start_field.grid.lat[-1])
         else:
             raise NotImplementedError('Mode %s not implemented. Please use "monte carlo" algorithm instead.' % mode)
 
