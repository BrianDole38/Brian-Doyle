--- conflicted
+++ resolved
@@ -5,11 +5,7 @@
 from parcels.particlefile import ParticleFile
 from parcels.loggers import logger
 import numpy as np
-<<<<<<< HEAD
-=======
-import bisect
 import progressbar
->>>>>>> 02bec298
 from collections import Iterable
 from datetime import timedelta as delta
 from datetime import datetime, date
