from parcels.kernel import Kernel
from parcels.field import Field, UnitConverter
from parcels.particle import JITParticle
from parcels.compiler import GNUCompiler
from parcels.kernels.advection import AdvectionRK4
from parcels.particlefile import ParticleFile
from parcels.loggers import logger
import numpy as np
import bisect
from collections import Iterable
from datetime import timedelta as delta
from datetime import datetime

__all__ = ['ParticleSet']


class ParticleSet(object):
    """Container class for storing particle and executing kernel over them.

    Please note that this currently only supports fixed size particle sets.

    :param fieldset: :mod:`parcels.fieldset.FieldSet` object from which to sample velocity
    :param pclass: Optional :mod:`parcels.particle.JITParticle` or
                 :mod:`parcels.particle.ScipyParticle` object that defines custom particle
    :param lon: List of initial longitude values for particles
    :param lat: List of initial latitude values for particles
    :param depth: Optional list of initial depth values for particles. Default is 0m
    :param time: Optional list of initial time values for particles. Default is fieldset.U.grid.time[0]
    :param repeatdt: Optional interval (in seconds) on which to repeat the release of the ParticleSet
    """

    def __init__(self, fieldset, pclass=JITParticle, lon=None, lat=None, depth=None, time=None, repeatdt=None):
        self.fieldset = fieldset
        self.fieldset.check_complete()

        def convert_to_list(var):
            # Convert numpy arrays and single integers/floats to one-dimensional lists
            if isinstance(var, (int, float)):
                return [var]
            elif isinstance(var, np.ndarray):
                return var.flatten()
            return var
        if lon is None:
            lon = []
        if lat is None:
            lat = []

        lon = convert_to_list(lon)
        lat = convert_to_list(lat)
        if depth is None:
            mindepth, _ = self.fieldset.gridset.dimrange('depth')
            depth = np.ones(len(lon)) * mindepth
        depth = convert_to_list(depth)
        assert len(lon) == len(lat) and len(lon) == len(depth)

        time = time.tolist() if isinstance(time, np.ndarray) else time
        time = [time] * len(lat) if not isinstance(time, list) else time
        time = [np.datetime64(t) if isinstance(t, datetime) else t for t in time]
        self.time_origin = fieldset.time_origin
        if len(time) > 0 and isinstance(time[0], np.timedelta64) and not self.time_origin:
            raise NotImplementedError('If fieldset.time_origin is not a date, time of a particle must be a double')
        time = [((t - self.time_origin) / np.timedelta64(1, 's')) if isinstance(t, np.datetime64) else t for t in time]

        assert len(lon) == len(time)

        self.repeatdt = repeatdt.total_seconds() if isinstance(repeatdt, delta) else repeatdt
        if self.repeatdt:
            if self.repeatdt <= 0:
                raise('Repeatdt should be > 0')
            if time[0] and not np.allclose(time, time[0]):
                raise ('All Particle.time should be the same when repeatdt is not None')
            self.repeat_starttime = time[0]
            self.repeatlon = lon
            self.repeatlat = lat
            self.repeatdepth = depth
            self.repeatpclass = pclass

        size = len(lon)
        self.particles = np.empty(size, dtype=pclass)
        self.ptype = pclass.getPType()
        self.kernel = None

        if self.ptype.uses_jit:
            # Allocate underlying data for C-allocated particles
            self._particle_data = np.empty(size, dtype=self.ptype.dtype)

            def cptr(i):
                return self._particle_data[i]
        else:
            def cptr(i):
                return None

        if lon is not None and lat is not None:
            # Initialise from lists of lon/lat coordinates
            assert(size == len(lon) and size == len(lat))

            for i in range(size):
                self.particles[i] = pclass(lon[i], lat[i], fieldset=fieldset, depth=depth[i], cptr=cptr(i), time=time[i])
        else:
            raise ValueError("Latitude and longitude required for generating ParticleSet")

    @classmethod
    def from_list(cls, fieldset, pclass, lon, lat, depth=None, time=None, repeatdt=None):
        """Initialise the ParticleSet from lists of lon and lat

        :param fieldset: :mod:`parcels.fieldset.FieldSet` object from which to sample velocity
        :param pclass: mod:`parcels.particle.JITParticle` or :mod:`parcels.particle.ScipyParticle`
                 object that defines custom particle
        :param lon: List of initial longitude values for particles
        :param lat: List of initial latitude values for particles
        :param depth: Optional list of initial depth values for particles. Default is 0m
        :param time: Optional list of start time values for particles. Default is fieldset.U.time[0]
        :param repeatdt: Optional interval (in seconds) on which to repeat the release of the ParticleSet
       """
        return cls(fieldset=fieldset, pclass=pclass, lon=lon, lat=lat, depth=depth, time=time, repeatdt=repeatdt)

    @classmethod
    def from_line(cls, fieldset, pclass, start, finish, size, depth=None, time=None, repeatdt=None):
        """Initialise the ParticleSet from start/finish coordinates with equidistant spacing
        Note that this method uses simple numpy.linspace calls and does not take into account
        great circles, so may not be a exact on a globe

        :param fieldset: :mod:`parcels.fieldset.FieldSet` object from which to sample velocity
        :param pclass: mod:`parcels.particle.JITParticle` or :mod:`parcels.particle.ScipyParticle`
                 object that defines custom particle
        :param start: Starting point for initialisation of particles on a straight line.
        :param finish: End point for initialisation of particles on a straight line.
        :param size: Initial size of particle set
        :param depth: Optional list of initial depth values for particles. Default is 0m
        :param time: Optional start time value for particles. Default is fieldset.U.time[0]
        :param repeatdt: Optional interval (in seconds) on which to repeat the release of the ParticleSet
        """
        lon = np.linspace(start[0], finish[0], size, dtype=np.float32)
        lat = np.linspace(start[1], finish[1], size, dtype=np.float32)
        return cls(fieldset=fieldset, pclass=pclass, lon=lon, lat=lat, depth=depth, time=time, repeatdt=repeatdt)

    @classmethod
    def from_field(cls, fieldset, pclass, start_field, size, mode='monte_carlo', depth=None, time=None, repeatdt=None):
        """Initialise the ParticleSet randomly drawn according to distribution from a field

        :param fieldset: :mod:`parcels.fieldset.FieldSet` object from which to sample velocity
        :param pclass: mod:`parcels.particle.JITParticle` or :mod:`parcels.particle.ScipyParticle`
                 object that defines custom particle
        :param start_field: Field for initialising particles stochastically according to the presented density field.
        :param size: Initial size of particle set
        :param mode: Type of random sampling. Currently only 'monte_carlo' is implemented
        :param depth: Optional list of initial depth values for particles. Default is 0m
        :param time: Optional start time value for particles. Default is fieldset.U.time[0]
        :param repeatdt: Optional interval (in seconds) on which to repeat the release of the ParticleSet
        """
        lonwidth = (start_field.grid.lon[1] - start_field.grid.lon[0]) / 2
        latwidth = (start_field.grid.lat[1] - start_field.grid.lat[0]) / 2

        def add_jitter(pos, width, min, max):
            value = pos + np.random.uniform(-width, width)
            while not (min <= value <= max):
                value = pos + np.random.uniform(-width, width)
            return value

        if mode == 'monte_carlo':
            p = np.reshape(start_field.data, (1, start_field.data.size))
            inds = np.random.choice(start_field.data.size, size, replace=True, p=p[0] / np.sum(p))
<<<<<<< HEAD
            j, i = np.unravel_index(inds, start_field.data[0, :, :].shape)
            if fieldset.U.grid.lat.ndim == 1:
                lat, lon = fieldset.U.grid.lat[j], fieldset.U.grid.lon[i]
            else:
                lat, lon = fieldset.U.grid.lat[j, i], fieldset.U.grid.lon[j, i]
=======
            lat, lon = np.unravel_index(inds, start_field.data[0, :, :].shape)
            lon = start_field.grid.lon[lon]
            lat = start_field.grid.lat[lat]
>>>>>>> f2f2334f
            for i in range(lon.size):
                lon[i] = add_jitter(lon[i], lonwidth, start_field.grid.lon[0], start_field.grid.lon[-1])
                lat[i] = add_jitter(lat[i], latwidth, start_field.grid.lat[0], start_field.grid.lat[-1])
        else:
            raise NotImplementedError('Mode %s not implemented. Please use "monte carlo" algorithm instead.' % mode)

        return cls(fieldset=fieldset, pclass=pclass, lon=lon, lat=lat, depth=depth, time=time, repeatdt=repeatdt)

    @property
    def size(self):
        return self.particles.size

    def __repr__(self):
        return "\n".join([str(p) for p in self])

    def __len__(self):
        return self.size

    def __getitem__(self, key):
        return self.particles[key]

    def __setitem__(self, key, value):
        self.particles[key] = value

    def __iadd__(self, particles):
        self.add(particles)
        return self

    def add(self, particles):
        """Method to add particles to the ParticleSet"""
        if isinstance(particles, ParticleSet):
            particles = particles.particles
        if not isinstance(particles, Iterable):
            particles = [particles]
        self.particles = np.append(self.particles, particles)
        if self.ptype.uses_jit:
            particles_data = [p._cptr for p in particles]
            self._particle_data = np.append(self._particle_data, particles_data)
            # Update C-pointer on particles
            for p, pdata in zip(self.particles, self._particle_data):
                p._cptr = pdata

    def remove(self, indices):
        """Method to remove particles from the ParticleSet, based on their `indices`"""
        if isinstance(indices, Iterable):
            particles = [self.particles[i] for i in indices]
        else:
            particles = self.particles[indices]
        self.particles = np.delete(self.particles, indices)
        if self.ptype.uses_jit:
            self._particle_data = np.delete(self._particle_data, indices)
            # Update C-pointer on particles
            for p, pdata in zip(self.particles, self._particle_data):
                p._cptr = pdata
        return particles

    def execute(self, pyfunc=AdvectionRK4, endtime=None, runtime=None, dt=1.,
                moviedt=None, recovery=None, output_file=None, movie_background_field=None):
        """Execute a given kernel function over the particle set for
        multiple timesteps. Optionally also provide sub-timestepping
        for particle output.

        :param pyfunc: Kernel function to execute. This can be the name of a
                       defined Python function or a :class:`parcels.kernel.Kernel` object.
                       Kernels can be concatenated using the + operator
        :param endtime: End time for the timestepping loop.
                        It is either a datetime object or a positive double.
        :param runtime: Length of the timestepping loop. Use instead of endtime.
                        It is either a timedelta object or a positive double.
        :param dt: Timestep interval to be passed to the kernel.
                   It is either a timedelta object or a double.
                   Use a negative value for a backward-in-time simulation.
        :param moviedt:  Interval for inner sub-timestepping (leap), which dictates
                         the update frequency of animation.
                         It is either a timedelta object or a positive double.
                         None value means no animation.
        :param output_file: :mod:`parcels.particlefile.ParticleFile` object for particle output
        :param recovery: Dictionary with additional `:mod:parcels.kernels.error`
                         recovery kernels to allow custom recovery behaviour in case of
                         kernel errors.
        :param movie_background_field: field plotted as background in the movie if moviedt is set.
                                       'vector' shows the velocity as a vector field.

        """

        # check if pyfunc has changed since last compile. If so, recompile
        if self.kernel is None or (self.kernel.pyfunc is not pyfunc and self.kernel is not pyfunc):
            # Generate and store Kernel
            if isinstance(pyfunc, Kernel):
                self.kernel = pyfunc
            else:
                self.kernel = self.Kernel(pyfunc)
            # Prepare JIT kernel execution
            if self.ptype.uses_jit:
                self.kernel.remove_lib()
                self.kernel.compile(compiler=GNUCompiler())
                self.kernel.load_lib()

        # Convert all time variables to seconds
        if isinstance(endtime, delta):
            raise RuntimeError('endtime must be either a datetime or a double')
        if isinstance(endtime, datetime):
            endtime = np.datetime64(endtime)
        if isinstance(endtime, np.datetime64):
            if not self.time_origin:
                raise NotImplementedError('If fieldset.time_origin is not a date, execution endtime must be a double')
            endtime = (endtime - self.time_origin) / np.timedelta64(1, 's')
        if isinstance(runtime, delta):
            runtime = runtime.total_seconds()
        if isinstance(dt, delta):
            dt = dt.total_seconds()
        outputdt = output_file.outputdt if output_file else np.infty
        if isinstance(outputdt, delta):
            outputdt = outputdt.total_seconds()
        if isinstance(moviedt, delta):
            moviedt = moviedt.total_seconds()

        assert runtime is None or runtime >= 0, 'runtime must be positive'
        assert outputdt is None or outputdt >= 0, 'outputdt must be positive'
        assert moviedt is None or moviedt >= 0, 'moviedt must be positive'

        # Set particle.time defaults based on sign of dt, if not set at ParticleSet construction
        for p in self:
            if np.isnan(p.time):
                mintime, maxtime = self.fieldset.gridset.dimrange('time')
                p.time = mintime if dt >= 0 else maxtime

        # Derive _starttime and endtime from arguments or fieldset defaults
        if runtime is not None and endtime is not None:
            raise RuntimeError('Only one of (endtime, runtime) can be specified')
        _starttime = min([p.time for p in self]) if dt >= 0 else max([p.time for p in self])
        if self.repeatdt is not None and self.repeat_starttime is None:
            self.repeat_starttime = _starttime
        if runtime is not None:
            endtime = _starttime + runtime * np.sign(dt)
        elif endtime is None:
            mintime, maxtime = self.fieldset.gridset.dimrange('time')
            endtime = maxtime if dt >= 0 else mintime

        if abs(endtime-_starttime) < 1e-5 or dt == 0 or runtime == 0:
            dt = 0
            runtime = 0
            endtime = _starttime
            logger.warning_once("dt or runtime are zero, or endtime is equal to Particle.time. "
                                "The kernels will be executed once, without incrementing time")

        # Initialise particle timestepping
        for p in self:
            p.dt = dt

        # First write output_file, because particles could have been added
        if output_file:
            output_file.write(self, _starttime)
        if moviedt:
            self.show(field=movie_background_field, show_time=_starttime)

        if moviedt is None:
            moviedt = np.infty
        time = _starttime
        if self.repeatdt:
            next_prelease = self.repeat_starttime + (abs(time - self.repeat_starttime) // self.repeatdt + 1) * self.repeatdt * np.sign(dt)
        else:
            next_prelease = np.infty if dt > 0 else - np.infty
        next_output = time + outputdt if dt > 0 else time - outputdt
        next_movie = time + moviedt if dt > 0 else time - moviedt
        next_input = self.fieldset.computeTimeChunk(time, np.sign(dt))

        tol = 1e-12
        while (time < endtime and dt > 0) or (time > endtime and dt < 0) or dt == 0:
            if dt > 0:
                time = min(next_prelease, next_input, next_output, next_movie, endtime)
            else:
                time = max(next_prelease, next_input, next_output, next_movie, endtime)
            self.kernel.execute(self, endtime=time, dt=dt, recovery=recovery, output_file=output_file)
            if abs(time-next_prelease) < tol:
                pset_new = ParticleSet(fieldset=self.fieldset, time=time, lon=self.repeatlon,
                                       lat=self.repeatlat, depth=self.repeatdepth,
                                       pclass=self.repeatpclass)
                for p in pset_new:
                    p.dt = dt
                self.add(pset_new)
                next_prelease += self.repeatdt * np.sign(dt)
            if abs(time-next_output) < tol:
                if output_file:
                    output_file.write(self, time)
                next_output += outputdt * np.sign(dt)
            if abs(time-next_movie) < tol:
                self.show(field=movie_background_field, show_time=time)
                next_movie += moviedt * np.sign(dt)
            next_input = self.fieldset.computeTimeChunk(time, dt)
            if dt == 0:
                break

        if output_file:
            output_file.write(self, time)

    def show(self, particles=True, show_time=None, field=None, domain=None,
             land=False, vmin=None, vmax=None, savefile=None):
        """Method to 'show' a Parcels ParticleSet

        :param particles: Boolean whether to show particles
        :param show_time: Time at which to show the ParticleSet
        :param field: Field to plot under particles (either None, a Field object, or 'vector')
        :param domain: Four-vector (latN, latS, lonE, lonW) defining domain to show
        :param land: Boolean whether to show land (in field='vector' mode only)
        :param vmin: minimum colour scale (only in single-plot mode)
        :param vmax: maximum colour scale (only in single-plot mode)
        :param savefile: Name of a file to save the plot to
        """
        try:
            import matplotlib.pyplot as plt
        except:
            logger.info("Visualisation is not possible. Matplotlib not found.")
            return
        try:
            from mpl_toolkits.basemap import Basemap
        except:
            Basemap = None

        plon = np.array([p.lon for p in self])
        plat = np.array([p.lat for p in self])
        show_time = self[0].time if show_time is None else show_time
        if isinstance(show_time, datetime):
            show_time = np.datetime64(show_time)
        if isinstance(show_time, np.datetime64):
            if not self.time_origin:
                raise NotImplementedError('If fieldset.time_origin is not a date, showtime cannot be a date in particleset.show()')
            show_time = (show_time - self.time_origin) / np.timedelta64(1, 's')
        if isinstance(show_time, delta):
            show_time = show_time.total_seconds()
        if np.isnan(show_time):
            show_time, _ = self.fieldset.gridset.dimrange('time')
        if domain is not None:
            def nearest_index(array, value):
                """returns index of the nearest value in array using O(log n) bisection method"""
                y = bisect.bisect(array, value)
                if y == len(array):
                    return y - 1
                elif (abs(array[y - 1] - value) < abs(array[y] - value)):
                    return y - 1
                else:
                    return y

            latN = nearest_index(self.fieldset.U.lat, domain[0])
            latS = nearest_index(self.fieldset.U.lat, domain[1])
            lonE = nearest_index(self.fieldset.U.lon, domain[2])
            lonW = nearest_index(self.fieldset.U.lon, domain[3])
        else:
            latN, latS, lonE, lonW = (-1, 0, -1, 0)
        if field is not 'vector' and not land:
            plt.ion()
            plt.clf()
            if particles:
                plt.plot(np.transpose(plon), np.transpose(plat), 'ko')
            if field is None:
                axes = plt.gca()
                axes.set_xlim([self.fieldset.U.lon[lonW], self.fieldset.U.lon[lonE]])
                axes.set_ylim([self.fieldset.U.lat[latS], self.fieldset.U.lat[latN]])
            else:
                if not isinstance(field, Field):
                    field = getattr(self.fieldset, field)
                field.show(with_particles=True, show_time=show_time, vmin=vmin, vmax=vmax)
            xlbl = 'Zonal distance [m]' if type(self.fieldset.U.units) is UnitConverter else 'Longitude [degrees]'
            ylbl = 'Meridional distance [m]' if type(self.fieldset.U.units) is UnitConverter else 'Latitude [degrees]'
            plt.xlabel(xlbl)
            plt.ylabel(ylbl)
        elif Basemap is None:
            logger.info("Visualisation is not possible. Basemap not found.")
        else:
            self.fieldset.computeTimeChunk(show_time, 1)
            (idx, periods) = self.fieldset.U.time_index(show_time)
            show_time -= periods*(self.fieldset.U.time[-1]-self.fieldset.U.time[0])
            lon = self.fieldset.U.lon
            lat = self.fieldset.U.lat
            lon = lon[lonW:lonE]
            lat = lat[latS:latN]

            # configuring plot
            lat_median = np.median(lat)
            lon_median = np.median(lon)
            plt.figure()
            m = Basemap(projection='merc', lat_0=lat_median, lon_0=lon_median,
                        resolution='h', area_thresh=100,
                        llcrnrlon=lon[0], llcrnrlat=lat[0],
                        urcrnrlon=lon[-1], urcrnrlat=lat[-1])
            parallels = np.arange(lat[0], lat[-1], abs(lat[0]-lat[-1])/5)
            parallels = np.around(parallels, 2)
            m.drawparallels(parallels, labels=[1, 0, 0, 0])
            meridians = np.arange(lon[0], lon[-1], abs(lon[0]-lon[-1])/5)
            meridians = np.around(meridians, 2)
            m.drawmeridians(meridians, labels=[0, 0, 0, 1])
            if land:
                m.drawcoastlines()
                m.fillcontinents(color='burlywood')
            if field is 'vector':
                # formating velocity data for quiver plotting
                U = np.array(self.fieldset.U.temporal_interpolate_fullfield(idx, show_time))
                V = np.array(self.fieldset.V.temporal_interpolate_fullfield(idx, show_time))
                U = U[latS:latN, lonW:lonE]
                V = V[latS:latN, lonW:lonE]
                U = np.array([U[y, x] for x in range(len(lon)) for y in range(len(lat))])
                V = np.array([V[y, x] for x in range(len(lon)) for y in range(len(lat))])
                speed = np.sqrt(U**2 + V**2)
                normU = U/speed
                normV = V/speed
                x = np.repeat(lon, len(lat))
                y = np.tile(lat, len(lon))

                # plotting velocity vector field
                vecs = m.quiver(x, y, normU, normV, speed, cmap=plt.cm.gist_ncar, clim=[vmin, vmax], scale=50, latlon=True)
                m.colorbar(vecs, "right", size="5%", pad="2%")
            elif field is not None:
                logger.warning('Plotting of both a field and land=True is not supported in this version of Parcels')
            # plotting particle data
            if particles:
                xs, ys = m(plon, plat)
                m.scatter(xs, ys, color='black')

        if not self.time_origin:
            timestr = ' after ' + str(delta(seconds=show_time)) + ' hours'
        else:
            date_str = str(self.time_origin + np.timedelta64(int(show_time), 's'))
            timestr = ' on ' + date_str[:10] + ' ' + date_str[11:19]

        if particles:
            if field is None:
                plt.title('Particles' + timestr)
            elif field is 'vector':
                plt.title('Particles and velocity field' + timestr)
            else:
                plt.title('Particles and '+field.name + timestr)
        else:
            if field is 'vector':
                plt.title('Velocity field' + timestr)
            else:
                plt.title(field.name + timestr)

        if savefile is None:
            plt.show()
            plt.pause(0.0001)
        else:
            plt.savefig(savefile)
            logger.info('Plot saved to '+savefile+'.png')
            plt.close()

    def density(self, field=None, particle_val=None, relative=False, area_scale=False):
        """Method to calculate the density of particles in a ParticleSet from their locations,
        through a 2D histogram.

        :param field: Optional :mod:`parcels.field.Field` object to calculate the histogram
                      on. Default is `fieldset.U`
        :param particle_val: Optional numpy-array of values to weigh each particle with,
                             or string name of particle variable to use weigh particles with.
                             Default is None, resulting in a value of 1 for each particle
        :param relative: Boolean to control whether the density is scaled by the total
                         weight of all particles. Default is False
        :param area_scale: Boolean to control whether the density is scaled by the area
                           (in m^2) of each grid cell. Default is False
        """

        field = field if field else self.fieldset.U
        if isinstance(particle_val, str):
            particle_val = [getattr(p, particle_val) for p in self.particles]
        else:
            particle_val = particle_val if particle_val else np.ones(len(self.particles))
        density = np.zeros((field.grid.lat.size, field.grid.lon.size), dtype=np.float32)

        for pi, p in enumerate(self.particles):
            try:  # breaks if either p.xi, p.yi, p.zi, p.ti do not exist (in scipy) or field not in fieldset
                if p.ti[field.igrid] < 0:  # xi, yi, zi, ti, not initialised
                    raise('error')
                xi = p.xi[field.igrid]
                yi = p.yi[field.igrid]
            except:
                _, _, _, xi, yi, _ = field.search_indices(p.lon, p.lat, p.depth, 0, 0, search2D=True)
            density[yi, xi] += particle_val[pi]

        if relative:
            density /= np.sum(particle_val)

        if area_scale:
            density /= field.cell_areas()

        return density

    def Kernel(self, pyfunc, c_include=""):
        """Wrapper method to convert a `pyfunc` into a :class:`parcels.kernel.Kernel` object
        based on `fieldset` and `ptype` of the ParticleSet"""
        return Kernel(self.fieldset, self.ptype, pyfunc=pyfunc, c_include=c_include)

    def ParticleFile(self, *args, **kwargs):
        """Wrapper method to initialise a :class:`parcels.particlefile.ParticleFile`
        object from the ParticleSet"""
        return ParticleFile(*args, particleset=self, **kwargs)<|MERGE_RESOLUTION|>--- conflicted
+++ resolved
@@ -160,17 +160,11 @@
         if mode == 'monte_carlo':
             p = np.reshape(start_field.data, (1, start_field.data.size))
             inds = np.random.choice(start_field.data.size, size, replace=True, p=p[0] / np.sum(p))
-<<<<<<< HEAD
             j, i = np.unravel_index(inds, start_field.data[0, :, :].shape)
             if fieldset.U.grid.lat.ndim == 1:
                 lat, lon = fieldset.U.grid.lat[j], fieldset.U.grid.lon[i]
             else:
                 lat, lon = fieldset.U.grid.lat[j, i], fieldset.U.grid.lon[j, i]
-=======
-            lat, lon = np.unravel_index(inds, start_field.data[0, :, :].shape)
-            lon = start_field.grid.lon[lon]
-            lat = start_field.grid.lat[lat]
->>>>>>> f2f2334f
             for i in range(lon.size):
                 lon[i] = add_jitter(lon[i], lonwidth, start_field.grid.lon[0], start_field.grid.lon[-1])
                 lat[i] = add_jitter(lat[i], latwidth, start_field.grid.lat[0], start_field.grid.lat[-1])
